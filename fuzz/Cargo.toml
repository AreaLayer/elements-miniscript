[package]
name = "descriptor-fuzz"
version = "0.0.1"
authors = ["Automatically generated"]
publish = false

[package.metadata]
cargo-fuzz = true

[features]
afl_fuzz = ["afl"]
honggfuzz_fuzz = ["honggfuzz"]

[dependencies]
<<<<<<< HEAD
honggfuzz = { version = "0.5", optional = true, default-features = false }
=======
honggfuzz = { version = "0.5", default-features = false, optional = true }
>>>>>>> 75a3577e
afl = { version = "0.8", optional = true }
regex = { version = "1.4"}
elements-miniscript = { path = "..", features = ["compiler"] }

# Prevent this from interfering with workspaces
[workspace]
members = ["."]

[[bin]]
name = "roundtrip_descriptor"
path = "fuzz_targets/roundtrip_descriptor.rs"

[[bin]]
name = "roundtrip_miniscript_script"
path = "fuzz_targets/roundtrip_miniscript_script.rs"

[[bin]]
name = "roundtrip_miniscript_str"
path = "fuzz_targets/roundtrip_miniscript_str.rs"

[[bin]]
name = "roundtrip_concrete"
path = "fuzz_targets/roundtrip_concrete.rs"

[[bin]]
name = "roundtrip_semantic"
path = "fuzz_targets/roundtrip_semantic.rs"

[[bin]]
name = "compile_descriptor"
path = "fuzz_targets/compile_descriptor.rs"

[[bin]]
name = "parse_descriptor"
path = "fuzz_targets/parse_descriptor.rs"

[[bin]]
name = "parse_descriptor_secret"
path = "fuzz_targets/parse_descriptor_secret.rs"<|MERGE_RESOLUTION|>--- conflicted
+++ resolved
@@ -12,11 +12,7 @@
 honggfuzz_fuzz = ["honggfuzz"]
 
 [dependencies]
-<<<<<<< HEAD
-honggfuzz = { version = "0.5", optional = true, default-features = false }
-=======
 honggfuzz = { version = "0.5", default-features = false, optional = true }
->>>>>>> 75a3577e
 afl = { version = "0.8", optional = true }
 regex = { version = "1.4"}
 elements-miniscript = { path = "..", features = ["compiler"] }
