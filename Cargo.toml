--- conflicted
+++ resolved
@@ -11,23 +11,13 @@
 compiler = []
 trace = []
 unstable = []
-<<<<<<< HEAD
-default = []
-use-serde = ["bitcoin/use-serde", "serde"]
+serde = ["actual-serde", "bitcoin/use-serde"]
 rand = ["bitcoin/rand"]
 
 [dependencies]
 bitcoin = "0.28.1"
 elements = "0.19.0"
 bitcoin-miniscript = {package = "miniscript", git = "https://github.com/rust-bitcoin/rust-miniscript", rev = "c7c39f1e9d1b8da9e2c9318a61fb508553619e6c"}
-=======
-serde = ["actual-serde", "bitcoin/use-serde"]
-rand = ["bitcoin/rand"]
-
-[dependencies]
-bitcoin = { version = "0.28.1", default-features = false }
-hashbrown = { version = "0.11", optional = true }
->>>>>>> 27bc329b
 
 # Do NOT use this as a feature! Use the `serde` feature instead.
 actual-serde = { package = "serde", version = "1.0", optional = true }
@@ -39,10 +29,6 @@
 elementsd = {version = "0.5.0", features=["0_21_0","bitcoind_22_0"]}
 actual-rand = { package = "rand", version = "0.8.4"}
 secp256k1 = {version = "0.22.1", features = ["rand-std"]}
-
-[dependencies.serde]
-version = "1.0"
-optional = true
 
 [[example]]
 name = "htlc"
