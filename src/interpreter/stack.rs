// Miniscript
// Written in 2020 by
//     Sanket Kanjular and Andrew Poelstra
//
// To the extent possible under law, the author(s) have dedicated all
// copyright and related and neighboring rights to this software to
// the public domain worldwide. This software is distributed without
// any warranty.
//
// You should have received a copy of the CC0 Public Domain Dedication
// along with this software.
// If not, see <http://creativecommons.org/publicdomain/zero/1.0/>.
//

//! Interpreter stack

use std::ops::Index;

use bitcoin;
use elements::hashes::{hash160, ripemd160, sha256, sha256d, Hash};
use elements::{self, opcodes, script};

<<<<<<< HEAD
use {ElementsSig, ToPublicKey};

use super::{verify_sersig, Error, HashLockType, SatisfiedConstraint};
use miniscript::limits::{MAX_SCRIPT_ELEMENT_SIZE, MAX_STANDARD_P2WSH_STACK_ITEM_SIZE};
use util;
=======
use super::error::PkEvalErrInner;
use super::{
    verify_sersig, BitcoinKey, Error, HashLockType, KeySigPair, SatisfiedConstraint, TypedHash160,
};

>>>>>>> 6cd1fb66
/// Definition of Stack Element of the Stack used for interpretation of Miniscript.
/// All stack elements with vec![] go to Dissatisfied and vec![1] are marked to Satisfied.
/// Others are directly pushed as witness
#[derive(Copy, Clone, PartialEq, Eq, PartialOrd, Ord, Debug, Hash)]
pub enum Element<'txin> {
    /// Result of a satisfied Miniscript fragment
    /// Translated from `vec![1]` from input stack
    Satisfied,
    /// Result of a dissatisfied Miniscript fragment
    /// Translated from `vec![]` from input stack
    Dissatisfied,
    /// Input from the witness stack
    Push(&'txin [u8]),
}

impl<'txin> From<&'txin Vec<u8>> for Element<'txin> {
    fn from(v: &'txin Vec<u8>) -> Element<'txin> {
        From::from(&v[..])
    }
}

impl<'txin> From<&'txin [u8]> for Element<'txin> {
    fn from(v: &'txin [u8]) -> Element<'txin> {
        if *v == [1] {
            Element::Satisfied
        } else if v.is_empty() {
            Element::Dissatisfied
        } else {
            Element::Push(v)
        }
    }
}

impl<'txin> Element<'txin> {
    /// Converts a Bitcoin `script::Instruction` to a stack element
    ///
    /// Supports `OP_1` but no other numbers since these are not used by Miniscript
    pub fn from_instruction(
        ins: Result<script::Instruction<'txin>, elements::script::Error>,
    ) -> Result<Self, Error> {
        match ins {
            //Also covers the dissatisfied case as PushBytes0
            Ok(script::Instruction::PushBytes(v)) => Ok(Element::from(v)),
            Ok(script::Instruction::Op(opcodes::all::OP_PUSHNUM_1)) => Ok(Element::Satisfied),
            _ => Err(Error::ExpectedPush),
        }
    }

<<<<<<< HEAD
    /// Panics when the element is not a push
    pub(crate) fn as_push(&self) -> &[u8] {
        match self {
            Element::Push(x) => x,
            _ => unreachable!("Called as_push on 1/0 stack elem"),
        }
    }

    /// Errs when the element is not a push
    pub(crate) fn try_push(&self) -> Result<&[u8], Error> {
        match self {
            Element::Push(x) => Ok(x),
            _ => Err(Error::ExpectedPush),
        }
    }

    /// Convert element into slice
    pub(crate) fn into_slice(self) -> &'txin [u8] {
        match self {
            Element::Satisfied => &[1],
            Element::Dissatisfied => &[],
            Element::Push(ref v) => v,
=======
    // Get push element as slice, returning UnexpectedBool otherwise
    pub(super) fn as_push(&self) -> Result<&[u8], Error> {
        if let Element::Push(sl) = *self {
            Ok(sl)
        } else {
            Err(Error::UnexpectedStackBoolean)
>>>>>>> 6cd1fb66
        }
    }
}

/// Stack Data structure representing the stack input to Miniscript. This Stack
/// is created from the combination of ScriptSig and Witness stack.
#[derive(Clone, PartialEq, Eq, PartialOrd, Ord, Debug, Hash)]
pub struct Stack<'txin>(pub(super) Vec<Element<'txin>>);

impl<'txin> From<Vec<Element<'txin>>> for Stack<'txin> {
    fn from(v: Vec<Element<'txin>>) -> Self {
        Stack(v)
    }
}

impl<'txin> Default for Stack<'txin> {
    fn default() -> Self {
        Stack(vec![])
    }
}

impl<'txin> Index<usize> for Stack<'txin> {
    type Output = Element<'txin>;

    fn index(&self, index: usize) -> &Self::Output {
        &self.0[index]
    }
}

impl<'txin> Stack<'txin> {
    /// Whether the stack is empty
    pub fn is_empty(&self) -> bool {
        self.0.is_empty()
    }

    /// Number of elements on the stack
    pub fn len(&mut self) -> usize {
        self.0.len()
    }

    /// Removes the top stack element, if the stack is nonempty
    pub fn pop(&mut self) -> Option<Element<'txin>> {
        self.0.pop()
    }

    /// Pushes an element onto the top of the stack
    pub fn push(&mut self, elem: Element<'txin>) -> () {
        self.0.push(elem);
    }

    /// Returns a new stack representing the top `k` elements of the stack,
    /// removing these elements from the original
    pub fn split_off(&mut self, k: usize) -> Vec<Element<'txin>> {
        self.0.split_off(k)
    }

    /// Returns a reference to the top stack element, if the stack is nonempty
    pub fn last(&self) -> Option<&Element<'txin>> {
        self.0.last()
    }

    /// Helper function to evaluate a Pk Node which takes the
    /// top of the stack as input signature and validates it.
    /// Sat: If the signature witness is correct, 1 is pushed
    /// Unsat: For empty witness a 0 is pushed
    /// Err: All of other witness result in errors.
    /// `pk` CHECKSIG
    pub(super) fn evaluate_pk<'intp>(
        &mut self,
<<<<<<< HEAD
        verify_sig: F,
        pk: &'intp bitcoin::PublicKey,
    ) -> Option<Result<SatisfiedConstraint<'intp, 'txin>, Error>>
    where
        F: FnMut(&bitcoin::PublicKey, ElementsSig) -> bool,
    {
=======
        verify_sig: &mut Box<dyn FnMut(&KeySigPair) -> bool + 'intp>,
        pk: &'intp BitcoinKey,
    ) -> Option<Result<SatisfiedConstraint, Error>> {
>>>>>>> 6cd1fb66
        if let Some(sigser) = self.pop() {
            match sigser {
                Element::Dissatisfied => {
                    self.push(Element::Dissatisfied);
                    None
                }
                Element::Push(sigser) => {
                    let key_sig = verify_sersig(verify_sig, pk, sigser);
                    match key_sig {
                        Ok(key_sig) => {
                            self.push(Element::Satisfied);
                            Some(Ok(SatisfiedConstraint::PublicKey { key_sig }))
                        }
                        Err(e) => return Some(Err(e)),
                    }
                }
                Element::Satisfied => {
                    return Some(Err(Error::PkEvaluationError(PkEvalErrInner::from(*pk))));
                }
            }
        } else {
            Some(Err(Error::UnexpectedStackEnd))
        }
    }

    /// Helper function to evaluate a Pkh Node. Takes input as pubkey and sig
    /// from the top of the stack and outputs Sat if the pubkey, sig is valid
    /// Sat: If the pubkey hash matches and signature witness is correct,
    /// Unsat: For an empty witness
    /// Err: All of other witness result in errors.
    /// `DUP HASH160 <keyhash> EQUALVERIY CHECKSIG`
    pub(super) fn evaluate_pkh<'intp>(
        &mut self,
<<<<<<< HEAD
        verify_sig: F,
        pkh: &'intp hash160::Hash,
    ) -> Option<Result<SatisfiedConstraint<'intp, 'txin>, Error>>
    where
        F: FnOnce(&bitcoin::PublicKey, ElementsSig) -> bool,
    {
=======
        verify_sig: &mut Box<dyn FnMut(&KeySigPair) -> bool + 'intp>,
        pkh: &'intp TypedHash160,
    ) -> Option<Result<SatisfiedConstraint, Error>> {
        // Parse a bitcoin key from witness data slice depending on hash context
        // when we encounter a pkh(hash)
        // Depending on the tag of hash, we parse the as full key or x-only-key
        // TODO: All keys parse errors are currently captured in a single BadPubErr
        // We don't really store information about which key error.
        fn bitcoin_key_from_slice(sl: &[u8], tag: TypedHash160) -> Option<BitcoinKey> {
            let key: BitcoinKey = match tag {
                TypedHash160::XonlyKey(_) => bitcoin::XOnlyPublicKey::from_slice(sl).ok()?.into(),
                TypedHash160::FullKey(_) => bitcoin::PublicKey::from_slice(sl).ok()?.into(),
            };
            Some(key)
        }
>>>>>>> 6cd1fb66
        if let Some(Element::Push(pk)) = self.pop() {
            let pk_hash = hash160::Hash::hash(pk);
            if pk_hash != pkh.hash160() {
                return Some(Err(Error::PkHashVerifyFail(pkh.hash160())));
            }
            match bitcoin_key_from_slice(pk, *pkh) {
                Some(pk) => {
                    if let Some(sigser) = self.pop() {
                        match sigser {
                            Element::Dissatisfied => {
                                self.push(Element::Dissatisfied);
                                None
                            }
                            Element::Push(sigser) => {
                                let key_sig = verify_sersig(verify_sig, &pk, sigser);
                                match key_sig {
                                    Ok(key_sig) => {
                                        self.push(Element::Satisfied);
                                        Some(Ok(SatisfiedConstraint::PublicKeyHash {
                                            keyhash: pkh.hash160(),
                                            key_sig: key_sig,
                                        }))
                                    }
                                    Err(e) => return Some(Err(e)),
                                }
                            }
                            Element::Satisfied => {
                                return Some(Err(Error::PkEvaluationError(pk.into())))
                            }
                        }
                    } else {
                        Some(Err(Error::UnexpectedStackEnd))
                    }
                }
                None => Some(Err(Error::PubkeyParseError)),
            }
        } else {
            Some(Err(Error::UnexpectedStackEnd))
        }
    }

    /// Helper function to evaluate a After Node. Takes no argument from stack
    /// `n CHECKLOCKTIMEVERIFY 0NOTEQUAL` and `n CHECKLOCKTIMEVERIFY`
    /// Ideally this should return int value as n: build_scriptint(t as i64)),
    /// The reason we don't need to copy the Script semantics is that
    /// Miniscript never evaluates integers and it is safe to treat them as
    /// booleans
    pub(super) fn evaluate_after<'intp>(
        &mut self,
        n: &'intp u32,
        age: u32,
    ) -> Option<Result<SatisfiedConstraint, Error>> {
        if age >= *n {
            self.push(Element::Satisfied);
            Some(Ok(SatisfiedConstraint::AbsoluteTimeLock { time: *n }))
        } else {
            Some(Err(Error::AbsoluteLocktimeNotMet(*n)))
        }
    }

    /// Helper function to evaluate a Older Node. Takes no argument from stack
    /// `n CHECKSEQUENCEVERIFY 0NOTEQUAL` and `n CHECKSEQUENCEVERIFY`
    /// Ideally this should return int value as n: build_scriptint(t as i64)),
    /// The reason we don't need to copy the Script semantics is that
    /// Miniscript never evaluates integers and it is safe to treat them as
    /// booleans
    pub(super) fn evaluate_older<'intp>(
        &mut self,
        n: &'intp u32,
        height: u32,
    ) -> Option<Result<SatisfiedConstraint, Error>> {
        if height >= *n {
            self.push(Element::Satisfied);
            Some(Ok(SatisfiedConstraint::RelativeTimeLock { time: *n }))
        } else {
            Some(Err(Error::RelativeLocktimeNotMet(*n)))
        }
    }

    /// Helper function to evaluate a Sha256 Node.
    /// `SIZE 32 EQUALVERIFY SHA256 h EQUAL`
    pub(super) fn evaluate_sha256<'intp>(
        &mut self,
        hash: &'intp sha256::Hash,
    ) -> Option<Result<SatisfiedConstraint, Error>> {
        if let Some(Element::Push(preimage)) = self.pop() {
            if preimage.len() != 32 {
                return Some(Err(Error::HashPreimageLengthMismatch));
            }
            if sha256::Hash::hash(preimage) == *hash {
                self.push(Element::Satisfied);
                Some(Ok(SatisfiedConstraint::HashLock {
                    hash: HashLockType::Sha256(*hash),
                    preimage: preimage_from_sl(preimage),
                }))
            } else {
                self.push(Element::Dissatisfied);
                None
            }
        } else {
            Some(Err(Error::UnexpectedStackEnd))
        }
    }

    /// Helper function to evaluate a Hash256 Node.
    /// `SIZE 32 EQUALVERIFY HASH256 h EQUAL`
    pub(super) fn evaluate_hash256<'intp>(
        &mut self,
        hash: &'intp sha256d::Hash,
    ) -> Option<Result<SatisfiedConstraint, Error>> {
        if let Some(Element::Push(preimage)) = self.pop() {
            if preimage.len() != 32 {
                return Some(Err(Error::HashPreimageLengthMismatch));
            }
            if sha256d::Hash::hash(preimage) == *hash {
                self.push(Element::Satisfied);
                Some(Ok(SatisfiedConstraint::HashLock {
                    hash: HashLockType::Hash256(*hash),
                    preimage: preimage_from_sl(preimage),
                }))
            } else {
                self.push(Element::Dissatisfied);
                None
            }
        } else {
            Some(Err(Error::UnexpectedStackEnd))
        }
    }

    /// Helper function to evaluate a Hash160 Node.
    /// `SIZE 32 EQUALVERIFY HASH160 h EQUAL`
    pub(super) fn evaluate_hash160<'intp>(
        &mut self,
        hash: &'intp hash160::Hash,
    ) -> Option<Result<SatisfiedConstraint, Error>> {
        if let Some(Element::Push(preimage)) = self.pop() {
            if preimage.len() != 32 {
                return Some(Err(Error::HashPreimageLengthMismatch));
            }
            if hash160::Hash::hash(preimage) == *hash {
                self.push(Element::Satisfied);
                Some(Ok(SatisfiedConstraint::HashLock {
                    hash: HashLockType::Hash160(*hash),
                    preimage: preimage_from_sl(preimage),
                }))
            } else {
                self.push(Element::Dissatisfied);
                None
            }
        } else {
            Some(Err(Error::UnexpectedStackEnd))
        }
    }

    /// Helper function to evaluate a RipeMd160 Node.
    /// `SIZE 32 EQUALVERIFY RIPEMD160 h EQUAL`
    pub(super) fn evaluate_ripemd160<'intp>(
        &mut self,
        hash: &'intp ripemd160::Hash,
    ) -> Option<Result<SatisfiedConstraint, Error>> {
        if let Some(Element::Push(preimage)) = self.pop() {
            if preimage.len() != 32 {
                return Some(Err(Error::HashPreimageLengthMismatch));
            }
            if ripemd160::Hash::hash(preimage) == *hash {
                self.push(Element::Satisfied);
                Some(Ok(SatisfiedConstraint::HashLock {
                    hash: HashLockType::Ripemd160(*hash),
                    preimage: preimage_from_sl(preimage),
                }))
            } else {
                self.push(Element::Dissatisfied);
                None
            }
        } else {
            Some(Err(Error::UnexpectedStackEnd))
        }
    }

    /// Evaluate a ver fragment. Get the version from the global stack
    /// context and check equality
    pub fn evaluate_ver<'intp>(
        &mut self,
        n: &'intp u32,
    ) -> Option<Result<SatisfiedConstraint<'intp, 'txin>, Error>> {
        // Version is at index 1
        let ver = self[1];
        if let Err(e) = ver.try_push() {
            return Some(Err(e));
        }
        let elem = ver.as_push();
        if elem.len() == 4 {
            let wit_ver = util::slice_to_u32_le(elem);
            if wit_ver == *n {
                self.push(Element::Satisfied);
                Some(Ok(SatisfiedConstraint::VerEq { n: n }))
            } else {
                None
            }
        } else {
            Some(Err(Error::CovWitnessSizeErr {
                pos: 1,
                expected: 4,
                actual: elem.len(),
            }))
        }
    }

    /// Evaluate a output_pref fragment. Get the hashoutputs from the global
    /// stack context and check it's preimage starts with prefix.
    /// The user provides the suffix as witness in 6 different elements
    pub fn evaluate_outputs_pref<'intp>(
        &mut self,
        pref: &'intp [u8],
    ) -> Option<Result<SatisfiedConstraint<'intp, 'txin>, Error>> {
        // Version is at index 1
        let hash_outputs = self[9];
        if let Err(e) = hash_outputs.try_push() {
            return Some(Err(e));
        }
        // Maximum number of suffix elements
        let max_elems = MAX_SCRIPT_ELEMENT_SIZE / MAX_STANDARD_P2WSH_STACK_ITEM_SIZE + 1;
        let hash_outputs = hash_outputs.as_push();
        if hash_outputs.len() == 32 {
            // We want to cat the last 6 elements(5 cats) in suffix
            if self.len() < max_elems {
                return Some(Err(Error::UnexpectedStackEnd));
            }
            let mut outputs_builder = Vec::new();
            outputs_builder.extend(pref);
            let len = self.len();
            // Add the max_elems suffix elements
            for i in 0..max_elems {
                outputs_builder.extend(self[len - max_elems + i].into_slice());
            }
            // Pop the max_elems suffix elements
            for _ in 0..max_elems {
                self.pop().unwrap();
            }
            if sha256d::Hash::hash(&outputs_builder).as_inner() == hash_outputs {
                self.push(Element::Satisfied);
                Some(Ok(SatisfiedConstraint::OutputsPref { pref: pref }))
            } else {
                None
            }
        } else {
            Some(Err(Error::CovWitnessSizeErr {
                pos: 9,
                expected: 32,
                actual: hash_outputs.len(),
            }))
        }
    }

    /// Helper function to evaluate a checkmultisig which takes the top of the
    /// stack as input signatures and validates it in order of pubkeys.
    /// For example, if the first signature is satisfied by second public key,
    /// other signatures are not checked against the first pubkey.
    /// `multi(2,pk1,pk2)` would be satisfied by `[0 sig2 sig1]` and Err on
    /// `[0 sig2 sig1]`
    pub(super) fn evaluate_multi<'intp>(
        &mut self,
<<<<<<< HEAD
        verify_sig: F,
        pk: &'intp bitcoin::PublicKey,
    ) -> Option<Result<SatisfiedConstraint<'intp, 'txin>, Error>>
    where
        F: FnOnce(&bitcoin::PublicKey, ElementsSig) -> bool,
    {
=======
        verify_sig: &mut Box<dyn FnMut(&KeySigPair) -> bool + 'intp>,
        pk: &'intp BitcoinKey,
    ) -> Option<Result<SatisfiedConstraint, Error>> {
>>>>>>> 6cd1fb66
        if let Some(witness_sig) = self.pop() {
            if let Element::Push(sigser) = witness_sig {
                let key_sig = verify_sersig(verify_sig, pk, sigser);
                match key_sig {
                    Ok(key_sig) => return Some(Ok(SatisfiedConstraint::PublicKey { key_sig })),
                    Err(..) => {
                        self.push(witness_sig);
                        return None;
                    }
                }
            } else {
                Some(Err(Error::UnexpectedStackBoolean))
            }
        } else {
            Some(Err(Error::UnexpectedStackEnd))
        }
    }
}

// Helper function to compute preimage from slice
fn preimage_from_sl(sl: &[u8]) -> [u8; 32] {
    if sl.len() != 32 {
        unreachable!("Internal: Preimage length checked to be 32")
    } else {
        let mut preimage = [0u8; 32];
        preimage.copy_from_slice(sl);
        preimage
    }
}<|MERGE_RESOLUTION|>--- conflicted
+++ resolved
@@ -20,19 +20,15 @@
 use elements::hashes::{hash160, ripemd160, sha256, sha256d, Hash};
 use elements::{self, opcodes, script};
 
-<<<<<<< HEAD
 use {ElementsSig, ToPublicKey};
 
-use super::{verify_sersig, Error, HashLockType, SatisfiedConstraint};
-use miniscript::limits::{MAX_SCRIPT_ELEMENT_SIZE, MAX_STANDARD_P2WSH_STACK_ITEM_SIZE};
-use util;
-=======
 use super::error::PkEvalErrInner;
 use super::{
     verify_sersig, BitcoinKey, Error, HashLockType, KeySigPair, SatisfiedConstraint, TypedHash160,
 };
-
->>>>>>> 6cd1fb66
+use miniscript::limits::{MAX_SCRIPT_ELEMENT_SIZE, MAX_STANDARD_P2WSH_STACK_ITEM_SIZE};
+use util;
+
 /// Definition of Stack Element of the Stack used for interpretation of Miniscript.
 /// All stack elements with vec![] go to Dissatisfied and vec![1] are marked to Satisfied.
 /// Others are directly pushed as witness
@@ -81,15 +77,6 @@
         }
     }
 
-<<<<<<< HEAD
-    /// Panics when the element is not a push
-    pub(crate) fn as_push(&self) -> &[u8] {
-        match self {
-            Element::Push(x) => x,
-            _ => unreachable!("Called as_push on 1/0 stack elem"),
-        }
-    }
-
     /// Errs when the element is not a push
     pub(crate) fn try_push(&self) -> Result<&[u8], Error> {
         match self {
@@ -104,14 +91,15 @@
             Element::Satisfied => &[1],
             Element::Dissatisfied => &[],
             Element::Push(ref v) => v,
-=======
+        }
+    }
+
     // Get push element as slice, returning UnexpectedBool otherwise
     pub(super) fn as_push(&self) -> Result<&[u8], Error> {
         if let Element::Push(sl) = *self {
             Ok(sl)
         } else {
             Err(Error::UnexpectedStackBoolean)
->>>>>>> 6cd1fb66
         }
     }
 }
@@ -181,18 +169,9 @@
     /// `pk` CHECKSIG
     pub(super) fn evaluate_pk<'intp>(
         &mut self,
-<<<<<<< HEAD
-        verify_sig: F,
-        pk: &'intp bitcoin::PublicKey,
-    ) -> Option<Result<SatisfiedConstraint<'intp, 'txin>, Error>>
-    where
-        F: FnMut(&bitcoin::PublicKey, ElementsSig) -> bool,
-    {
-=======
         verify_sig: &mut Box<dyn FnMut(&KeySigPair) -> bool + 'intp>,
         pk: &'intp BitcoinKey,
     ) -> Option<Result<SatisfiedConstraint, Error>> {
->>>>>>> 6cd1fb66
         if let Some(sigser) = self.pop() {
             match sigser {
                 Element::Dissatisfied => {
@@ -226,14 +205,6 @@
     /// `DUP HASH160 <keyhash> EQUALVERIY CHECKSIG`
     pub(super) fn evaluate_pkh<'intp>(
         &mut self,
-<<<<<<< HEAD
-        verify_sig: F,
-        pkh: &'intp hash160::Hash,
-    ) -> Option<Result<SatisfiedConstraint<'intp, 'txin>, Error>>
-    where
-        F: FnOnce(&bitcoin::PublicKey, ElementsSig) -> bool,
-    {
-=======
         verify_sig: &mut Box<dyn FnMut(&KeySigPair) -> bool + 'intp>,
         pkh: &'intp TypedHash160,
     ) -> Option<Result<SatisfiedConstraint, Error>> {
@@ -249,7 +220,6 @@
             };
             Some(key)
         }
->>>>>>> 6cd1fb66
         if let Some(Element::Push(pk)) = self.pop() {
             let pk_hash = hash160::Hash::hash(pk);
             if pk_hash != pkh.hash160() {
@@ -512,18 +482,9 @@
     /// `[0 sig2 sig1]`
     pub(super) fn evaluate_multi<'intp>(
         &mut self,
-<<<<<<< HEAD
-        verify_sig: F,
-        pk: &'intp bitcoin::PublicKey,
-    ) -> Option<Result<SatisfiedConstraint<'intp, 'txin>, Error>>
-    where
-        F: FnOnce(&bitcoin::PublicKey, ElementsSig) -> bool,
-    {
-=======
         verify_sig: &mut Box<dyn FnMut(&KeySigPair) -> bool + 'intp>,
         pk: &'intp BitcoinKey,
     ) -> Option<Result<SatisfiedConstraint, Error>> {
->>>>>>> 6cd1fb66
         if let Some(witness_sig) = self.pop() {
             if let Element::Push(sigser) = witness_sig {
                 let key_sig = verify_sersig(verify_sig, pk, sigser);
