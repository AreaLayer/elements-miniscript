--- conflicted
+++ resolved
@@ -26,12 +26,8 @@
 use elements::hashes::{hash160, ripemd160, sha256, Hash, HashEngine};
 use elements::{self, secp256k1_zkp, sighash, EcdsaSigHashType, LockTime, Sequence, SigHash};
 
-<<<<<<< HEAD
 use crate::extensions::{CovExtArgs, ParseableExt, TxEnv};
-use crate::miniscript::context::NoChecks;
-=======
 use crate::miniscript::context::{NoChecks, SigType};
->>>>>>> d5615acd
 use crate::miniscript::ScriptContext;
 use crate::{hash256, util, Descriptor, ElementsSig, Miniscript, Terminal, ToPublicKey};
 
@@ -108,35 +104,6 @@
     XOnlyPublicKey(bitcoin::XOnlyPublicKey),
 }
 
-<<<<<<< HEAD
-impl ToPublicKey for BitcoinKey {
-    fn to_public_key(&self) -> bitcoin::PublicKey {
-        match self {
-            BitcoinKey::Fullkey(key) => *key,
-            BitcoinKey::XOnlyPublicKey(xpk) => xpk.to_public_key(),
-        }
-    }
-
-    fn hash_to_hash160(hash: &<Self as MiniscriptKey>::RawPkHash) -> hash160::Hash {
-        hash.hash160()
-    }
-
-    fn to_sha256(hash: &<Self as MiniscriptKey>::Sha256) -> sha256::Hash {
-        *hash
-    }
-
-    fn to_hash256(hash: &<Self as MiniscriptKey>::Hash256) -> hash256::Hash {
-        *hash
-    }
-
-    fn to_ripemd160(hash: &<Self as MiniscriptKey>::Ripemd160) -> ripemd160::Hash {
-        *hash
-    }
-
-    fn to_hash160(hash: &<Self as MiniscriptKey>::Hash160) -> hash160::Hash {
-        *hash
-    }
-=======
 impl BitcoinKey {
     fn to_pubkeyhash(&self, sig_type: SigType) -> hash160::Hash {
         match self {
@@ -144,7 +111,6 @@
             BitcoinKey::XOnlyPublicKey(pk) => pk.to_pubkeyhash(sig_type),
         }
     }
->>>>>>> d5615acd
 }
 
 // Displayed in full 33 byte representation. X-only keys are displayed with 0x02 prefix
@@ -169,35 +135,6 @@
     }
 }
 
-<<<<<<< HEAD
-/// Output type typed hash for Interpreter extension type
-/// While parsing we need to remember how to the hash was parsed so that we can
-#[derive(Debug, Clone, Copy, PartialEq, Eq, PartialOrd, Ord, Hash)]
-pub enum TypedHash160 {
-    /// Hash to be checked against 32 byte keys
-    XonlyKey(hash160::Hash),
-    /// Hash to be checked against 33/65 byte keys
-    FullKey(hash160::Hash),
-}
-
-impl fmt::Display for TypedHash160 {
-    fn fmt(&self, f: &mut fmt::Formatter<'_>) -> fmt::Result {
-        match self {
-            TypedHash160::FullKey(pkh) | TypedHash160::XonlyKey(pkh) => pkh.fmt(f),
-        }
-    }
-}
-
-impl TypedHash160 {
-    fn hash160(&self) -> hash160::Hash {
-        match self {
-            TypedHash160::XonlyKey(hash) | TypedHash160::FullKey(hash) => *hash,
-        }
-    }
-}
-
-=======
->>>>>>> d5615acd
 impl MiniscriptKey for BitcoinKey {
     type Sha256 = sha256::Hash;
     type Hash256 = hash256::Hash;
@@ -290,11 +227,8 @@
                 None
             },
             has_errored: false,
-<<<<<<< HEAD
             txenv: txenv,
-=======
             sig_type: self.sig_type(),
->>>>>>> d5615acd
         }
     }
 
@@ -550,7 +484,8 @@
             | inner::Inner::Script(_, inner::ScriptType::Bare)
             | inner::Inner::Script(_, inner::ScriptType::Sh)
             | inner::Inner::Script(_, inner::ScriptType::Wsh)
-            | inner::Inner::Script(_, inner::ScriptType::ShWsh) => SigType::Ecdsa,
+            | inner::Inner::Script(_, inner::ScriptType::ShWsh)
+            | inner::Inner::CovScript(_, _) => SigType::Ecdsa,
         }
     }
 
@@ -1274,11 +1209,7 @@
     use super::*;
     use crate::miniscript::analyzable::ExtParams;
     use crate::miniscript::context::NoChecks;
-<<<<<<< HEAD
-    use crate::{ElementsSig, Miniscript, MiniscriptKey, NoExt, ToPublicKey};
-=======
-    use crate::{Miniscript, ToPublicKey};
->>>>>>> d5615acd
+    use crate::{ElementsSig, Miniscript, NoExt, ToPublicKey};
 
     fn setup_keys_sigs(
         n: usize,
@@ -1375,11 +1306,8 @@
                 lock_time: LockTime::from_height(1002).unwrap(),
                 cov: None,
                 has_errored: false,
-<<<<<<< HEAD
                 txenv: None,
-=======
                 sig_type: SigType::Ecdsa,
->>>>>>> d5615acd
             }
         }
 
