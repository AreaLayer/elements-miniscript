// Miniscript
// Written in 2018 by
//     Andrew Poelstra <apoelstra@wpsoftware.net>
//
// To the extent possible under law, the author(s) have dedicated all
// copyright and related and neighboring rights to this software to
// the public domain worldwide. This software is distributed without
// any warranty.
//
// You should have received a copy of the CC0 Public Domain Dedication
// along with this software.
// If not, see <http://creativecommons.org/publicdomain/zero/1.0/>.
//

//! # Satisfaction and Dissatisfaction
//!
//! Traits and implementations to support producing witnesses for Miniscript
//! scriptpubkeys.
//!

use std::collections::{BTreeMap, HashMap};
use std::sync::Arc;
use std::{cmp, i64, mem};

use bitcoin;
<<<<<<< HEAD
use elements::taproot::{ControlBlock, LeafVersion, TapLeafHash};
=======
use elements::hashes::{hash160, ripemd160, sha256, sha256d};
>>>>>>> 9cdc92d2
use elements::{self, secp256k1_zkp};
use elements::{confidential, OutPoint, Script};
use {MiniscriptKey, ToPublicKey};

use bitcoin::secp256k1::XOnlyPublicKey;
use miniscript::limits::{
    HEIGHT_TIME_THRESHOLD, SEQUENCE_LOCKTIME_DISABLE_FLAG, SEQUENCE_LOCKTIME_TYPE_FLAG,
};
use util::witness_size;
use Miniscript;
use ScriptContext;
use Terminal;

use Extension;

/// Type alias for a signature/hashtype pair
<<<<<<< HEAD
pub type ElementsSig = (secp256k1_zkp::ecdsa::Signature, elements::SigHashType);
=======
pub type ElementsSig = (secp256k1_zkp::Signature, elements::SigHashType);
>>>>>>> 9cdc92d2
/// Type alias for 32 byte Preimage.
pub type Preimage32 = [u8; 32];

/// Convert to raw sig
pub fn elementssig_to_rawsig(sig: &ElementsSig) -> Vec<u8> {
    let ser_sig = sig.0.serialize_der();
    let mut raw_sig = Vec::from(&ser_sig[..]);
    raw_sig.push(sig.1 as u8);
    raw_sig
}

/// Helper function to create ElementsSig from Rawsig
/// Useful for downstream when implementing Satisfier.
/// Returns underlying secp if the Signature is not of correct format
<<<<<<< HEAD
pub fn bitcoinsig_from_rawsig(rawsig: &[u8]) -> Result<ElementsSig, ::interpreter::Error> {
    let (flag, sig) = rawsig.split_last().unwrap();
    let flag = elements::SigHashType::from_u32(*flag as u32);
    let sig = secp256k1_zkp::ecdsa::Signature::from_der(sig)?;
=======
pub fn elementssig_from_rawsig(rawsig: &[u8]) -> Result<ElementsSig, Error> {
    let (flag, sig) = rawsig.split_last().unwrap();
    let flag = elements::SigHashType::from_u32(*flag as u32);
    let sig = secp256k1_zkp::Signature::from_der(sig)?;
>>>>>>> 9cdc92d2
    Ok((sig, flag))
}
/// Trait describing a lookup table for signatures, hash preimages, etc.
/// Every method has a default implementation that simply returns `None`
/// on every query. Users are expected to override the methods that they
/// have data for.
pub trait Satisfier<Pk: MiniscriptKey + ToPublicKey> {
    /// Given a public key, look up an ECDSA signature with that key
    fn lookup_ecdsa_sig(&self, _: &Pk) -> Option<ElementsSig> {
        None
    }

    /// Lookup the tap key spend sig
    fn lookup_tap_key_spend_sig(&self) -> Option<elements::SchnorrSig> {
        None
    }

    /// Given a public key and a associated leaf hash, look up an schnorr signature with that key
    fn lookup_tap_leaf_script_sig(&self, _: &Pk, _: &TapLeafHash) -> Option<elements::SchnorrSig> {
        None
    }

    /// Obtain a reference to the control block for a ver and script
    fn lookup_tap_control_block_map(
        &self,
    ) -> Option<&BTreeMap<ControlBlock, (elements::Script, LeafVersion)>> {
        None
    }

    /// Given a `Pkh`, lookup corresponding `Pk`
    fn lookup_pkh_pk(&self, _: &Pk::Hash) -> Option<Pk> {
        None
    }

    /// Given a keyhash, look up the EC signature and the associated key
    /// Even if signatures for public key Hashes are not available, the users
    /// can use this map to provide pkh -> pk mapping which can be useful
    /// for dissatisfying pkh.
    fn lookup_pkh_ecdsa_sig(&self, _: &Pk::Hash) -> Option<(bitcoin::PublicKey, ElementsSig)> {
        None
    }

    /// Given a keyhash, look up the schnorr signature and the associated key
    /// Even if signatures for public key Hashes are not available, the users
    /// can use this map to provide pkh -> pk mapping which can be useful
    /// for dissatisfying pkh.
    fn lookup_pkh_tap_leaf_script_sig(
        &self,
        _: &(Pk::Hash, TapLeafHash),
    ) -> Option<(bitcoin::XOnlyPublicKey, elements::SchnorrSig)> {
        None
    }

    /// Given a SHA256 hash, look up its preimage
    fn lookup_sha256(&self, _: sha256::Hash) -> Option<Preimage32> {
        None
    }

    /// Given a HASH256 hash, look up its preimage
    fn lookup_hash256(&self, _: sha256d::Hash) -> Option<Preimage32> {
        None
    }

    /// Given a RIPEMD160 hash, look up its preimage
    fn lookup_ripemd160(&self, _: ripemd160::Hash) -> Option<Preimage32> {
        None
    }

    /// Given a HASH160 hash, look up its preimage
    fn lookup_hash160(&self, _: hash160::Hash) -> Option<Preimage32> {
        None
    }

    /// Assert whether an relative locktime is satisfied
    fn check_older(&self, _: u32) -> bool {
        false
    }

    /// Assert whether a absolute locktime is satisfied
    fn check_after(&self, _: u32) -> bool {
        false
    }

    /// Introspection Data for Covenant support
    /// #1 Version
    fn lookup_nversion(&self) -> Option<u32> {
        None
    }

    /// Item 2: hashprevouts
    fn lookup_hashprevouts(&self) -> Option<sha256d::Hash> {
        None
    }

    /// Item 3: hashsequence
    fn lookup_hashsequence(&self) -> Option<sha256d::Hash> {
        None
    }

    /// ELEMENTS EXTRA: Item 3b: hashsequence
    fn lookup_hashissuances(&self) -> Option<sha256d::Hash> {
        None
    }

    /// Item 4: outpoint
    fn lookup_outpoint(&self) -> Option<OutPoint> {
        None
    }

    /// Item 5: scriptcode
    fn lookup_scriptcode(&self) -> Option<&Script> {
        None
    }

    /// Item 6: value
    fn lookup_value(&self) -> Option<confidential::Value> {
        None
    }

    /// Item 7: sequence
    fn lookup_nsequence(&self) -> Option<u32> {
        None
    }

    /// Item 8: hashoutputs
    fn lookup_outputs(&self) -> Option<&[elements::TxOut]> {
        None
    }

    /// Item 9: nlocktime
    fn lookup_nlocktime(&self) -> Option<u32> {
        None
    }

    /// Item 10: sighash type as u32
    fn lookup_sighashu32(&self) -> Option<u32> {
        None
    }
}

// Allow use of `()` as a "no conditions available" satisfier
impl<Pk: MiniscriptKey + ToPublicKey> Satisfier<Pk> for () {}

/// Newtype around `u32` which implements `Satisfier` using `n` as an
/// relative locktime
pub struct Older(pub u32);

impl<Pk: MiniscriptKey + ToPublicKey> Satisfier<Pk> for Older {
    fn check_older(&self, n: u32) -> bool {
        if self.0 & SEQUENCE_LOCKTIME_DISABLE_FLAG != 0 {
            return true;
        }

        /* If nSequence encodes a relative lock-time, this mask is
         * applied to extract that lock-time from the sequence field. */
        const SEQUENCE_LOCKTIME_MASK: u32 = 0x0000ffff;

        let mask = SEQUENCE_LOCKTIME_MASK | SEQUENCE_LOCKTIME_TYPE_FLAG;
        let masked_n = n & mask;
        let masked_seq = self.0 & mask;
        if masked_n < SEQUENCE_LOCKTIME_TYPE_FLAG && masked_seq >= SEQUENCE_LOCKTIME_TYPE_FLAG {
            false
        } else {
            masked_n <= masked_seq
        }
    }
}

/// Newtype around `u32` which implements `Satisfier` using `n` as an
/// absolute locktime
pub struct After(pub u32);

impl<Pk: MiniscriptKey + ToPublicKey> Satisfier<Pk> for After {
    fn check_after(&self, n: u32) -> bool {
        // if n > self.0; we will be returning false anyways
        if n < HEIGHT_TIME_THRESHOLD && self.0 >= HEIGHT_TIME_THRESHOLD {
            false
        } else {
            n <= self.0
        }
    }
}

impl<Pk: MiniscriptKey + ToPublicKey> Satisfier<Pk> for HashMap<Pk, ElementsSig> {
    fn lookup_ecdsa_sig(&self, key: &Pk) -> Option<ElementsSig> {
        self.get(key).map(|x| *x)
    }
}

impl<Pk: MiniscriptKey + ToPublicKey> Satisfier<Pk>
    for HashMap<(Pk, TapLeafHash), elements::SchnorrSig>
{
    fn lookup_tap_leaf_script_sig(
        &self,
        key: &Pk,
        h: &TapLeafHash,
    ) -> Option<elements::SchnorrSig> {
        // Unfortunately, there is no way to get a &(a, b) from &a and &b without allocating
        // If we change the signature the of lookup_tap_leaf_script_sig to accept a tuple. We would
        // face the same problem while satisfying PkK.
        // We use this signature to optimize for the psbt common use case.
        self.get(&(key.clone(), *h)).map(|x| *x)
    }
}

impl<Pk: MiniscriptKey + ToPublicKey> Satisfier<Pk> for HashMap<Pk::Hash, (Pk, ElementsSig)>
where
    Pk: MiniscriptKey + ToPublicKey,
{
    fn lookup_ecdsa_sig(&self, key: &Pk) -> Option<ElementsSig> {
        self.get(&key.to_pubkeyhash()).map(|x| x.1)
    }

    fn lookup_pkh_pk(&self, pk_hash: &Pk::Hash) -> Option<Pk> {
        self.get(pk_hash).map(|x| x.0.clone())
    }

    fn lookup_pkh_ecdsa_sig(
        &self,
        pk_hash: &Pk::Hash,
    ) -> Option<(bitcoin::PublicKey, ElementsSig)> {
        self.get(pk_hash)
            .map(|&(ref pk, sig)| (pk.to_public_key(), sig))
    }
}

impl<Pk: MiniscriptKey + ToPublicKey> Satisfier<Pk>
    for HashMap<(Pk::Hash, TapLeafHash), (Pk, elements::SchnorrSig)>
where
    Pk: MiniscriptKey + ToPublicKey,
{
    fn lookup_tap_leaf_script_sig(
        &self,
        key: &Pk,
        h: &TapLeafHash,
    ) -> Option<elements::SchnorrSig> {
        self.get(&(key.to_pubkeyhash(), *h)).map(|x| x.1)
    }

    fn lookup_pkh_tap_leaf_script_sig(
        &self,
        pk_hash: &(Pk::Hash, TapLeafHash),
    ) -> Option<(XOnlyPublicKey, elements::SchnorrSig)> {
        self.get(pk_hash)
            .map(|&(ref pk, sig)| (pk.to_x_only_pubkey(), sig))
    }
}

impl<'a, Pk: MiniscriptKey + ToPublicKey, S: Satisfier<Pk>> Satisfier<Pk> for &'a S {
    fn lookup_ecdsa_sig(&self, p: &Pk) -> Option<ElementsSig> {
        (**self).lookup_ecdsa_sig(p)
    }

    fn lookup_tap_leaf_script_sig(&self, p: &Pk, h: &TapLeafHash) -> Option<elements::SchnorrSig> {
        (**self).lookup_tap_leaf_script_sig(p, h)
    }

    fn lookup_pkh_pk(&self, pkh: &Pk::Hash) -> Option<Pk> {
        (**self).lookup_pkh_pk(pkh)
    }

    fn lookup_pkh_ecdsa_sig(&self, pkh: &Pk::Hash) -> Option<(bitcoin::PublicKey, ElementsSig)> {
        (**self).lookup_pkh_ecdsa_sig(pkh)
    }

    fn lookup_tap_key_spend_sig(&self) -> Option<elements::SchnorrSig> {
        (**self).lookup_tap_key_spend_sig()
    }

    fn lookup_pkh_tap_leaf_script_sig(
        &self,
        pkh: &(Pk::Hash, TapLeafHash),
    ) -> Option<(XOnlyPublicKey, elements::SchnorrSig)> {
        (**self).lookup_pkh_tap_leaf_script_sig(pkh)
    }

    fn lookup_tap_control_block_map(
        &self,
    ) -> Option<&BTreeMap<ControlBlock, (elements::Script, LeafVersion)>> {
        (**self).lookup_tap_control_block_map()
    }

    fn lookup_sha256(&self, h: sha256::Hash) -> Option<Preimage32> {
        (**self).lookup_sha256(h)
    }

    fn lookup_hash256(&self, h: sha256d::Hash) -> Option<Preimage32> {
        (**self).lookup_hash256(h)
    }

    fn lookup_ripemd160(&self, h: ripemd160::Hash) -> Option<Preimage32> {
        (**self).lookup_ripemd160(h)
    }

    fn lookup_hash160(&self, h: hash160::Hash) -> Option<Preimage32> {
        (**self).lookup_hash160(h)
    }

    fn check_older(&self, t: u32) -> bool {
        (**self).check_older(t)
    }

    fn check_after(&self, t: u32) -> bool {
        (**self).check_after(t)
    }

    fn lookup_nversion(&self) -> Option<u32> {
        (**self).lookup_nversion()
    }

    fn lookup_hashprevouts(&self) -> Option<sha256d::Hash> {
        (**self).lookup_hashprevouts()
    }

    fn lookup_hashsequence(&self) -> Option<sha256d::Hash> {
        (**self).lookup_hashsequence()
    }

    fn lookup_hashissuances(&self) -> Option<sha256d::Hash> {
        (**self).lookup_hashissuances()
    }

    fn lookup_outpoint(&self) -> Option<OutPoint> {
        (**self).lookup_outpoint()
    }

    fn lookup_scriptcode(&self) -> Option<&Script> {
        (**self).lookup_scriptcode()
    }

    fn lookup_value(&self) -> Option<confidential::Value> {
        (**self).lookup_value()
    }

    fn lookup_nsequence(&self) -> Option<u32> {
        (**self).lookup_nsequence()
    }

    fn lookup_outputs(&self) -> Option<&[elements::TxOut]> {
        (**self).lookup_outputs()
    }

    fn lookup_nlocktime(&self) -> Option<u32> {
        (**self).lookup_nlocktime()
    }

    fn lookup_sighashu32(&self) -> Option<u32> {
        (**self).lookup_sighashu32()
    }
}

impl<'a, Pk: MiniscriptKey + ToPublicKey, S: Satisfier<Pk>> Satisfier<Pk> for &'a mut S {
    fn lookup_ecdsa_sig(&self, p: &Pk) -> Option<ElementsSig> {
        (**self).lookup_ecdsa_sig(p)
    }

    fn lookup_tap_leaf_script_sig(&self, p: &Pk, h: &TapLeafHash) -> Option<elements::SchnorrSig> {
        (**self).lookup_tap_leaf_script_sig(p, h)
    }

    fn lookup_tap_key_spend_sig(&self) -> Option<elements::SchnorrSig> {
        (**self).lookup_tap_key_spend_sig()
    }

    fn lookup_pkh_pk(&self, pkh: &Pk::Hash) -> Option<Pk> {
        (**self).lookup_pkh_pk(pkh)
    }

    fn lookup_pkh_ecdsa_sig(&self, pkh: &Pk::Hash) -> Option<(bitcoin::PublicKey, ElementsSig)> {
        (**self).lookup_pkh_ecdsa_sig(pkh)
    }

    fn lookup_pkh_tap_leaf_script_sig(
        &self,
        pkh: &(Pk::Hash, TapLeafHash),
    ) -> Option<(XOnlyPublicKey, elements::SchnorrSig)> {
        (**self).lookup_pkh_tap_leaf_script_sig(pkh)
    }

    fn lookup_tap_control_block_map(
        &self,
    ) -> Option<&BTreeMap<ControlBlock, (elements::Script, LeafVersion)>> {
        (**self).lookup_tap_control_block_map()
    }

    fn lookup_sha256(&self, h: sha256::Hash) -> Option<Preimage32> {
        (**self).lookup_sha256(h)
    }

    fn lookup_hash256(&self, h: sha256d::Hash) -> Option<Preimage32> {
        (**self).lookup_hash256(h)
    }

    fn lookup_ripemd160(&self, h: ripemd160::Hash) -> Option<Preimage32> {
        (**self).lookup_ripemd160(h)
    }

    fn lookup_hash160(&self, h: hash160::Hash) -> Option<Preimage32> {
        (**self).lookup_hash160(h)
    }

    fn check_older(&self, t: u32) -> bool {
        (**self).check_older(t)
    }

    fn check_after(&self, t: u32) -> bool {
        (**self).check_after(t)
    }

    fn lookup_nversion(&self) -> Option<u32> {
        (**self).lookup_nversion()
    }

    fn lookup_hashprevouts(&self) -> Option<sha256d::Hash> {
        (**self).lookup_hashprevouts()
    }

    fn lookup_hashsequence(&self) -> Option<sha256d::Hash> {
        (**self).lookup_hashsequence()
    }

    fn lookup_hashissuances(&self) -> Option<sha256d::Hash> {
        (**self).lookup_hashissuances()
    }

    fn lookup_outpoint(&self) -> Option<OutPoint> {
        (**self).lookup_outpoint()
    }

    fn lookup_scriptcode(&self) -> Option<&Script> {
        (**self).lookup_scriptcode()
    }

    fn lookup_value(&self) -> Option<confidential::Value> {
        (**self).lookup_value()
    }

    fn lookup_nsequence(&self) -> Option<u32> {
        (**self).lookup_nsequence()
    }

    fn lookup_outputs(&self) -> Option<&[elements::TxOut]> {
        (**self).lookup_outputs()
    }

    fn lookup_nlocktime(&self) -> Option<u32> {
        (**self).lookup_nlocktime()
    }

    fn lookup_sighashu32(&self) -> Option<u32> {
        (**self).lookup_sighashu32()
    }
}

macro_rules! impl_tuple_satisfier {
    ($($ty:ident),*) => {
        #[allow(non_snake_case)]
        impl<$($ty,)* Pk> Satisfier<Pk> for ($($ty,)*)
        where
            Pk: MiniscriptKey + ToPublicKey,
            $($ty: Satisfier< Pk>,)*
        {
            fn lookup_ecdsa_sig(&self, key: &Pk) -> Option<ElementsSig> {
                let &($(ref $ty,)*) = self;
                $(
                    if let Some(result) = $ty.lookup_ecdsa_sig(key) {
                        return Some(result);
                    }
                )*
                None
            }

            fn lookup_tap_key_spend_sig(&self) -> Option<elements::SchnorrSig> {
                let &($(ref $ty,)*) = self;
                $(
                    if let Some(result) = $ty.lookup_tap_key_spend_sig() {
                        return Some(result);
                    }
                )*
                None
            }

            fn lookup_tap_leaf_script_sig(&self, key: &Pk, h: &TapLeafHash) -> Option<elements::SchnorrSig> {
                let &($(ref $ty,)*) = self;
                $(
                    if let Some(result) = $ty.lookup_tap_leaf_script_sig(key, h) {
                        return Some(result);
                    }
                )*
                None
            }

            fn lookup_pkh_ecdsa_sig(
                &self,
                key_hash: &Pk::Hash,
            ) -> Option<(bitcoin::PublicKey, ElementsSig)> {
                let &($(ref $ty,)*) = self;
                $(
                    if let Some(result) = $ty.lookup_pkh_ecdsa_sig(key_hash) {
                        return Some(result);
                    }
                )*
                None
            }

            fn lookup_pkh_tap_leaf_script_sig(
                &self,
                key_hash: &(Pk::Hash, TapLeafHash),
            ) -> Option<(XOnlyPublicKey, elements::SchnorrSig)> {
                let &($(ref $ty,)*) = self;
                $(
                    if let Some(result) = $ty.lookup_pkh_tap_leaf_script_sig(key_hash) {
                        return Some(result);
                    }
                )*
                None
            }

            fn lookup_pkh_pk(
                &self,
                key_hash: &Pk::Hash,
            ) -> Option<Pk> {
                let &($(ref $ty,)*) = self;
                $(
                    if let Some(result) = $ty.lookup_pkh_pk(key_hash) {
                        return Some(result);
                    }
                )*
                None
            }

            fn lookup_tap_control_block_map(
                &self,
            ) -> Option<&BTreeMap<ControlBlock, (elements::Script, LeafVersion)>> {
                let &($(ref $ty,)*) = self;
                $(
                    if let Some(result) = $ty.lookup_tap_control_block_map() {
                        return Some(result);
                    }
                )*
                None
            }

            fn lookup_sha256(&self, h: sha256::Hash) -> Option<Preimage32> {
                let &($(ref $ty,)*) = self;
                $(
                    if let Some(result) = $ty.lookup_sha256(h) {
                        return Some(result);
                    }
                )*
                None
            }

            fn lookup_hash256(&self, h: sha256d::Hash) -> Option<Preimage32> {
                let &($(ref $ty,)*) = self;
                $(
                    if let Some(result) = $ty.lookup_hash256(h) {
                        return Some(result);
                    }
                )*
                None
            }

            fn lookup_ripemd160(&self, h: ripemd160::Hash) -> Option<Preimage32> {
                let &($(ref $ty,)*) = self;
                $(
                    if let Some(result) = $ty.lookup_ripemd160(h) {
                        return Some(result);
                    }
                )*
                None
            }

            fn lookup_hash160(&self, h: hash160::Hash) -> Option<Preimage32> {
                let &($(ref $ty,)*) = self;
                $(
                    if let Some(result) = $ty.lookup_hash160(h) {
                        return Some(result);
                    }
                )*
                None
            }

            fn check_older(&self, n: u32) -> bool {
                let &($(ref $ty,)*) = self;
                $(
                    if $ty.check_older(n) {
                        return true;
                    }
                )*
                false
            }

            fn check_after(&self, n: u32) -> bool {
                let &($(ref $ty,)*) = self;
                $(
                    if $ty.check_after(n) {
                        return true;
                    }
                )*
                false
            }

            fn lookup_nversion(&self) -> Option<u32> {
                let &($(ref $ty,)*) = self;
                $(
                    if let Some(result) = $ty.lookup_nversion() {
                        return Some(result);
                    }
                )*
                None
            }

            fn lookup_hashprevouts(&self) -> Option<sha256d::Hash> {
                let &($(ref $ty,)*) = self;
                $(
                    if let Some(result) = $ty.lookup_hashprevouts() {
                        return Some(result);
                    }
                )*
                None
            }

            fn lookup_hashsequence(&self) -> Option<sha256d::Hash> {
                let &($(ref $ty,)*) = self;
                $(
                    if let Some(result) = $ty.lookup_hashsequence() {
                        return Some(result);
                    }
                )*
                None
            }

            fn lookup_hashissuances(&self) -> Option<sha256d::Hash> {
                let &($(ref $ty,)*) = self;
                $(
                    if let Some(result) = $ty.lookup_hashissuances() {
                        return Some(result);
                    }
                )*
                None
            }

            fn lookup_outpoint(&self) -> Option<OutPoint> {
                let &($(ref $ty,)*) = self;
                $(
                    if let Some(result) = $ty.lookup_outpoint() {
                        return Some(result);
                    }
                )*
                None
            }

            fn lookup_scriptcode(&self) -> Option<&Script> {
                let &($(ref $ty,)*) = self;
                $(
                    if let Some(result) = $ty.lookup_scriptcode() {
                        return Some(result);
                    }
                )*
                None
            }

            fn lookup_value(&self) -> Option<confidential::Value> {
                let &($(ref $ty,)*) = self;
                $(
                    if let Some(result) = $ty.lookup_value() {
                        return Some(result);
                    }
                )*
                None
            }

            fn lookup_nsequence(&self) -> Option<u32> {
                let &($(ref $ty,)*) = self;
                $(
                    if let Some(result) = $ty.lookup_nsequence() {
                        return Some(result);
                    }
                )*
                None
            }

            fn lookup_outputs(&self) -> Option<&[elements::TxOut]> {
                let &($(ref $ty,)*) = self;
                $(
                    if let Some(result) = $ty.lookup_outputs() {
                        return Some(result);
                    }
                )*
                None
            }

            fn lookup_nlocktime(&self) -> Option<u32> {
                let &($(ref $ty,)*) = self;
                $(
                    if let Some(result) = $ty.lookup_nlocktime() {
                        return Some(result);
                    }
                )*
                None
            }

            fn lookup_sighashu32(&self) -> Option<u32> {
                let &($(ref $ty,)*) = self;
                $(
                    if let Some(result) = $ty.lookup_sighashu32() {
                        return Some(result);
                    }
                )*
                None
            }
        }
    }
}

impl_tuple_satisfier!(A);
impl_tuple_satisfier!(A, B);
impl_tuple_satisfier!(A, B, C);
impl_tuple_satisfier!(A, B, C, D);
impl_tuple_satisfier!(A, B, C, D, E);
impl_tuple_satisfier!(A, B, C, D, E, F);
impl_tuple_satisfier!(A, B, C, D, E, F, G);
impl_tuple_satisfier!(A, B, C, D, E, F, G, H);

/// A witness, if available, for a Miniscript fragment
#[derive(Clone, PartialEq, Eq, Debug)]
pub enum Witness {
    /// Witness Available and the value of the witness
    Stack(Vec<Vec<u8>>),
    /// Third party can possibly satisfy the fragment but we cannot
    /// Witness Unavailable
    Unavailable,
    /// No third party can produce a satisfaction without private key
    /// Witness Impossible
    Impossible,
}

impl PartialOrd for Witness {
    fn partial_cmp(&self, other: &Self) -> Option<cmp::Ordering> {
        Some(self.cmp(other))
    }
}

impl Ord for Witness {
    fn cmp(&self, other: &Self) -> cmp::Ordering {
        match (self, other) {
            (&Witness::Stack(ref v1), &Witness::Stack(ref v2)) => {
                let w1 = witness_size(v1);
                let w2 = witness_size(v2);
                w1.cmp(&w2)
            }
            (&Witness::Stack(_), _) => cmp::Ordering::Less,
            (_, &Witness::Stack(_)) => cmp::Ordering::Greater,
            (&Witness::Impossible, &Witness::Unavailable) => cmp::Ordering::Less,
            (&Witness::Unavailable, &Witness::Impossible) => cmp::Ordering::Greater,
            (&Witness::Impossible, &Witness::Impossible) => cmp::Ordering::Equal,
            (&Witness::Unavailable, &Witness::Unavailable) => cmp::Ordering::Equal,
        }
    }
}

impl Witness {
    /// Turn a signature into (part of) a satisfaction
<<<<<<< HEAD
    fn signature<Pk: ToPublicKey, S: Satisfier<Pk>, Ctx: ScriptContext>(
        sat: S,
        pk: &Pk,
        leaf_hash: &TapLeafHash,
    ) -> Self {
        match Ctx::sig_type() {
            super::context::SigType::Ecdsa => match sat.lookup_ecdsa_sig(pk) {
                Some(sig) => Witness::Stack(vec![sig.to_vec()]),
                // Signatures cannot be forged
                None => Witness::Impossible,
            },
            super::context::SigType::Schnorr => match sat.lookup_tap_leaf_script_sig(pk, leaf_hash)
            {
                Some(sig) => Witness::Stack(vec![sig.to_vec()]),
                // Signatures cannot be forged
                None => Witness::Impossible,
            },
=======
    pub fn signature<Pk: ToPublicKey, S: Satisfier<Pk>>(sat: S, pk: &Pk) -> Self {
        match sat.lookup_sig(pk) {
            Some((sig, hashtype)) => {
                let mut ret = sig.serialize_der().to_vec();
                ret.push(hashtype.as_u32() as u8);
                Witness::Stack(vec![ret])
            }
            // Signatures cannot be forged
            None => Witness::Impossible,
>>>>>>> 9cdc92d2
        }
    }

    /// Turn a public key related to a pkh into (part of) a satisfaction
    pub fn pkh_public_key<Pk: ToPublicKey, S: Satisfier<Pk>>(sat: S, pkh: &Pk::Hash) -> Self {
        match sat.lookup_pkh_pk(pkh) {
            Some(pk) => Witness::Stack(vec![pk.to_public_key().to_bytes()]),
            // public key hashes are assumed to be unavailable
            // instead of impossible since it is the same as pub-key hashes
            None => Witness::Unavailable,
        }
    }

    /// Turn a key/signature pair related to a pkh into (part of) a satisfaction
<<<<<<< HEAD
    fn pkh_signature<Pk: ToPublicKey, S: Satisfier<Pk>>(sat: S, pkh: &Pk::Hash) -> Self {
        match sat.lookup_pkh_ecdsa_sig(pkh) {
            Some((pk, sig)) => Witness::Stack(vec![sig.to_vec(), pk.to_public_key().to_bytes()]),
=======
    pub fn pkh_signature<Pk: ToPublicKey, S: Satisfier<Pk>>(sat: S, pkh: &Pk::Hash) -> Self {
        match sat.lookup_pkh_sig(pkh) {
            Some((pk, (sig, hashtype))) => {
                let mut ret = sig.serialize_der().to_vec();
                ret.push(hashtype.as_u32() as u8);
                Witness::Stack(vec![ret.to_vec(), pk.to_public_key().to_bytes()])
            }
>>>>>>> 9cdc92d2
            None => Witness::Impossible,
        }
    }

    /// Turn a hash preimage into (part of) a satisfaction
    pub fn ripemd160_preimage<Pk: ToPublicKey, S: Satisfier<Pk>>(
        sat: S,
        h: ripemd160::Hash,
    ) -> Self {
        match sat.lookup_ripemd160(h) {
            Some(pre) => Witness::Stack(vec![pre.to_vec()]),
            // Note hash preimages are unavailable instead of impossible
            None => Witness::Unavailable,
        }
    }

    /// Turn a hash preimage into (part of) a satisfaction
    pub fn hash160_preimage<Pk: ToPublicKey, S: Satisfier<Pk>>(sat: S, h: hash160::Hash) -> Self {
        match sat.lookup_hash160(h) {
            Some(pre) => Witness::Stack(vec![pre.to_vec()]),
            // Note hash preimages are unavailable instead of impossible
            None => Witness::Unavailable,
        }
    }

    /// Turn a hash preimage into (part of) a satisfaction
    pub fn sha256_preimage<Pk: ToPublicKey, S: Satisfier<Pk>>(sat: S, h: sha256::Hash) -> Self {
        match sat.lookup_sha256(h) {
            Some(pre) => Witness::Stack(vec![pre.to_vec()]),
            // Note hash preimages are unavailable instead of impossible
            None => Witness::Unavailable,
        }
    }

    /// Turn a hash preimage into (part of) a satisfaction
    pub fn hash256_preimage<Pk: ToPublicKey, S: Satisfier<Pk>>(sat: S, h: sha256d::Hash) -> Self {
        match sat.lookup_hash256(h) {
            Some(pre) => Witness::Stack(vec![pre.to_vec()]),
            // Note hash preimages are unavailable instead of impossible
            None => Witness::Unavailable,
        }
    }
}

impl Witness {
    /// Produce something like a 32-byte 0 push
    pub fn hash_dissatisfaction() -> Self {
        Witness::Stack(vec![vec![0; 32]])
    }

    /// Construct a satisfaction equivalent to an empty stack
    pub fn empty() -> Self {
        Witness::Stack(vec![])
    }

    /// Construct a satisfaction equivalent to `OP_1`
    pub fn push_1() -> Self {
        Witness::Stack(vec![vec![1]])
    }

    /// Construct a satisfaction equivalent to a single empty push
    pub fn push_0() -> Self {
        Witness::Stack(vec![vec![]])
    }

    /// Concatenate, or otherwise combine, two satisfactions
    pub fn combine(one: Self, two: Self) -> Self {
        match (one, two) {
            (Witness::Impossible, _) | (_, Witness::Impossible) => Witness::Impossible,
            (Witness::Unavailable, _) | (_, Witness::Unavailable) => Witness::Unavailable,
            (Witness::Stack(mut a), Witness::Stack(b)) => {
                a.extend(b);
                Witness::Stack(a)
            }
        }
    }
}

/// A (dis)satisfaction of a Miniscript fragment
#[derive(Clone, PartialEq, Eq, Debug)]
pub struct Satisfaction {
    /// The actual witness stack
    pub stack: Witness,
    /// Whether or not this (dis)satisfaction has a signature somewhere
    /// in it
    pub has_sig: bool,
}

impl Satisfaction {
    // produce a non-malleable satisafaction for thesh frag
    fn thresh<Pk, Ctx, Sat, Ext, F>(
        k: usize,
        subs: &[Arc<Miniscript<Pk, Ctx, Ext>>],
        stfr: &Sat,
        root_has_sig: bool,
        leaf_hash: &TapLeafHash,
        min_fn: &mut F,
    ) -> Self
    where
        Pk: MiniscriptKey + ToPublicKey,
        Ctx: ScriptContext,
        Sat: Satisfier<Pk>,
        Ext: Extension<Pk>,
        F: FnMut(Satisfaction, Satisfaction) -> Satisfaction,
    {
        let mut sats = subs
            .iter()
            .map(|s| {
                Self::satisfy_helper(
                    &s.node,
                    stfr,
                    root_has_sig,
                    leaf_hash,
                    min_fn,
                    &mut Self::thresh,
                )
            })
            .collect::<Vec<_>>();
        // Start with the to-return stack set to all dissatisfactions
        let mut ret_stack = subs
            .iter()
            .map(|s| {
                Self::dissatisfy_helper(
                    &s.node,
                    stfr,
                    root_has_sig,
                    leaf_hash,
                    min_fn,
                    &mut Self::thresh,
                )
            })
            .collect::<Vec<_>>();

        // Sort everything by (sat cost - dissat cost), except that
        // satisfactions without signatures beat satisfactions with
        // signatures
        let mut sat_indices = (0..subs.len()).collect::<Vec<_>>();
        sat_indices.sort_by_key(|&i| {
            let stack_weight = match (&sats[i].stack, &ret_stack[i].stack) {
                (&Witness::Unavailable, _) | (&Witness::Impossible, _) => i64::MAX,
                // This can only be the case when we have PkH without the corresponding
                // Pubkey.
                (_, &Witness::Unavailable) | (_, &Witness::Impossible) => i64::MIN,
                (&Witness::Stack(ref s), &Witness::Stack(ref d)) => {
                    witness_size(s) as i64 - witness_size(d) as i64
                }
            };
            let is_impossible = sats[i].stack == Witness::Impossible;
            // First consider the candidates that are not impossible to satisfy
            // by any party. Among those first consider the ones that have no sig
            // because third party can malleate them if they are not chosen.
            // Lastly, choose by weight.
            (is_impossible, sats[i].has_sig, stack_weight)
        });

        for i in 0..k {
            mem::swap(&mut ret_stack[sat_indices[i]], &mut sats[sat_indices[i]]);
        }

        // We preferably take satisfactions that are not impossible
        // If we cannot find `k` satisfactions that are not impossible
        // then the threshold branch is impossible to satisfy
        // For example, the fragment thresh(2, hash, 0, 0, 0)
        // is has an impossible witness
        assert!(k > 0);
        if sats[sat_indices[k - 1]].stack == Witness::Impossible {
            Satisfaction {
                stack: Witness::Impossible,
                // If the witness is impossible, we don't care about the
                // has_sig flag
                has_sig: false,
            }
        }
        // We are now guaranteed that all elements in `k` satisfactions
        // are not impossible(we sort by is_impossible bool).
        // The above loop should have taken everything without a sig
        // (since those were sorted higher than non-sigs). If there
        // are remaining non-sig satisfactions this indicates a
        // malleability vector
        // For example, the fragment thresh(2, hash, hash, 0, 0)
        // is uniquely satisfyiable because there is no satisfaction
        // for the 0 fragment
        else if k < sat_indices.len()
            && !sats[sat_indices[k]].has_sig
            && sats[sat_indices[k]].stack != Witness::Impossible
        {
            // All arguments should be `d`, so dissatisfactions have no
            // signatures; and in this branch we assume too many weak
            // arguments, so none of the satisfactions should have
            // signatures either.
            for sat in &ret_stack {
                assert!(!sat.has_sig);
            }
            Satisfaction {
                stack: Witness::Unavailable,
                has_sig: false,
            }
        } else {
            // Otherwise flatten everything out
            Satisfaction {
                has_sig: ret_stack.iter().any(|sat| sat.has_sig),
                stack: ret_stack.into_iter().fold(Witness::empty(), |acc, next| {
                    Witness::combine(next.stack, acc)
                }),
            }
        }
    }

    // produce a possily malleable satisafaction for thesh frag
    fn thresh_mall<Pk, Ctx, Sat, Ext, F>(
        k: usize,
        subs: &[Arc<Miniscript<Pk, Ctx, Ext>>],
        stfr: &Sat,
        root_has_sig: bool,
        leaf_hash: &TapLeafHash,
        min_fn: &mut F,
    ) -> Self
    where
        Pk: MiniscriptKey + ToPublicKey,
        Ctx: ScriptContext,
        Sat: Satisfier<Pk>,
        Ext: Extension<Pk>,
        F: FnMut(Satisfaction, Satisfaction) -> Satisfaction,
    {
        let mut sats = subs
            .iter()
            .map(|s| {
                Self::satisfy_helper(
                    &s.node,
                    stfr,
                    root_has_sig,
                    leaf_hash,
                    min_fn,
                    &mut Self::thresh_mall,
                )
            })
            .collect::<Vec<_>>();
        // Start with the to-return stack set to all dissatisfactions
        let mut ret_stack = subs
            .iter()
            .map(|s| {
                Self::dissatisfy_helper(
                    &s.node,
                    stfr,
                    root_has_sig,
                    leaf_hash,
                    min_fn,
                    &mut Self::thresh_mall,
                )
            })
            .collect::<Vec<_>>();

        // Sort everything by (sat cost - dissat cost), except that
        // satisfactions without signatures beat satisfactions with
        // signatures
        let mut sat_indices = (0..subs.len()).collect::<Vec<_>>();
        sat_indices.sort_by_key(|&i| {
            let stack_weight = match (&sats[i].stack, &ret_stack[i].stack) {
                (&Witness::Unavailable, _) | (&Witness::Impossible, _) => i64::MAX,
                // This is only possible when one of the branches has PkH
                (_, &Witness::Unavailable) | (_, &Witness::Impossible) => i64::MIN,
                (&Witness::Stack(ref s), &Witness::Stack(ref d)) => {
                    witness_size(s) as i64 - witness_size(d) as i64
                }
            };
            // For malleable satifactions, directly choose smallest weights
            stack_weight
        });

        // swap the satisfactions
        for i in 0..k {
            mem::swap(&mut ret_stack[sat_indices[i]], &mut sats[sat_indices[i]]);
        }

        // combine the witness
        // no non-malleability checks needed
        Satisfaction {
            has_sig: ret_stack.iter().any(|sat| sat.has_sig),
            stack: ret_stack.into_iter().fold(Witness::empty(), |acc, next| {
                Witness::combine(next.stack, acc)
            }),
        }
    }

    fn minimum(sat1: Self, sat2: Self) -> Self {
        // If there is only one available satisfaction, we must choose that
        // regardless of has_sig marker.
        // This handles the case where both are impossible.
        match (&sat1.stack, &sat2.stack) {
            (&Witness::Impossible, _) => return sat2,
            (_, &Witness::Impossible) => return sat1,
            _ => {}
        }
        match (sat1.has_sig, sat2.has_sig) {
            // If neither option has a signature, this is a malleability
            // vector, so choose neither one.
            (false, false) => Satisfaction {
                stack: Witness::Unavailable,
                has_sig: false,
            },
            // If only one has a signature, take the one that doesn't; a
            // third party could malleate by removing the signature, but
            // can't malleate if he'd have to add it
            (false, true) => Satisfaction {
                stack: sat1.stack,
                has_sig: false,
            },
            (true, false) => Satisfaction {
                stack: sat2.stack,
                has_sig: false,
            },
            // If both have a signature associated with them, choose the
            // cheaper one (where "cheaper" is defined such that available
            // things are cheaper than unavailable ones)
            (true, true) => Satisfaction {
                stack: cmp::min(sat1.stack, sat2.stack),
                has_sig: true,
            },
        }
    }

    // calculate the minimum witness allowing witness malleability
    fn minimum_mall(sat1: Self, sat2: Self) -> Self {
        match (&sat1.stack, &sat2.stack) {
            // If there is only one possible satisfaction, use it regardless
            // of the other one
            (&Witness::Impossible, _) | (&Witness::Unavailable, _) => return sat2,
            (_, &Witness::Impossible) | (_, &Witness::Unavailable) => return sat1,
            _ => {}
        }
        Satisfaction {
            stack: cmp::min(sat1.stack, sat2.stack),
            // The fragment is has_sig only if both of the
            // fragments are has_sig
            has_sig: sat1.has_sig && sat2.has_sig,
        }
    }

    // produce a non-malleable satisfaction
    fn satisfy_helper<Pk, Ctx, Sat, Ext, F, G>(
        term: &Terminal<Pk, Ctx, Ext>,
        stfr: &Sat,
        root_has_sig: bool,
        leaf_hash: &TapLeafHash,
        min_fn: &mut F,
        thresh_fn: &mut G,
    ) -> Self
    where
        Pk: MiniscriptKey + ToPublicKey,
        Ctx: ScriptContext,
        Sat: Satisfier<Pk>,
        Ext: Extension<Pk>,
        F: FnMut(Satisfaction, Satisfaction) -> Satisfaction,
<<<<<<< HEAD
        G: FnMut(
            usize,
            &[Arc<Miniscript<Pk, Ctx>>],
            &Sat,
            bool,
            &TapLeafHash,
            &mut F,
        ) -> Satisfaction,
=======
        G: FnMut(usize, &[Arc<Miniscript<Pk, Ctx, Ext>>], &Sat, bool, &mut F) -> Satisfaction,
>>>>>>> 9cdc92d2
    {
        match *term {
            Terminal::PkK(ref pk) => Satisfaction {
                stack: Witness::signature::<_, _, Ctx>(stfr, pk, leaf_hash),
                has_sig: true,
            },
            Terminal::PkH(ref pkh) => Satisfaction {
                stack: Witness::pkh_signature(stfr, pkh),
                has_sig: true,
            },
            Terminal::After(t) => Satisfaction {
                stack: if stfr.check_after(t) {
                    Witness::empty()
                } else if root_has_sig {
                    // If the root terminal has signature, the
                    // signature covers the nLockTime and nSequence
                    // values. The sender of the transaction should
                    // take care that it signs the value such that the
                    // timelock is not met
                    Witness::Impossible
                } else {
                    Witness::Unavailable
                },
                has_sig: false,
            },
            Terminal::Older(t) => Satisfaction {
                stack: if stfr.check_older(t) {
                    Witness::empty()
                } else if root_has_sig {
                    // If the root terminal has signature, the
                    // signature covers the nLockTime and nSequence
                    // values. The sender of the transaction should
                    // take care that it signs the value such that the
                    // timelock is not met
                    Witness::Impossible
                } else {
                    Witness::Unavailable
                },

                has_sig: false,
            },
            Terminal::Ripemd160(h) => Satisfaction {
                stack: Witness::ripemd160_preimage(stfr, h),
                has_sig: false,
            },
            Terminal::Hash160(h) => Satisfaction {
                stack: Witness::hash160_preimage(stfr, h),
                has_sig: false,
            },
            Terminal::Sha256(h) => Satisfaction {
                stack: Witness::sha256_preimage(stfr, h),
                has_sig: false,
            },
            Terminal::Hash256(h) => Satisfaction {
                stack: Witness::hash256_preimage(stfr, h),
                has_sig: false,
            },
            Terminal::True => Satisfaction {
                stack: Witness::empty(),
                has_sig: false,
            },
            Terminal::False => Satisfaction {
                stack: Witness::Impossible,
                has_sig: false,
            },
            Terminal::Alt(ref sub)
            | Terminal::Swap(ref sub)
            | Terminal::Check(ref sub)
            | Terminal::Verify(ref sub)
            | Terminal::NonZero(ref sub)
            | Terminal::ZeroNotEqual(ref sub) => {
                Self::satisfy_helper(&sub.node, stfr, root_has_sig, leaf_hash, min_fn, thresh_fn)
            }
            Terminal::DupIf(ref sub) => {
                let sat = Self::satisfy_helper(
                    &sub.node,
                    stfr,
                    root_has_sig,
                    leaf_hash,
                    min_fn,
                    thresh_fn,
                );
                Satisfaction {
                    stack: Witness::combine(sat.stack, Witness::push_1()),
                    has_sig: sat.has_sig,
                }
            }
            Terminal::AndV(ref l, ref r) | Terminal::AndB(ref l, ref r) => {
                let l_sat =
                    Self::satisfy_helper(&l.node, stfr, root_has_sig, leaf_hash, min_fn, thresh_fn);
                let r_sat =
                    Self::satisfy_helper(&r.node, stfr, root_has_sig, leaf_hash, min_fn, thresh_fn);
                Satisfaction {
                    stack: Witness::combine(r_sat.stack, l_sat.stack),
                    has_sig: l_sat.has_sig || r_sat.has_sig,
                }
            }
            Terminal::AndOr(ref a, ref b, ref c) => {
                let a_sat =
                    Self::satisfy_helper(&a.node, stfr, root_has_sig, leaf_hash, min_fn, thresh_fn);
                let a_nsat = Self::dissatisfy_helper(
                    &a.node,
                    stfr,
                    root_has_sig,
                    leaf_hash,
                    min_fn,
                    thresh_fn,
                );
                let b_sat =
                    Self::satisfy_helper(&b.node, stfr, root_has_sig, leaf_hash, min_fn, thresh_fn);
                let c_sat =
                    Self::satisfy_helper(&c.node, stfr, root_has_sig, leaf_hash, min_fn, thresh_fn);

                min_fn(
                    Satisfaction {
                        stack: Witness::combine(b_sat.stack, a_sat.stack),
                        has_sig: a_sat.has_sig || b_sat.has_sig,
                    },
                    Satisfaction {
                        stack: Witness::combine(c_sat.stack, a_nsat.stack),
                        has_sig: a_nsat.has_sig || c_sat.has_sig,
                    },
                )
            }
            Terminal::OrB(ref l, ref r) => {
                let l_sat =
                    Self::satisfy_helper(&l.node, stfr, root_has_sig, leaf_hash, min_fn, thresh_fn);
                let r_sat =
                    Self::satisfy_helper(&r.node, stfr, root_has_sig, leaf_hash, min_fn, thresh_fn);
                let l_nsat = Self::dissatisfy_helper(
                    &l.node,
                    stfr,
                    root_has_sig,
                    leaf_hash,
                    min_fn,
                    thresh_fn,
                );
                let r_nsat = Self::dissatisfy_helper(
                    &r.node,
                    stfr,
                    root_has_sig,
                    leaf_hash,
                    min_fn,
                    thresh_fn,
                );

                assert!(!l_nsat.has_sig);
                assert!(!r_nsat.has_sig);

                min_fn(
                    Satisfaction {
                        stack: Witness::combine(r_sat.stack, l_nsat.stack),
                        has_sig: r_sat.has_sig,
                    },
                    Satisfaction {
                        stack: Witness::combine(r_nsat.stack, l_sat.stack),
                        has_sig: l_sat.has_sig,
                    },
                )
            }
            Terminal::OrD(ref l, ref r) | Terminal::OrC(ref l, ref r) => {
                let l_sat =
                    Self::satisfy_helper(&l.node, stfr, root_has_sig, leaf_hash, min_fn, thresh_fn);
                let r_sat =
                    Self::satisfy_helper(&r.node, stfr, root_has_sig, leaf_hash, min_fn, thresh_fn);
                let l_nsat = Self::dissatisfy_helper(
                    &l.node,
                    stfr,
                    root_has_sig,
                    leaf_hash,
                    min_fn,
                    thresh_fn,
                );

                assert!(!l_nsat.has_sig);

                min_fn(
                    l_sat,
                    Satisfaction {
                        stack: Witness::combine(r_sat.stack, l_nsat.stack),
                        has_sig: r_sat.has_sig,
                    },
                )
            }
            Terminal::OrI(ref l, ref r) => {
                let l_sat =
                    Self::satisfy_helper(&l.node, stfr, root_has_sig, leaf_hash, min_fn, thresh_fn);
                let r_sat =
                    Self::satisfy_helper(&r.node, stfr, root_has_sig, leaf_hash, min_fn, thresh_fn);
                min_fn(
                    Satisfaction {
                        stack: Witness::combine(l_sat.stack, Witness::push_1()),
                        has_sig: l_sat.has_sig,
                    },
                    Satisfaction {
                        stack: Witness::combine(r_sat.stack, Witness::push_0()),
                        has_sig: r_sat.has_sig,
                    },
                )
            }
            Terminal::Thresh(k, ref subs) => {
                thresh_fn(k, subs, stfr, root_has_sig, leaf_hash, min_fn)
            }
            Terminal::Multi(k, ref keys) => {
                // Collect all available signatures
                let mut sig_count = 0;
                let mut sigs = Vec::with_capacity(k);
                for pk in keys {
                    match Witness::signature::<_, _, Ctx>(stfr, pk, leaf_hash) {
                        Witness::Stack(sig) => {
                            sigs.push(sig);
                            sig_count += 1;
                        }
                        Witness::Impossible => {}
                        Witness::Unavailable => unreachable!(
                            "Signature satisfaction without witness must be impossible"
                        ),
                    }
                }

                if sig_count < k {
                    Satisfaction {
                        stack: Witness::Impossible,
                        has_sig: false,
                    }
                } else {
                    // Throw away the most expensive ones
                    for _ in 0..sig_count - k {
                        let max_idx = sigs
                            .iter()
                            .enumerate()
                            .max_by_key(|&(_, ref v)| v.len())
                            .unwrap()
                            .0;
                        sigs[max_idx] = vec![];
                    }

                    Satisfaction {
                        stack: sigs.into_iter().fold(Witness::push_0(), |acc, sig| {
                            Witness::combine(acc, Witness::Stack(sig))
                        }),
                        has_sig: true,
                    }
                }
            }
<<<<<<< HEAD
            Terminal::MultiA(k, ref keys) => {
                // Collect all available signatures
                let mut sig_count = 0;
                let mut sigs = vec![vec![vec![]]; keys.len()];
                for (i, pk) in keys.iter().rev().enumerate() {
                    match Witness::signature::<_, _, Ctx>(stfr, pk, leaf_hash) {
                        Witness::Stack(sig) => {
                            sigs[i] = sig;
                            sig_count += 1;
                            // This a privacy issue, we are only selecting the first available
                            // sigs. Incase pk at pos 1 is not selected, we know we did not have access to it
                            // bitcoin core also implements the same logic for MULTISIG, so I am not bothering
                            // permuting the sigs for now
                            if sig_count == k {
                                break;
                            }
                        }
                        Witness::Impossible => {}
                        Witness::Unavailable => unreachable!(
                            "Signature satisfaction without witness must be impossible"
                        ),
                    }
                }

                if sig_count < k {
                    Satisfaction {
                        stack: Witness::Impossible,
                        has_sig: false,
                    }
                } else {
                    Satisfaction {
                        stack: sigs.into_iter().fold(Witness::empty(), |acc, sig| {
                            Witness::combine(acc, Witness::Stack(sig))
                        }),
                        has_sig: true,
                    }
                }
            }
=======
            Terminal::Ext(ref e) => e.satisfy(stfr),
>>>>>>> 9cdc92d2
        }
    }

    // Helper function to produce a dissatisfaction
    fn dissatisfy_helper<Pk, Ctx, Sat, Ext, F, G>(
        term: &Terminal<Pk, Ctx, Ext>,
        stfr: &Sat,
        root_has_sig: bool,
        leaf_hash: &TapLeafHash,
        min_fn: &mut F,
        thresh_fn: &mut G,
    ) -> Self
    where
        Pk: MiniscriptKey + ToPublicKey,
        Ctx: ScriptContext,
        Sat: Satisfier<Pk>,
        Ext: Extension<Pk>,
        F: FnMut(Satisfaction, Satisfaction) -> Satisfaction,
<<<<<<< HEAD
        G: FnMut(
            usize,
            &[Arc<Miniscript<Pk, Ctx>>],
            &Sat,
            bool,
            &TapLeafHash,
            &mut F,
        ) -> Satisfaction,
=======
        G: FnMut(usize, &[Arc<Miniscript<Pk, Ctx, Ext>>], &Sat, bool, &mut F) -> Satisfaction,
>>>>>>> 9cdc92d2
    {
        match *term {
            Terminal::PkK(..) => Satisfaction {
                stack: Witness::push_0(),
                has_sig: false,
            },
            Terminal::PkH(ref pkh) => Satisfaction {
                stack: Witness::combine(Witness::push_0(), Witness::pkh_public_key(stfr, pkh)),
                has_sig: false,
            },
            Terminal::False => Satisfaction {
                stack: Witness::empty(),
                has_sig: false,
            },
            Terminal::True => Satisfaction {
                stack: Witness::Impossible,
                has_sig: false,
            },
            Terminal::Older(_) => Satisfaction {
                stack: Witness::Impossible,
                has_sig: false,
            },
            Terminal::After(_) => Satisfaction {
                stack: Witness::Impossible,
                has_sig: false,
            },
            Terminal::Sha256(_)
            | Terminal::Hash256(_)
            | Terminal::Ripemd160(_)
            | Terminal::Hash160(_) => Satisfaction {
                stack: Witness::hash_dissatisfaction(),
                has_sig: false,
            },
            Terminal::Alt(ref sub)
            | Terminal::Swap(ref sub)
            | Terminal::Check(ref sub)
            | Terminal::ZeroNotEqual(ref sub) => {
                Self::dissatisfy_helper(&sub.node, stfr, root_has_sig, leaf_hash, min_fn, thresh_fn)
            }
            Terminal::DupIf(_) | Terminal::NonZero(_) => Satisfaction {
                stack: Witness::push_0(),
                has_sig: false,
            },
            Terminal::Verify(_) => Satisfaction {
                stack: Witness::Impossible,
                has_sig: false,
            },
            Terminal::AndV(ref v, ref other) => {
                let vsat =
                    Self::satisfy_helper(&v.node, stfr, root_has_sig, leaf_hash, min_fn, thresh_fn);
                let odissat = Self::dissatisfy_helper(
                    &other.node,
                    stfr,
                    root_has_sig,
                    leaf_hash,
                    min_fn,
                    thresh_fn,
                );
                Satisfaction {
                    stack: Witness::combine(odissat.stack, vsat.stack),
                    has_sig: vsat.has_sig || odissat.has_sig,
                }
            }
            Terminal::AndB(ref l, ref r)
            | Terminal::OrB(ref l, ref r)
            | Terminal::OrD(ref l, ref r)
            | Terminal::AndOr(ref l, _, ref r) => {
                let lnsat = Self::dissatisfy_helper(
                    &l.node,
                    stfr,
                    root_has_sig,
                    leaf_hash,
                    min_fn,
                    thresh_fn,
                );
                let rnsat = Self::dissatisfy_helper(
                    &r.node,
                    stfr,
                    root_has_sig,
                    leaf_hash,
                    min_fn,
                    thresh_fn,
                );
                Satisfaction {
                    stack: Witness::combine(rnsat.stack, lnsat.stack),
                    has_sig: rnsat.has_sig || lnsat.has_sig,
                }
            }
            Terminal::OrC(..) => Satisfaction {
                stack: Witness::Impossible,
                has_sig: false,
            },
            Terminal::OrI(ref l, ref r) => {
                let lnsat = Self::dissatisfy_helper(
                    &l.node,
                    stfr,
                    root_has_sig,
                    leaf_hash,
                    min_fn,
                    thresh_fn,
                );
                let dissat_1 = Satisfaction {
                    stack: Witness::combine(lnsat.stack, Witness::push_1()),
                    has_sig: lnsat.has_sig,
                };

                let rnsat = Self::dissatisfy_helper(
                    &r.node,
                    stfr,
                    root_has_sig,
                    leaf_hash,
                    min_fn,
                    thresh_fn,
                );
                let dissat_2 = Satisfaction {
                    stack: Witness::combine(rnsat.stack, Witness::push_0()),
                    has_sig: rnsat.has_sig,
                };

                // Dissatisfactions don't need to non-malleable. Use minimum_mall always
                Satisfaction::minimum_mall(dissat_1, dissat_2)
            }
            Terminal::Thresh(_, ref subs) => Satisfaction {
                stack: subs.iter().fold(Witness::empty(), |acc, sub| {
                    let nsat = Self::dissatisfy_helper(
                        &sub.node,
                        stfr,
                        root_has_sig,
                        leaf_hash,
                        min_fn,
                        thresh_fn,
                    );
                    assert!(!nsat.has_sig);
                    Witness::combine(nsat.stack, acc)
                }),
                has_sig: false,
            },
            Terminal::Multi(k, _) => Satisfaction {
                stack: Witness::Stack(vec![vec![]; k + 1]),
                has_sig: false,
            },
<<<<<<< HEAD
            Terminal::MultiA(_, ref pks) => Satisfaction {
                stack: Witness::Stack(vec![vec![]; pks.len()]),
                has_sig: false,
            },
=======
            Terminal::Ext(ref e) => e.dissatisfy(stfr),
>>>>>>> 9cdc92d2
        }
    }

    /// Produce a satisfaction non-malleable satisfaction
    pub(super) fn satisfy<Pk, Ctx, Sat, Ext>(
        term: &Terminal<Pk, Ctx, Ext>,
        stfr: &Sat,
        root_has_sig: bool,
    ) -> Self
    where
        Pk: MiniscriptKey + ToPublicKey,
        Ctx: ScriptContext,
        Sat: Satisfier<Pk>,
<<<<<<< HEAD
    >(
        term: &Terminal<Pk, Ctx>,
        stfr: &Sat,
        root_has_sig: bool,
        leaf_hash: &TapLeafHash,
    ) -> Self {
=======
        Ext: Extension<Pk>,
    {
>>>>>>> 9cdc92d2
        Self::satisfy_helper(
            term,
            stfr,
            root_has_sig,
            leaf_hash,
            &mut Satisfaction::minimum,
            &mut Satisfaction::thresh,
        )
    }

    /// Produce a satisfaction(possibly malleable)
    pub(super) fn satisfy_mall<
        Pk: MiniscriptKey + ToPublicKey,
        Ctx: ScriptContext,
        Sat: Satisfier<Pk>,
        Ext: Extension<Pk>,
    >(
        term: &Terminal<Pk, Ctx, Ext>,
        stfr: &Sat,
        root_has_sig: bool,
        leaf_hash: &TapLeafHash,
    ) -> Self {
        Self::satisfy_helper(
            term,
            stfr,
            root_has_sig,
            leaf_hash,
            &mut Satisfaction::minimum_mall,
            &mut Satisfaction::thresh_mall,
        )
    }
}<|MERGE_RESOLUTION|>--- conflicted
+++ resolved
@@ -23,11 +23,8 @@
 use std::{cmp, i64, mem};
 
 use bitcoin;
-<<<<<<< HEAD
+use elements::hashes::{hash160, ripemd160, sha256, sha256d};
 use elements::taproot::{ControlBlock, LeafVersion, TapLeafHash};
-=======
-use elements::hashes::{hash160, ripemd160, sha256, sha256d};
->>>>>>> 9cdc92d2
 use elements::{self, secp256k1_zkp};
 use elements::{confidential, OutPoint, Script};
 use {MiniscriptKey, ToPublicKey};
@@ -44,11 +41,7 @@
 use Extension;
 
 /// Type alias for a signature/hashtype pair
-<<<<<<< HEAD
 pub type ElementsSig = (secp256k1_zkp::ecdsa::Signature, elements::SigHashType);
-=======
-pub type ElementsSig = (secp256k1_zkp::Signature, elements::SigHashType);
->>>>>>> 9cdc92d2
 /// Type alias for 32 byte Preimage.
 pub type Preimage32 = [u8; 32];
 
@@ -63,17 +56,10 @@
 /// Helper function to create ElementsSig from Rawsig
 /// Useful for downstream when implementing Satisfier.
 /// Returns underlying secp if the Signature is not of correct format
-<<<<<<< HEAD
 pub fn bitcoinsig_from_rawsig(rawsig: &[u8]) -> Result<ElementsSig, ::interpreter::Error> {
     let (flag, sig) = rawsig.split_last().unwrap();
     let flag = elements::SigHashType::from_u32(*flag as u32);
     let sig = secp256k1_zkp::ecdsa::Signature::from_der(sig)?;
-=======
-pub fn elementssig_from_rawsig(rawsig: &[u8]) -> Result<ElementsSig, Error> {
-    let (flag, sig) = rawsig.split_last().unwrap();
-    let flag = elements::SigHashType::from_u32(*flag as u32);
-    let sig = secp256k1_zkp::Signature::from_der(sig)?;
->>>>>>> 9cdc92d2
     Ok((sig, flag))
 }
 /// Trait describing a lookup table for signatures, hash preimages, etc.
@@ -838,7 +824,6 @@
 
 impl Witness {
     /// Turn a signature into (part of) a satisfaction
-<<<<<<< HEAD
     fn signature<Pk: ToPublicKey, S: Satisfier<Pk>, Ctx: ScriptContext>(
         sat: S,
         pk: &Pk,
@@ -856,17 +841,7 @@
                 // Signatures cannot be forged
                 None => Witness::Impossible,
             },
-=======
-    pub fn signature<Pk: ToPublicKey, S: Satisfier<Pk>>(sat: S, pk: &Pk) -> Self {
-        match sat.lookup_sig(pk) {
-            Some((sig, hashtype)) => {
-                let mut ret = sig.serialize_der().to_vec();
-                ret.push(hashtype.as_u32() as u8);
-                Witness::Stack(vec![ret])
-            }
-            // Signatures cannot be forged
-            None => Witness::Impossible,
->>>>>>> 9cdc92d2
+            super::context::SigType::ExtensionError(_) => todo!(),
         }
     }
 
@@ -881,11 +856,6 @@
     }
 
     /// Turn a key/signature pair related to a pkh into (part of) a satisfaction
-<<<<<<< HEAD
-    fn pkh_signature<Pk: ToPublicKey, S: Satisfier<Pk>>(sat: S, pkh: &Pk::Hash) -> Self {
-        match sat.lookup_pkh_ecdsa_sig(pkh) {
-            Some((pk, sig)) => Witness::Stack(vec![sig.to_vec(), pk.to_public_key().to_bytes()]),
-=======
     pub fn pkh_signature<Pk: ToPublicKey, S: Satisfier<Pk>>(sat: S, pkh: &Pk::Hash) -> Self {
         match sat.lookup_pkh_sig(pkh) {
             Some((pk, (sig, hashtype))) => {
@@ -893,7 +863,6 @@
                 ret.push(hashtype.as_u32() as u8);
                 Witness::Stack(vec![ret.to_vec(), pk.to_public_key().to_bytes()])
             }
->>>>>>> 9cdc92d2
             None => Witness::Impossible,
         }
     }
@@ -1247,18 +1216,14 @@
         Sat: Satisfier<Pk>,
         Ext: Extension<Pk>,
         F: FnMut(Satisfaction, Satisfaction) -> Satisfaction,
-<<<<<<< HEAD
         G: FnMut(
             usize,
-            &[Arc<Miniscript<Pk, Ctx>>],
+            &[Arc<Miniscript<Pk, Ctx, Ext>>],
             &Sat,
             bool,
             &TapLeafHash,
             &mut F,
         ) -> Satisfaction,
-=======
-        G: FnMut(usize, &[Arc<Miniscript<Pk, Ctx, Ext>>], &Sat, bool, &mut F) -> Satisfaction,
->>>>>>> 9cdc92d2
     {
         match *term {
             Terminal::PkK(ref pk) => Satisfaction {
@@ -1504,7 +1469,6 @@
                     }
                 }
             }
-<<<<<<< HEAD
             Terminal::MultiA(k, ref keys) => {
                 // Collect all available signatures
                 let mut sig_count = 0;
@@ -1543,9 +1507,7 @@
                     }
                 }
             }
-=======
             Terminal::Ext(ref e) => e.satisfy(stfr),
->>>>>>> 9cdc92d2
         }
     }
 
@@ -1564,18 +1526,14 @@
         Sat: Satisfier<Pk>,
         Ext: Extension<Pk>,
         F: FnMut(Satisfaction, Satisfaction) -> Satisfaction,
-<<<<<<< HEAD
         G: FnMut(
             usize,
-            &[Arc<Miniscript<Pk, Ctx>>],
+            &[Arc<Miniscript<Pk, Ctx, Ext>>],
             &Sat,
             bool,
             &TapLeafHash,
             &mut F,
         ) -> Satisfaction,
-=======
-        G: FnMut(usize, &[Arc<Miniscript<Pk, Ctx, Ext>>], &Sat, bool, &mut F) -> Satisfaction,
->>>>>>> 9cdc92d2
     {
         match *term {
             Terminal::PkK(..) => Satisfaction {
@@ -1717,14 +1675,11 @@
                 stack: Witness::Stack(vec![vec![]; k + 1]),
                 has_sig: false,
             },
-<<<<<<< HEAD
             Terminal::MultiA(_, ref pks) => Satisfaction {
                 stack: Witness::Stack(vec![vec![]; pks.len()]),
                 has_sig: false,
             },
-=======
             Terminal::Ext(ref e) => e.dissatisfy(stfr),
->>>>>>> 9cdc92d2
         }
     }
 
@@ -1733,22 +1688,14 @@
         term: &Terminal<Pk, Ctx, Ext>,
         stfr: &Sat,
         root_has_sig: bool,
+        leaf_hash: &TapLeafHash,
     ) -> Self
     where
         Pk: MiniscriptKey + ToPublicKey,
         Ctx: ScriptContext,
         Sat: Satisfier<Pk>,
-<<<<<<< HEAD
-    >(
-        term: &Terminal<Pk, Ctx>,
-        stfr: &Sat,
-        root_has_sig: bool,
-        leaf_hash: &TapLeafHash,
-    ) -> Self {
-=======
         Ext: Extension<Pk>,
     {
->>>>>>> 9cdc92d2
         Self::satisfy_helper(
             term,
             stfr,
