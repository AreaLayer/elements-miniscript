//! Other miscellaneous type properties which are not related to
//! correctness or malleability.

use miniscript::limits::{
<<<<<<< HEAD
    HEIGHT_TIME_THRESHOLD, MAX_SCRIPT_ELEMENT_SIZE, SEQUENCE_LOCKTIME_TYPE_FLAG,
=======
    HEIGHT_TIME_THRESHOLD, SEQUENCE_LOCKTIME_DISABLE_FLAG, SEQUENCE_LOCKTIME_TYPE_FLAG,
>>>>>>> 6cd1fb66
};

use super::{Error, ErrorKind, Property, ScriptContext};
use script_num_size;
use std::cmp;
use std::iter::once;
use MiniscriptKey;
use Terminal;

/// Helper struct Whether any satisfaction of this fragment contains any timelocks
#[derive(Copy, Clone, PartialEq, Eq, PartialOrd, Ord, Debug, Hash)]
pub struct TimeLockInfo {
    /// csv with heights
    pub csv_with_height: bool,
    /// csv with times
    pub csv_with_time: bool,
    /// cltv with heights
    pub cltv_with_height: bool,
    /// cltv with times
    pub cltv_with_time: bool,
    /// combination of any heightlocks and timelocks
    pub contains_combination: bool,
}

impl Default for TimeLockInfo {
    fn default() -> Self {
        Self {
            csv_with_height: false,
            csv_with_time: false,
            cltv_with_height: false,
            cltv_with_time: false,
            contains_combination: false,
        }
    }
}

impl TimeLockInfo {
    /// Whether the current contains any possible unspendable
    /// path
    pub fn contains_unspendable_path(self) -> bool {
        self.contains_combination
    }

    // handy function for combining `and` timelocks
    // This can be operator overloaded in future
    pub(crate) fn comb_and_timelocks(a: Self, b: Self) -> Self {
        Self::combine_thresh_timelocks(2, once(a).chain(once(b)))
    }

    // handy function for combining `or` timelocks
    // This can be operator overloaded in future
    pub(crate) fn comb_or_timelocks(a: Self, b: Self) -> Self {
        Self::combine_thresh_timelocks(1, once(a).chain(once(b)))
    }

    pub(crate) fn combine_thresh_timelocks<I>(k: usize, sub_timelocks: I) -> TimeLockInfo
    where
        I: IntoIterator<Item = TimeLockInfo>,
    {
        // timelocks calculation
        // Propagate all fields of `TimelockInfo` from each of the node's children to the node
        // itself (by taking the logical-or of all of them). In case `k == 1` (this is a disjunction)
        // this is all we need to do: the node may behave like any of its children, for purposes
        // of timelock accounting.
        //
        // If `k > 1` we have the additional consideration that if any two children have conflicting
        // timelock requirements, this represents an inaccessible spending branch.
        sub_timelocks.into_iter().fold(
            TimeLockInfo::default(),
            |mut timelock_info, sub_timelock| {
                // If more than one branch may be taken, and some other branch has a requirement
                // that conflicts with this one, set `contains_combination`
                if k >= 2 {
                    timelock_info.contains_combination |= (timelock_info.csv_with_height
                        && sub_timelock.csv_with_time)
                        || (timelock_info.csv_with_time && sub_timelock.csv_with_height)
                        || (timelock_info.cltv_with_time && sub_timelock.cltv_with_height)
                        || (timelock_info.cltv_with_height && sub_timelock.cltv_with_time);
                }
                timelock_info.csv_with_height |= sub_timelock.csv_with_height;
                timelock_info.csv_with_time |= sub_timelock.csv_with_time;
                timelock_info.cltv_with_height |= sub_timelock.cltv_with_height;
                timelock_info.cltv_with_time |= sub_timelock.cltv_with_time;
                timelock_info.contains_combination |= sub_timelock.contains_combination;
                timelock_info
            },
        )
    }
}

/// Structure representing the extra type properties of a fragment.
#[derive(Copy, Clone, PartialEq, Eq, PartialOrd, Ord, Debug, Hash)]
pub struct ExtData {
    /// The number of bytes needed to encode its scriptpubkey
    pub pk_cost: usize,
    /// Whether this fragment can be verify-wrapped for free
    pub has_free_verify: bool,
    /// The worst case static(unexecuted) ops-count for this Miniscript fragment.
    pub ops_count_static: usize,
    /// The worst case ops-count for satisfying this Miniscript fragment.
    pub ops_count_sat: Option<usize>,
    /// The worst case ops-count for dissatisfying this Miniscript fragment.
    pub ops_count_nsat: Option<usize>,
    /// The worst case number of stack elements for satisfying this Miniscript fragment.
    pub stack_elem_count_sat: Option<usize>,
    /// The worst case number of stack elements for dissatisfying this Miniscript fragment.
    pub stack_elem_count_dissat: Option<usize>,
    /// Maximum size, in bytes, of a satisfying witness. First elements is the cost for the
    /// witness stack, the second one is the cost for scriptSig.
    /// All signatures are assumed to be 73 bytes in size, including the
    /// length prefix (segwit) or push opcode (pre-segwit) and sighash
    /// postfix.
    pub max_sat_size: Option<(usize, usize)>,
    /// Maximum dissatisfaction cost, in bytes, of a Miniscript fragment. First elements is
    /// the cost for the witness stack, the second one is the cost for scriptSig.
    pub max_dissat_size: Option<(usize, usize)>,
    /// The timelock info about heightlocks and timelocks
    pub timelock_info: TimeLockInfo,
    /// Maximum stack + alt stack size during satisfaction execution
    /// This does **not** include initial witness elements. This element only captures
    /// the additional elements that are pushed during execution.
    pub exec_stack_elem_count_sat: Option<usize>,
    /// Maximum stack + alt stack size during dissat execution
    /// This does **not** include initial witness elements. This element only captures
    /// the additional elements that are pushed during execution.
    pub exec_stack_elem_count_dissat: Option<usize>,
}

impl Property for ExtData {
    fn sanity_checks(&self) {
        debug_assert_eq!(
            self.stack_elem_count_sat.is_some(),
            self.exec_stack_elem_count_sat.is_some()
        );
        debug_assert_eq!(
            self.stack_elem_count_dissat.is_some(),
            self.exec_stack_elem_count_dissat.is_some()
        );
    }

    fn from_true() -> Self {
        ExtData {
            pk_cost: 1,
            has_free_verify: false,
            ops_count_static: 0,
            ops_count_sat: Some(0),
            ops_count_nsat: None,
            stack_elem_count_sat: Some(0),
            stack_elem_count_dissat: None,
            max_sat_size: Some((0, 0)),
            max_dissat_size: None,
            timelock_info: TimeLockInfo::default(),
            exec_stack_elem_count_sat: Some(1),
            exec_stack_elem_count_dissat: None,
        }
    }

    fn from_false() -> Self {
        ExtData {
            pk_cost: 1,
            has_free_verify: false,
            ops_count_static: 0,
            ops_count_sat: None,
            ops_count_nsat: Some(0),
            stack_elem_count_sat: None,
            stack_elem_count_dissat: Some(0),
            max_sat_size: None,
            max_dissat_size: Some((0, 0)),
            timelock_info: TimeLockInfo::default(),
            exec_stack_elem_count_sat: None,
            exec_stack_elem_count_dissat: Some(1),
        }
    }

    fn from_pk_k() -> Self {
        ExtData {
            pk_cost: 34,
            has_free_verify: false,
            ops_count_static: 0,
            ops_count_sat: Some(0),
            ops_count_nsat: Some(0),
            stack_elem_count_sat: Some(1),
            stack_elem_count_dissat: Some(1),
            max_sat_size: Some((73, 73)),
            max_dissat_size: Some((1, 1)),
            timelock_info: TimeLockInfo::default(),
            exec_stack_elem_count_sat: Some(1), // pushes the pk
            exec_stack_elem_count_dissat: Some(1),
        }
    }

    fn from_pk_h() -> Self {
        ExtData {
            pk_cost: 24,
            has_free_verify: false,
            ops_count_static: 3,
            ops_count_sat: Some(3),
            ops_count_nsat: Some(3),
            stack_elem_count_sat: Some(2),
            stack_elem_count_dissat: Some(2),
            max_sat_size: Some((34 + 73, 34 + 73)),
            max_dissat_size: Some((35, 35)),
            timelock_info: TimeLockInfo::default(),
            exec_stack_elem_count_sat: Some(2), // dup and hash push
            exec_stack_elem_count_dissat: Some(2),
        }
    }

    fn from_multi(k: usize, n: usize) -> Self {
        let num_cost = match (k > 16, n > 16) {
            (true, true) => 4,
            (false, true) => 3,
            (true, false) => 3,
            (false, false) => 2,
        };
        ExtData {
            pk_cost: num_cost + 34 * n + 1,
            has_free_verify: true,
            ops_count_static: 1,
            ops_count_sat: Some(n + 1),
            ops_count_nsat: Some(n + 1),
            stack_elem_count_sat: Some(k + 1),
            stack_elem_count_dissat: Some(k + 1),
            max_sat_size: Some((1 + 73 * k, 1 + 73 * k)),
            max_dissat_size: Some((1 + k, 1 + k)),
            timelock_info: TimeLockInfo::default(),
            exec_stack_elem_count_sat: Some(n), // n pks
            exec_stack_elem_count_dissat: Some(n),
        }
    }

    fn from_multi_a(k: usize, n: usize) -> Self {
        let num_cost = match (k > 16, n > 16) {
            (true, true) => 4,
            (false, true) => 3,
            (true, false) => 3,
            (false, false) => 2,
        };
        ExtData {
            pk_cost: num_cost + 33 * n /*pks*/ + (n-1) /*checksigadds*/ + 1,
            has_free_verify: true,
            ops_count_static: 1, // We don't care about opcounts in tapscript
            ops_count_sat: Some(n + 1),
            ops_count_nsat: Some(n + 1),
            stack_elem_count_sat: Some(n),
            stack_elem_count_dissat: Some(n),
            max_sat_size: Some(((n - k) + 64 * k, (n - k) + 64 * k)),
            max_dissat_size: Some((n, n)),
            timelock_info: TimeLockInfo::default(),
            exec_stack_elem_count_sat: Some(2), // the two nums before num equal verify
            exec_stack_elem_count_dissat: Some(2),
        }
    }

    fn from_hash() -> Self {
        //never called directly
        unreachable!()
    }

    fn from_sha256() -> Self {
        ExtData {
            pk_cost: 33 + 6,
            has_free_verify: true,
            ops_count_static: 4,
            ops_count_sat: Some(4),
            ops_count_nsat: Some(4),
            stack_elem_count_sat: Some(1),
            stack_elem_count_dissat: Some(1),
            max_sat_size: Some((33, 33)),
            max_dissat_size: Some((33, 33)),
            timelock_info: TimeLockInfo::default(),
            exec_stack_elem_count_sat: Some(2), // either size <32> or <hash256> <32 byte>
            exec_stack_elem_count_dissat: Some(2),
        }
    }

    fn from_hash256() -> Self {
        ExtData {
            pk_cost: 33 + 6,
            has_free_verify: true,
            ops_count_static: 4,
            ops_count_sat: Some(4),
            ops_count_nsat: Some(4),
            stack_elem_count_sat: Some(1),
            stack_elem_count_dissat: Some(1),
            max_sat_size: Some((33, 33)),
            max_dissat_size: Some((33, 33)),
            timelock_info: TimeLockInfo::default(),
            exec_stack_elem_count_sat: Some(2), // either size <32> or <hash256> <32 byte>
            exec_stack_elem_count_dissat: Some(2),
        }
    }

    fn from_ripemd160() -> Self {
        ExtData {
            pk_cost: 21 + 6,
            has_free_verify: true,
            ops_count_static: 4,
            ops_count_sat: Some(4),
            ops_count_nsat: Some(4),
            stack_elem_count_sat: Some(1),
            stack_elem_count_dissat: Some(1),
            max_sat_size: Some((33, 33)),
            max_dissat_size: Some((33, 33)),
            timelock_info: TimeLockInfo::default(),
            exec_stack_elem_count_sat: Some(2), // either size <32> or <hash256> <20 byte>
            exec_stack_elem_count_dissat: Some(2),
        }
    }

    fn from_hash160() -> Self {
        ExtData {
            pk_cost: 21 + 6,
            has_free_verify: true,
            ops_count_static: 4,
            ops_count_sat: Some(4),
            ops_count_nsat: Some(4),
            stack_elem_count_sat: Some(1),
            stack_elem_count_dissat: Some(1),
            max_sat_size: Some((33, 33)),
            max_dissat_size: Some((33, 33)),
            timelock_info: TimeLockInfo::default(),
            exec_stack_elem_count_sat: Some(2), // either size <32> or <hash256> <20 byte>
            exec_stack_elem_count_dissat: Some(2),
        }
    }

    fn from_time(_t: u32) -> Self {
        unreachable!()
    }

    fn from_after(t: u32) -> Self {
        ExtData {
            pk_cost: script_num_size(t as usize) + 1,
            has_free_verify: false,
            ops_count_static: 1,
            ops_count_sat: Some(1),
            ops_count_nsat: None,
            stack_elem_count_sat: Some(0),
            stack_elem_count_dissat: None,
            max_sat_size: Some((0, 0)),
            max_dissat_size: None,
            timelock_info: TimeLockInfo {
                csv_with_height: false,
                csv_with_time: false,
                cltv_with_height: t < HEIGHT_TIME_THRESHOLD,
                cltv_with_time: t >= HEIGHT_TIME_THRESHOLD,
                contains_combination: false,
            },
            exec_stack_elem_count_sat: Some(1), // <t>
            exec_stack_elem_count_dissat: None,
        }
    }

    fn from_older(t: u32) -> Self {
        ExtData {
            pk_cost: script_num_size(t as usize) + 1,
            has_free_verify: false,
            ops_count_static: 1,
            ops_count_sat: Some(1),
            ops_count_nsat: None,
            stack_elem_count_sat: Some(0),
            stack_elem_count_dissat: None,
            max_sat_size: Some((0, 0)),
            max_dissat_size: None,
            timelock_info: TimeLockInfo {
                csv_with_height: (t & SEQUENCE_LOCKTIME_TYPE_FLAG) == 0,
                csv_with_time: (t & SEQUENCE_LOCKTIME_TYPE_FLAG) != 0,
                cltv_with_height: false,
                cltv_with_time: false,
                contains_combination: false,
            },
            exec_stack_elem_count_sat: Some(1), // <t>
            exec_stack_elem_count_dissat: None,
        }
    }

    fn from_item_eq() -> Self {
        unreachable!()
    }

    fn from_item_pref(_pref: &[u8]) -> Self {
        unreachable!()
    }

    fn from_ver_eq() -> Self {
        ExtData {
            pk_cost: 4 + 1 + 1 + 4, // 4 opcodes, 1 push, (5) 4 byte push
            has_free_verify: true,
            ops_count_static: 4,
            ops_count_sat: Some(4),
            ops_count_nsat: Some(4),
            stack_elem_count_sat: Some(0),
            stack_elem_count_dissat: Some(0),
            max_sat_size: Some((0, 0)),
            max_dissat_size: Some((0, 0)),
            timelock_info: TimeLockInfo::default(),
        }
    }

    fn from_output_pref(pref: &[u8]) -> Self {
        // Assume txouts fill out all the 520 bytes
        let max_wit_sz = MAX_SCRIPT_ELEMENT_SIZE - pref.len();
        ExtData {
            pk_cost: 8 + pref.len() + 1 + 6, // See script_size() in astelem.rs
            has_free_verify: true,
            ops_count_static: 13,
            ops_count_sat: Some(13),
            ops_count_nsat: Some(13),
            stack_elem_count_sat: Some(7),
            stack_elem_count_dissat: Some(7),
            max_sat_size: Some((max_wit_sz, max_wit_sz)),
            max_dissat_size: Some((0, 0)), // all empty should dissatisfy
            timelock_info: TimeLockInfo::default(),
        }
    }

    fn cast_alt(self) -> Result<Self, ErrorKind> {
        Ok(ExtData {
            pk_cost: self.pk_cost + 2,
            has_free_verify: false,
            ops_count_static: self.ops_count_static + 2,
            ops_count_sat: self.ops_count_sat.map(|x| x + 2),
            ops_count_nsat: self.ops_count_nsat.map(|x| x + 2),
            stack_elem_count_sat: self.stack_elem_count_sat,
            stack_elem_count_dissat: self.stack_elem_count_dissat,
            max_sat_size: self.max_sat_size,
            max_dissat_size: self.max_dissat_size,
            timelock_info: self.timelock_info,
            exec_stack_elem_count_sat: self.exec_stack_elem_count_sat,
            exec_stack_elem_count_dissat: self.exec_stack_elem_count_dissat,
        })
    }

    fn cast_swap(self) -> Result<Self, ErrorKind> {
        Ok(ExtData {
            pk_cost: self.pk_cost + 1,
            has_free_verify: self.has_free_verify,
            ops_count_static: self.ops_count_static + 1,
            ops_count_sat: self.ops_count_sat.map(|x| x + 1),
            ops_count_nsat: self.ops_count_nsat.map(|x| x + 1),
            stack_elem_count_sat: self.stack_elem_count_sat,
            stack_elem_count_dissat: self.stack_elem_count_dissat,
            max_sat_size: self.max_sat_size,
            max_dissat_size: self.max_dissat_size,
            timelock_info: self.timelock_info,
            exec_stack_elem_count_sat: self.exec_stack_elem_count_sat,
            exec_stack_elem_count_dissat: self.exec_stack_elem_count_dissat,
        })
    }

    fn cast_check(self) -> Result<Self, ErrorKind> {
        Ok(ExtData {
            pk_cost: self.pk_cost + 1,
            has_free_verify: true,
            ops_count_static: self.ops_count_static + 1,
            ops_count_sat: self.ops_count_sat.map(|x| x + 1),
            ops_count_nsat: self.ops_count_nsat.map(|x| x + 1),
            stack_elem_count_sat: self.stack_elem_count_sat,
            stack_elem_count_dissat: self.stack_elem_count_dissat,
            max_sat_size: self.max_sat_size,
            max_dissat_size: self.max_dissat_size,
            timelock_info: self.timelock_info,
            exec_stack_elem_count_sat: self.exec_stack_elem_count_sat,
            exec_stack_elem_count_dissat: self.exec_stack_elem_count_dissat,
        })
    }

    fn cast_dupif(self) -> Result<Self, ErrorKind> {
        Ok(ExtData {
            pk_cost: self.pk_cost + 3,
            has_free_verify: false,
            ops_count_static: self.ops_count_static + 3,
            ops_count_sat: self.ops_count_sat.map(|x| x + 3),
            ops_count_nsat: Some(self.ops_count_static + 3),
            stack_elem_count_sat: self.stack_elem_count_sat.map(|x| x + 1),
            stack_elem_count_dissat: Some(1),
            max_sat_size: self.max_sat_size.map(|(w, s)| (w + 2, s + 1)),
            max_dissat_size: Some((1, 1)),
            timelock_info: self.timelock_info,
            // Technically max(1, self.exec_stack_elem_count_sat), but all miniscript expressions
            // that can be satisfied push at least one thing onto the stack.
            // Even all V types push something onto the stack and then remove them
            exec_stack_elem_count_sat: self.exec_stack_elem_count_sat,
            exec_stack_elem_count_dissat: Some(1),
        })
    }

    fn cast_verify(self) -> Result<Self, ErrorKind> {
        let verify_cost = if self.has_free_verify { 0 } else { 1 };
        Ok(ExtData {
            pk_cost: self.pk_cost + if self.has_free_verify { 0 } else { 1 },
            has_free_verify: false,
            ops_count_static: self.ops_count_static + verify_cost,
            ops_count_sat: self.ops_count_sat.map(|x| x + verify_cost),
            ops_count_nsat: None,
            stack_elem_count_sat: self.stack_elem_count_sat,
            stack_elem_count_dissat: None,
            max_sat_size: self.max_sat_size,
            max_dissat_size: None,
            timelock_info: self.timelock_info,
            exec_stack_elem_count_sat: self.exec_stack_elem_count_sat,
            exec_stack_elem_count_dissat: None,
        })
    }

    fn cast_nonzero(self) -> Result<Self, ErrorKind> {
        Ok(ExtData {
            pk_cost: self.pk_cost + 4,
            has_free_verify: false,
            ops_count_static: self.ops_count_static + 4,
            ops_count_sat: self.ops_count_sat.map(|x| x + 4),
            ops_count_nsat: Some(self.ops_count_static + 4),
            stack_elem_count_sat: self.stack_elem_count_sat,
            stack_elem_count_dissat: Some(1),
            max_sat_size: self.max_sat_size,
            max_dissat_size: Some((1, 1)),
            timelock_info: self.timelock_info,
            exec_stack_elem_count_sat: self.exec_stack_elem_count_sat,
            exec_stack_elem_count_dissat: Some(1),
        })
    }

    fn cast_zeronotequal(self) -> Result<Self, ErrorKind> {
        Ok(ExtData {
            pk_cost: self.pk_cost + 1,
            has_free_verify: false,
            ops_count_static: self.ops_count_static + 1,
            ops_count_sat: self.ops_count_sat.map(|x| x + 1),
            ops_count_nsat: self.ops_count_nsat.map(|x| x + 1),
            stack_elem_count_sat: self.stack_elem_count_sat,
            stack_elem_count_dissat: self.stack_elem_count_dissat,
            max_sat_size: self.max_sat_size,
            max_dissat_size: self.max_dissat_size,
            timelock_info: self.timelock_info,
            // Technically max(1, self.exec_stack_elem_count_sat), same rationale as cast_dupif
            exec_stack_elem_count_sat: self.exec_stack_elem_count_sat,
            exec_stack_elem_count_dissat: self.exec_stack_elem_count_dissat,
        })
    }

    fn cast_true(self) -> Result<Self, ErrorKind> {
        Ok(ExtData {
            pk_cost: self.pk_cost + 1,
            has_free_verify: false,
            ops_count_static: self.ops_count_static,
            ops_count_sat: self.ops_count_sat,
            ops_count_nsat: None,
            stack_elem_count_sat: self.stack_elem_count_sat,
            stack_elem_count_dissat: None,
            max_sat_size: self.max_sat_size,
            max_dissat_size: None,
            timelock_info: self.timelock_info,
            // Technically max(1, self.exec_stack_elem_count_sat), same rationale as cast_dupif
            exec_stack_elem_count_sat: self.exec_stack_elem_count_sat,
            exec_stack_elem_count_dissat: None,
        })
    }

    fn cast_or_i_false(self) -> Result<Self, ErrorKind> {
        // never called directly
        unreachable!()
    }

    fn cast_unlikely(self) -> Result<Self, ErrorKind> {
        Ok(ExtData {
            pk_cost: self.pk_cost + 4,
            has_free_verify: false,
            ops_count_static: self.ops_count_static + 3,
            ops_count_sat: self.ops_count_sat.map(|x| x + 3),
            ops_count_nsat: Some(self.ops_count_static + 3),
            stack_elem_count_sat: self.stack_elem_count_sat.map(|x| x + 1),
            stack_elem_count_dissat: self.stack_elem_count_dissat.map(|x| x + 1),
            max_sat_size: self.max_sat_size.map(|(w, s)| (w + 2, s + 1)),
            max_dissat_size: self.max_dissat_size.map(|(w, s)| (w + 1, s + 1)),
            // TODO: fix dissat stack elem counting above in a later commit
            // Technically max(1, self.exec_stack_elem_count_sat), same rationale as cast_dupif
            exec_stack_elem_count_sat: self.exec_stack_elem_count_sat,
            exec_stack_elem_count_dissat: self.exec_stack_elem_count_dissat,
            timelock_info: self.timelock_info,
        })
    }

    fn cast_likely(self) -> Result<Self, ErrorKind> {
        Ok(ExtData {
            pk_cost: self.pk_cost + 4,
            has_free_verify: false,
            ops_count_static: self.ops_count_static + 3,
            ops_count_sat: self.ops_count_sat.map(|x| x + 3),
            ops_count_nsat: Some(self.ops_count_static + 3),
            stack_elem_count_sat: self.stack_elem_count_sat.map(|x| x + 1),
            stack_elem_count_dissat: self.stack_elem_count_dissat.map(|x| x + 1),
            max_sat_size: self.max_sat_size.map(|(w, s)| (w + 1, s + 1)),
            max_dissat_size: self.max_dissat_size.map(|(w, s)| (w + 2, s + 1)),
            timelock_info: self.timelock_info,
            // TODO: fix dissat stack elem counting above in a later commit
            // Technically max(1, self.exec_stack_elem_count_sat), same rationale as cast_dupif
            exec_stack_elem_count_sat: self.exec_stack_elem_count_sat,
            exec_stack_elem_count_dissat: self.exec_stack_elem_count_dissat,
        })
    }

    fn and_b(l: Self, r: Self) -> Result<Self, ErrorKind> {
        Ok(ExtData {
            pk_cost: l.pk_cost + r.pk_cost + 1,
            has_free_verify: false,
            ops_count_static: l.ops_count_static + r.ops_count_static + 1,
            ops_count_sat: l
                .ops_count_sat
                .and_then(|x| r.ops_count_sat.map(|y| x + y + 1)),
            ops_count_nsat: l
                .ops_count_nsat
                .and_then(|x| r.ops_count_nsat.map(|y| x + y + 1)),
            stack_elem_count_sat: l
                .stack_elem_count_sat
                .and_then(|l| r.stack_elem_count_sat.map(|r| l + r)),
            stack_elem_count_dissat: l
                .stack_elem_count_dissat
                .and_then(|l| r.stack_elem_count_dissat.map(|r| l + r)),
            max_sat_size: l
                .max_sat_size
                .and_then(|(lw, ls)| r.max_sat_size.map(|(rw, rs)| (lw + rw, ls + rs))),
            max_dissat_size: l
                .max_dissat_size
                .and_then(|(lw, ls)| r.max_dissat_size.map(|(rw, rs)| (lw + rw, ls + rs))),
            timelock_info: TimeLockInfo::comb_and_timelocks(l.timelock_info, r.timelock_info),
            // Left element leaves a stack result on the stack top and then right element is evaluated
            // Therefore + 1 is added to execution size of second element
            exec_stack_elem_count_sat: opt_max(
                l.exec_stack_elem_count_sat,
                r.exec_stack_elem_count_sat.map(|x| x + 1),
            ),
            exec_stack_elem_count_dissat: opt_max(
                l.exec_stack_elem_count_dissat,
                r.exec_stack_elem_count_dissat.map(|x| x + 1),
            ),
        })
    }

    fn and_v(l: Self, r: Self) -> Result<Self, ErrorKind> {
        Ok(ExtData {
            pk_cost: l.pk_cost + r.pk_cost,
            has_free_verify: r.has_free_verify,
            ops_count_static: l.ops_count_static + r.ops_count_static,
            ops_count_sat: l.ops_count_sat.and_then(|x| r.ops_count_sat.map(|y| x + y)),
            ops_count_nsat: None,
            stack_elem_count_sat: l
                .stack_elem_count_sat
                .and_then(|l| r.stack_elem_count_sat.map(|r| l + r)),
            stack_elem_count_dissat: None,
            max_sat_size: l
                .max_sat_size
                .and_then(|(lw, ls)| r.max_sat_size.map(|(rw, rs)| (lw + rw, ls + rs))),
            max_dissat_size: None,
            timelock_info: TimeLockInfo::comb_and_timelocks(l.timelock_info, r.timelock_info),
            // [X] leaves no element after evaluation, hence this is the max
            exec_stack_elem_count_sat: opt_max(
                l.exec_stack_elem_count_sat,
                r.exec_stack_elem_count_sat,
            ),
            exec_stack_elem_count_dissat: None,
        })
    }

    fn or_b(l: Self, r: Self) -> Result<Self, ErrorKind> {
        Ok(ExtData {
            pk_cost: l.pk_cost + r.pk_cost + 1,
            has_free_verify: false,
            ops_count_static: l.ops_count_static + r.ops_count_static + 1,
            ops_count_sat: cmp::max(
                l.ops_count_sat
                    .and_then(|x| r.ops_count_nsat.map(|y| y + x + 1)),
                r.ops_count_sat
                    .and_then(|x| l.ops_count_nsat.map(|y| y + x + 1)),
            ),
            ops_count_nsat: l
                .ops_count_nsat
                .and_then(|x| r.ops_count_nsat.map(|y| x + y + 1)),
            stack_elem_count_sat: cmp::max(
                l.stack_elem_count_sat
                    .and_then(|l| r.stack_elem_count_dissat.map(|r| l + r)),
                l.stack_elem_count_dissat
                    .and_then(|l| r.stack_elem_count_sat.map(|r| l + r)),
            ),
            stack_elem_count_dissat: l
                .stack_elem_count_dissat
                .and_then(|l| r.stack_elem_count_dissat.map(|r| l + r)),
            max_sat_size: cmp::max(
                l.max_sat_size
                    .and_then(|(lw, ls)| r.max_dissat_size.map(|(rw, rs)| (lw + rw, ls + rs))),
                l.max_dissat_size
                    .and_then(|(lw, ls)| r.max_sat_size.map(|(rw, rs)| (lw + rw, ls + rs))),
            ),
            max_dissat_size: l
                .max_dissat_size
                .and_then(|(lw, ls)| r.max_dissat_size.map(|(rw, rs)| (lw + rw, ls + rs))),
            timelock_info: TimeLockInfo::comb_or_timelocks(l.timelock_info, r.timelock_info),
            exec_stack_elem_count_sat: cmp::max(
                opt_max(
                    l.exec_stack_elem_count_sat,
                    r.exec_stack_elem_count_dissat.map(|x| x + 1),
                ),
                opt_max(
                    l.exec_stack_elem_count_dissat,
                    r.exec_stack_elem_count_sat.map(|x| x + 1),
                ),
            ),
            exec_stack_elem_count_dissat: opt_max(
                l.exec_stack_elem_count_dissat,
                r.exec_stack_elem_count_dissat.map(|x| x + 1),
            ),
        })
    }

    fn or_d(l: Self, r: Self) -> Result<Self, ErrorKind> {
        Ok(ExtData {
            pk_cost: l.pk_cost + r.pk_cost + 3,
            has_free_verify: false,
            ops_count_static: l.ops_count_static + r.ops_count_static + 1,
            ops_count_sat: cmp::max(
                l.ops_count_sat.map(|x| x + 3 + r.ops_count_static),
                r.ops_count_sat
                    .and_then(|x| l.ops_count_nsat.map(|y| y + x + 3)),
            ),
            ops_count_nsat: l
                .ops_count_nsat
                .and_then(|x| r.ops_count_nsat.map(|y| x + y + 3)),
            stack_elem_count_sat: cmp::max(
                l.stack_elem_count_sat,
                l.stack_elem_count_dissat
                    .and_then(|l_dis| r.stack_elem_count_sat.map(|r_sat| r_sat + l_dis)),
            ),
            stack_elem_count_dissat: l
                .stack_elem_count_dissat
                .and_then(|l_dis| r.stack_elem_count_dissat.map(|r_dis| r_dis + l_dis)),
            max_sat_size: cmp::max(
                l.max_sat_size,
                l.max_dissat_size
                    .and_then(|(lw, ls)| r.max_sat_size.map(|(rw, rs)| (lw + rw, ls + rs))),
            ),
            max_dissat_size: l
                .max_dissat_size
                .and_then(|(lw, ls)| r.max_dissat_size.map(|(rw, rs)| (lw + rw, ls + rs))),
            timelock_info: TimeLockInfo::comb_or_timelocks(l.timelock_info, r.timelock_info),
            exec_stack_elem_count_sat: cmp::max(
                opt_max(l.exec_stack_elem_count_sat, r.exec_stack_elem_count_dissat),
                r.exec_stack_elem_count_sat,
            ),
            exec_stack_elem_count_dissat: opt_max(
                l.exec_stack_elem_count_dissat,
                r.exec_stack_elem_count_dissat.map(|x| x + 1),
            ),
        })
    }

    fn or_c(l: Self, r: Self) -> Result<Self, ErrorKind> {
        Ok(ExtData {
            pk_cost: l.pk_cost + r.pk_cost + 2,
            has_free_verify: false,
            ops_count_static: l.ops_count_static + r.ops_count_static + 2,
            ops_count_sat: cmp::max(
                l.ops_count_sat.map(|x| x + 2 + r.ops_count_static),
                r.ops_count_sat
                    .and_then(|x| l.ops_count_nsat.map(|y| y + x + 2)),
            ),
            ops_count_nsat: None,
            stack_elem_count_sat: cmp::max(
                l.stack_elem_count_sat,
                l.stack_elem_count_dissat
                    .and_then(|l_dis| r.stack_elem_count_sat.map(|r_sat| r_sat + l_dis)),
            ),
            stack_elem_count_dissat: None,
            max_sat_size: cmp::max(
                l.max_sat_size,
                l.max_dissat_size
                    .and_then(|(lw, ls)| r.max_sat_size.map(|(rw, rs)| (lw + rw, ls + rs))),
            ),
            max_dissat_size: None,
            timelock_info: TimeLockInfo::comb_or_timelocks(l.timelock_info, r.timelock_info),
            exec_stack_elem_count_sat: cmp::max(
                opt_max(l.exec_stack_elem_count_sat, r.exec_stack_elem_count_dissat),
                r.exec_stack_elem_count_sat,
            ),
            exec_stack_elem_count_dissat: None,
        })
    }

    fn or_i(l: Self, r: Self) -> Result<Self, ErrorKind> {
        Ok(ExtData {
            pk_cost: l.pk_cost + r.pk_cost + 3,
            has_free_verify: false,
            ops_count_static: l.ops_count_static + r.ops_count_static + 3,
            ops_count_sat: cmp::max(
                l.ops_count_sat.map(|x| x + 3 + r.ops_count_static),
                r.ops_count_sat.map(|x| x + 3 + l.ops_count_static),
            ),
            ops_count_nsat: match (l.ops_count_nsat, r.ops_count_nsat) {
                (Some(a), Some(b)) => Some(cmp::max(a, b) + 3),
                (_, Some(x)) | (Some(x), _) => Some(x + 3),
                (None, None) => None,
            },
            stack_elem_count_sat: match (l.stack_elem_count_sat, r.stack_elem_count_sat) {
                (Some(l), Some(r)) => Some(1 + cmp::max(l, r)),
                (Some(l), None) => Some(1 + l),
                (None, Some(r)) => Some(1 + r),
                (None, None) => None,
            },
            stack_elem_count_dissat: match (l.stack_elem_count_dissat, r.stack_elem_count_dissat) {
                (Some(l), Some(r)) => Some(1 + cmp::max(l, r)),
                (Some(l), None) => Some(1 + l),
                (None, Some(r)) => Some(1 + r),
                (None, None) => None,
            },
            max_sat_size: cmp::max(
                l.max_sat_size.and_then(|(w, s)| Some((w + 2, s + 1))),
                r.max_sat_size.and_then(|(w, s)| Some((w + 1, s + 1))),
            ),
            max_dissat_size: match (l.max_dissat_size, r.max_dissat_size) {
                (Some(l), Some(r)) => {
                    let max = cmp::max(l, r);
                    Some((1 + max.0, 1 + max.1))
                }
                (None, Some(r)) => Some((1 + r.0, 1 + r.1)),
                (Some(l), None) => Some((2 + l.0, 1 + l.1)),
                (None, None) => None,
            },
            timelock_info: TimeLockInfo::comb_or_timelocks(l.timelock_info, r.timelock_info),
            // TODO: fix elem count dissat bug
            exec_stack_elem_count_sat: cmp::max(
                l.exec_stack_elem_count_sat,
                r.exec_stack_elem_count_sat,
            ),
            exec_stack_elem_count_dissat: cmp::max(
                l.exec_stack_elem_count_dissat,
                r.exec_stack_elem_count_dissat,
            ),
        })
    }

    fn and_or(a: Self, b: Self, c: Self) -> Result<Self, ErrorKind> {
        Ok(ExtData {
            pk_cost: a.pk_cost + b.pk_cost + c.pk_cost + 3,
            has_free_verify: false,
            ops_count_static: a.ops_count_static + b.ops_count_static + c.ops_count_static + 3,
            ops_count_sat: cmp::max(
                a.ops_count_sat
                    .and_then(|x| b.ops_count_sat.map(|y| x + y + c.ops_count_static + 3)),
                c.ops_count_sat
                    .and_then(|z| a.ops_count_nsat.map(|y| y + z + b.ops_count_static + 3)),
            ),
            ops_count_nsat: c
                .ops_count_nsat
                .and_then(|z| a.ops_count_nsat.map(|x| x + b.ops_count_static + z + 3)),
            stack_elem_count_sat: cmp::max(
                a.stack_elem_count_sat
                    .and_then(|a| b.stack_elem_count_sat.map(|b| b + a)),
                a.stack_elem_count_dissat
                    .and_then(|a_dis| c.stack_elem_count_sat.map(|c| c + a_dis)),
            ),
            stack_elem_count_dissat: a
                .stack_elem_count_dissat
                .and_then(|a_dis| c.stack_elem_count_dissat.map(|c| c + a_dis)),
            max_sat_size: cmp::max(
                a.max_sat_size
                    .and_then(|(wa, sa)| b.max_sat_size.map(|(wb, sb)| (wa + wb, sa + sb))),
                a.max_dissat_size
                    .and_then(|(wa, sa)| c.max_sat_size.map(|(wc, sc)| (wa + wc, sa + sc))),
            ),
            max_dissat_size: a
                .max_dissat_size
                .and_then(|(wa, sa)| c.max_dissat_size.map(|(wc, sc)| (wa + wc, sa + sc))),
            timelock_info: TimeLockInfo::comb_or_timelocks(
                TimeLockInfo::comb_and_timelocks(a.timelock_info, b.timelock_info),
                c.timelock_info,
            ),
            exec_stack_elem_count_sat: cmp::max(
                opt_max(a.exec_stack_elem_count_sat, b.exec_stack_elem_count_sat),
                opt_max(c.exec_stack_elem_count_sat, a.exec_stack_elem_count_dissat),
            ),
            exec_stack_elem_count_dissat: opt_max(
                a.exec_stack_elem_count_dissat,
                c.exec_stack_elem_count_dissat,
            ),
        })
    }

    fn threshold<S>(k: usize, n: usize, mut sub_ck: S) -> Result<Self, ErrorKind>
    where
        S: FnMut(usize) -> Result<Self, ErrorKind>,
    {
        let mut pk_cost = 1 + script_num_size(k); //Equal and k
        let mut ops_count_static = 0 as usize;
        let mut ops_count_sat_vec = Vec::with_capacity(n);
        let mut ops_count_nsat_sum = 0 as usize;
        let mut ops_count_nsat = Some(0);
        let mut ops_count_sat = Some(0);
        let mut sat_count = 0;
        let mut timelocks = Vec::with_capacity(n);
        let mut stack_elem_count_sat_vec = Vec::with_capacity(n);
        let mut stack_elem_count_sat = Some(0);
        let mut stack_elem_count_dissat = Some(0);
        let mut max_sat_size_vec = Vec::with_capacity(n);
        let mut max_sat_size = Some((0, 0));
        let mut max_dissat_size = Some((0, 0));
        // the max element count is same as max sat element count when satisfying one element + 1
        let mut exec_stack_elem_count_sat_vec = Vec::with_capacity(n);
        let mut exec_stack_elem_count_sat = Some(0);
        let mut exec_stack_elem_count_dissat = Some(0);

        for i in 0..n {
            let sub = sub_ck(i)?;

            pk_cost += sub.pk_cost;
            ops_count_static += sub.ops_count_static;
            timelocks.push(sub.timelock_info);

            if let Some(n_items) = sub.stack_elem_count_dissat {
                stack_elem_count_dissat = stack_elem_count_dissat.map(|x| x + n_items);
                let sub_dissat_size = sub
                    .max_dissat_size
                    .expect("dissat_size is None but not stack_elem?");
                max_dissat_size =
                    max_dissat_size.map(|(w, s)| (w + sub_dissat_size.0, s + sub_dissat_size.1));
            } else {
                // The thresh is dissatifiable iff all sub policies are dissatifiable
                stack_elem_count_dissat = None;
            }
            stack_elem_count_sat_vec.push((sub.stack_elem_count_sat, sub.stack_elem_count_dissat));
            max_sat_size_vec.push((sub.max_sat_size, sub.max_sat_size));

            match (sub.ops_count_sat, sub.ops_count_nsat) {
                (Some(x), Some(y)) => {
                    ops_count_sat_vec.push(Some(x as i32 - y as i32));
                    ops_count_nsat = ops_count_nsat.map(|v| y + v);
                    ops_count_nsat_sum = ops_count_nsat_sum + y;
                }
                (Some(x), None) => {
                    sat_count = sat_count + 1;
                    ops_count_sat = ops_count_sat.map(|y| x + y);
                    ops_count_nsat = None;
                }
                _ => {}
            }
            exec_stack_elem_count_sat_vec.push((
                sub.exec_stack_elem_count_sat,
                sub.exec_stack_elem_count_dissat,
            ));
            exec_stack_elem_count_dissat = opt_max(
                exec_stack_elem_count_dissat,
                sub.exec_stack_elem_count_dissat,
            );
        }

        // We sort by [satisfaction cost - dissatisfaction cost] to make a worst-case (the most
        // costy satisfaction are satisfied, the most costy dissatisfactions are dissatisfied)
        // sum of the cost by iterating through the sorted vector *backward*.
        stack_elem_count_sat_vec.sort_by(|a, b| {
            a.0.map(|x| a.1.map(|y| x as isize - y as isize))
                .cmp(&b.0.map(|x| b.1.map(|y| x as isize - y as isize)))
        });
        for (i, &(x, y)) in stack_elem_count_sat_vec.iter().rev().enumerate() {
            stack_elem_count_sat = if i <= k {
                x.and_then(|x| stack_elem_count_sat.map(|count| count + x))
            } else {
                y.and_then(|y| stack_elem_count_sat.map(|count| count + y))
            };
        }

        // Same logic as above
        exec_stack_elem_count_sat_vec.sort_by(|a, b| {
            a.0.map(|x| a.1.map(|y| x as isize - y as isize))
                .cmp(&b.0.map(|x| b.1.map(|y| x as isize - y as isize)))
        });
        for (i, &(x, y)) in exec_stack_elem_count_sat_vec.iter().rev().enumerate() {
            exec_stack_elem_count_sat = if i <= k {
                opt_max(exec_stack_elem_count_sat, x)
            } else {
                opt_max(exec_stack_elem_count_sat, y)
            };
        }

        // Same for the size cost. A bit more intricated as we need to account for both the witness
        // and scriptSig cost, so we end up with a tuple of Options of tuples. We use the witness
        // cost (first element of the mentioned tuple) here.
        // FIXME: Maybe make the ExtData struct aware of Ctx and add a one_cost() method here ?
        max_sat_size_vec.sort_by(|a, b| {
            a.0.map(|x| a.1.map(|y| x.0 as isize - y.0 as isize))
                .cmp(&b.0.map(|x| b.1.map(|y| x.0 as isize - y.0 as isize)))
        });
        for (i, &(x, y)) in max_sat_size_vec.iter().enumerate() {
            max_sat_size = if i <= k {
                x.and_then(|x| max_sat_size.map(|(w, s)| (w + x.0, s + x.1)))
            } else {
                y.and_then(|y| max_sat_size.map(|(w, s)| (w + y.0, s + y.1)))
            };
        }

        let remaining_sat = k - sat_count;
        let mut sum: i32 = 0;
        if k < sat_count || ops_count_sat_vec.len() < remaining_sat {
            ops_count_sat = None;
        } else {
            ops_count_sat_vec.sort();
            ops_count_sat_vec.reverse();
            sum = ops_count_sat_vec
                .split_off(remaining_sat)
                .iter()
                .map(|z| z.unwrap())
                .sum();
        }
        Ok(ExtData {
            pk_cost: pk_cost + n - 1, //all pk cost + (n-1)*ADD
            has_free_verify: true,
            ops_count_static: ops_count_static + (n - 1) + 1, //adds and equal
            ops_count_sat: ops_count_sat
                .map(|x: usize| (x + (n - 1) + 1 + (sum + ops_count_nsat_sum as i32) as usize)), //adds and equal
            ops_count_nsat: ops_count_nsat.map(|x| x + (n - 1) + 1), //adds and equal
            stack_elem_count_sat,
            stack_elem_count_dissat,
            max_sat_size,
            max_dissat_size,
            timelock_info: TimeLockInfo::combine_thresh_timelocks(k, timelocks),
            exec_stack_elem_count_sat,
            exec_stack_elem_count_dissat,
        })
    }

    /// Compute the type of a fragment assuming all the children of
    /// Miniscript have been computed already.
    fn type_check<Pk, Ctx, C>(
        fragment: &Terminal<Pk, Ctx>,
        _child: C,
    ) -> Result<Self, Error<Pk, Ctx>>
    where
        C: FnMut(usize) -> Option<Self>,
        Ctx: ScriptContext,
        Pk: MiniscriptKey,
    {
        let wrap_err = |result: Result<Self, ErrorKind>| {
            result.map_err(|kind| Error {
                fragment: fragment.clone(),
                error: kind,
            })
        };

        let ret = match *fragment {
            Terminal::True => Ok(Self::from_true()),
            Terminal::False => Ok(Self::from_false()),
            Terminal::PkK(..) => Ok(Self::from_pk_k()),
            Terminal::PkH(..) => Ok(Self::from_pk_h()),
            Terminal::Multi(k, ref pks) | Terminal::MultiA(k, ref pks) => {
                if k == 0 {
                    return Err(Error {
                        fragment: fragment.clone(),
                        error: ErrorKind::ZeroThreshold,
                    });
                }
                if k > pks.len() {
                    return Err(Error {
                        fragment: fragment.clone(),
                        error: ErrorKind::OverThreshold(k, pks.len()),
                    });
                }
                match *fragment {
                    Terminal::Multi(..) => Ok(Self::from_multi(k, pks.len())),
                    Terminal::MultiA(..) => Ok(Self::from_multi_a(k, pks.len())),
                    _ => unreachable!(),
                }
            }
            Terminal::After(t) => {
                // Note that for CLTV this is a limitation not of Bitcoin but Miniscript. The
                // number on the stack would be a 5 bytes signed integer but Miniscript's B type
                // only consumes 4 bytes from the stack.
                if t == 0 || (t & SEQUENCE_LOCKTIME_DISABLE_FLAG) == 1 {
                    return Err(Error {
                        fragment: fragment.clone(),
                        error: ErrorKind::InvalidTime,
                    });
                }
                Ok(Self::from_after(t))
            }
            Terminal::Older(t) => {
                if t == 0 || (t & SEQUENCE_LOCKTIME_DISABLE_FLAG) == 1 {
                    return Err(Error {
                        fragment: fragment.clone(),
                        error: ErrorKind::InvalidTime,
                    });
                }
                Ok(Self::from_older(t))
            }
            Terminal::Sha256(..) => Ok(Self::from_sha256()),
            Terminal::Hash256(..) => Ok(Self::from_hash256()),
            Terminal::Ripemd160(..) => Ok(Self::from_ripemd160()),
            Terminal::Hash160(..) => Ok(Self::from_hash160()),
            Terminal::Version(..) => Ok(Self::from_ver_eq()),
            Terminal::OutputsPref(ref pref) => Ok(Self::from_output_pref(pref)),
            Terminal::Alt(ref sub) => wrap_err(Self::cast_alt(sub.ext.clone())),
            Terminal::Swap(ref sub) => wrap_err(Self::cast_swap(sub.ext.clone())),
            Terminal::Check(ref sub) => wrap_err(Self::cast_check(sub.ext.clone())),
            Terminal::DupIf(ref sub) => wrap_err(Self::cast_dupif(sub.ext.clone())),
            Terminal::Verify(ref sub) => wrap_err(Self::cast_verify(sub.ext.clone())),
            Terminal::NonZero(ref sub) => wrap_err(Self::cast_nonzero(sub.ext.clone())),
            Terminal::ZeroNotEqual(ref sub) => wrap_err(Self::cast_zeronotequal(sub.ext.clone())),
            Terminal::AndB(ref l, ref r) => {
                let ltype = l.ext.clone();
                let rtype = r.ext.clone();
                wrap_err(Self::and_b(ltype, rtype))
            }
            Terminal::AndV(ref l, ref r) => {
                let ltype = l.ext.clone();
                let rtype = r.ext.clone();
                wrap_err(Self::and_v(ltype, rtype))
            }
            Terminal::OrB(ref l, ref r) => {
                let ltype = l.ext.clone();
                let rtype = r.ext.clone();
                wrap_err(Self::or_b(ltype, rtype))
            }
            Terminal::OrD(ref l, ref r) => {
                let ltype = l.ext.clone();
                let rtype = r.ext.clone();
                wrap_err(Self::or_d(ltype, rtype))
            }
            Terminal::OrC(ref l, ref r) => {
                let ltype = l.ext.clone();
                let rtype = r.ext.clone();
                wrap_err(Self::or_c(ltype, rtype))
            }
            Terminal::OrI(ref l, ref r) => {
                let ltype = l.ext.clone();
                let rtype = r.ext.clone();
                wrap_err(Self::or_i(ltype, rtype))
            }
            Terminal::AndOr(ref a, ref b, ref c) => {
                let atype = a.ext.clone();
                let btype = b.ext.clone();
                let ctype = c.ext.clone();
                wrap_err(Self::and_or(atype, btype, ctype))
            }
            Terminal::Thresh(k, ref subs) => {
                if k == 0 {
                    return Err(Error {
                        fragment: fragment.clone(),
                        error: ErrorKind::ZeroThreshold,
                    });
                }
                if k > subs.len() {
                    return Err(Error {
                        fragment: fragment.clone(),
                        error: ErrorKind::OverThreshold(k, subs.len()),
                    });
                }

                let res = Self::threshold(k, subs.len(), |n| Ok(subs[n].ext.clone()));

                res.map_err(|kind| Error {
                    fragment: fragment.clone(),
                    error: kind,
                })
            }
        };
        if let Ok(ref ret) = ret {
            ret.sanity_checks()
        }
        ret
    }
}

// Returns Some(max(x,y)) is both x and y are Some. Otherwise, return none
fn opt_max<T: Ord>(a: Option<T>, b: Option<T>) -> Option<T> {
    if let (Some(x), Some(y)) = (a, b) {
        Some(cmp::max(x, y))
    } else {
        None
    }
}<|MERGE_RESOLUTION|>--- conflicted
+++ resolved
@@ -2,11 +2,8 @@
 //! correctness or malleability.
 
 use miniscript::limits::{
-<<<<<<< HEAD
-    HEIGHT_TIME_THRESHOLD, MAX_SCRIPT_ELEMENT_SIZE, SEQUENCE_LOCKTIME_TYPE_FLAG,
-=======
-    HEIGHT_TIME_THRESHOLD, SEQUENCE_LOCKTIME_DISABLE_FLAG, SEQUENCE_LOCKTIME_TYPE_FLAG,
->>>>>>> 6cd1fb66
+    HEIGHT_TIME_THRESHOLD, MAX_SCRIPT_ELEMENT_SIZE, SEQUENCE_LOCKTIME_DISABLE_FLAG,
+    SEQUENCE_LOCKTIME_TYPE_FLAG,
 };
 
 use super::{Error, ErrorKind, Property, ScriptContext};
@@ -404,6 +401,8 @@
             max_sat_size: Some((0, 0)),
             max_dissat_size: Some((0, 0)),
             timelock_info: TimeLockInfo::default(),
+            exec_stack_elem_count_sat: Some(2), // two things to compare on stack
+            exec_stack_elem_count_dissat: Some(2),
         }
     }
 
@@ -421,6 +420,8 @@
             max_sat_size: Some((max_wit_sz, max_wit_sz)),
             max_dissat_size: Some((0, 0)), // all empty should dissatisfy
             timelock_info: TimeLockInfo::default(),
+            exec_stack_elem_count_sat: Some(3), // context object, slice to hash, hash to compare
+            exec_stack_elem_count_dissat: Some(3),
         }
     }
 
