// Miniscript
// Written in 2019 by
//     Andrew Poelstra <apoelstra@wpsoftware.net>
//
// To the extent possible under law, the author(s) have dedicated all
// copyright and related and neighboring rights to this software to
// the public domain worldwide. This software is distributed without
// any warranty.
//
// You should have received a copy of the CC0 Public Domain Dedication
// along with this software.
// If not, see <http://creativecommons.org/publicdomain/zero/1.0/>.
//

//! Script Decoder
//!
//! Functionality to parse a Bitcoin Script into a `Miniscript`
//!

use elements::hashes::{hash160, ripemd160, sha256, sha256d, Hash};
use std::marker::PhantomData;
use std::{error, fmt};
use {bitcoin, Miniscript};

use miniscript::lex::{Token as Tk, TokenIter};
use miniscript::limits::MAX_PUBKEYS_PER_MULTISIG;
use miniscript::types::extra_props::ExtData;
use miniscript::types::Property;
use miniscript::types::Type;
use miniscript::ScriptContext;
use std::sync::Arc;
use Error;
use MiniscriptKey;

<<<<<<< HEAD
use ToPublicKey;
=======
use {Extension, NoExt};
>>>>>>> 9cdc92d2

fn return_none<T>(_: usize) -> Option<T> {
    None
}

/// Trait for parsing keys from byte slices
pub trait ParseableKey: Sized + ToPublicKey + private::Sealed {
    /// Parse a key from slice
    fn from_slice(sl: &[u8]) -> Result<Self, KeyParseError>;
}

/// Decoding error while parsing keys
#[derive(Debug, PartialEq, Eq, PartialOrd, Ord, Hash)]
pub enum KeyParseError {
    /// Bitcoin PublicKey parse error
    FullKeyParseError(bitcoin::util::key::Error),
    /// Xonly key parse Error
    XonlyKeyParseError(bitcoin::secp256k1::Error),
}

impl ParseableKey for bitcoin::PublicKey {
    fn from_slice(sl: &[u8]) -> Result<Self, KeyParseError> {
        bitcoin::PublicKey::from_slice(sl).map_err(KeyParseError::FullKeyParseError)
    }
}

impl ParseableKey for bitcoin::XOnlyPublicKey {
    fn from_slice(sl: &[u8]) -> Result<Self, KeyParseError> {
        bitcoin::XOnlyPublicKey::from_slice(sl).map_err(KeyParseError::XonlyKeyParseError)
    }
}

impl error::Error for KeyParseError {
    fn cause(&self) -> Option<&(dyn error::Error + 'static)> {
        match self {
            KeyParseError::FullKeyParseError(e) => Some(e),
            KeyParseError::XonlyKeyParseError(e) => Some(e),
        }
    }
}

impl fmt::Display for KeyParseError {
    fn fmt(&self, f: &mut fmt::Formatter<'_>) -> fmt::Result {
        match self {
            KeyParseError::FullKeyParseError(_e) => write!(f, "FullKey Parse Error"),
            KeyParseError::XonlyKeyParseError(_e) => write!(f, "XonlyKey Parse Error"),
        }
    }
}

/// Private Mod to prevent downstream from implementing this public trait
mod private {

    pub trait Sealed {}

    // Implement for those same types, but no others.
    impl Sealed for super::bitcoin::PublicKey {}
    impl Sealed for super::bitcoin::XOnlyPublicKey {}
}

#[derive(Copy, Clone, Debug)]
enum NonTerm {
    Expression,
    WExpression,
    Swap,
    MaybeAndV,
    Alt,
    Check,
    DupIf,
    Verify,
    NonZero,
    ZeroNotEqual,
    AndV,
    AndB,
    Tern,
    OrB,
    OrD,
    OrC,
    ThreshW { k: usize, n: usize },
    ThreshE { k: usize, n: usize },
    // could be or_d, or_c, or_i, d:, n:
    EndIf,
    // could be or_d, or_c
    EndIfNotIf,
    // could be or_i or tern
    EndIfElse,
}
/// All AST elements
#[allow(broken_intra_doc_links)]
#[derive(Clone, PartialEq, Eq, PartialOrd, Ord, Hash)]
pub enum Terminal<Pk: MiniscriptKey, Ctx: ScriptContext, Ext: Extension<Pk> = NoExt> {
    /// `1`
    True,
    /// `0`
    False,
    // pubkey checks
    /// `<key>`
    PkK(Pk),
    /// `DUP HASH160 <keyhash> EQUALVERIFY`
    PkH(Pk::Hash),
    // timelocks
    /// `n CHECKLOCKTIMEVERIFY`
    After(u32),
    /// `n CHECKSEQUENCEVERIFY`
    Older(u32),
    // hashlocks
    /// `SIZE 32 EQUALVERIFY SHA256 <hash> EQUAL`
    Sha256(sha256::Hash),
    /// `SIZE 32 EQUALVERIFY HASH256 <hash> EQUAL`
    Hash256(sha256d::Hash),
    /// `SIZE 32 EQUALVERIFY RIPEMD160 <hash> EQUAL`
    Ripemd160(ripemd160::Hash),
    /// `SIZE 32 EQUALVERIFY HASH160 <hash> EQUAL`
    Hash160(hash160::Hash),
<<<<<<< HEAD
    // Elements
    /// `DEPTH <12> SUB PICK <num> EQUAL`
    Version(u32),
    /// Prefix is initally encoded in the script pubkey
    /// User provides a suffix such that hash of (prefix || suffix)
    /// is equal to hashOutputs
    /// Since, there is a policy restriction that initial pushes must be
    /// only 80 bytes, we need user to provide suffix in separate items
    /// There can be atmost 7 cats, because the script element must be less
    /// than 520 bytes total in order to compute an hash256 on it.
    /// Even if the witness does not require 7 pushes, the user should push
    /// 7 elements with possibly empty values.
    ///
    /// CAT CAT CAT CAT CAT CAT <pref> SWAP CAT /*Now we hashoutputs on stack */
    /// HASH256
    /// DEPTH <10> SUB PICK EQUALVERIFY
    OutputsPref(Vec<u8>),
=======
>>>>>>> 9cdc92d2
    // Wrappers
    /// `TOALTSTACK [E] FROMALTSTACK`
    Alt(Arc<Miniscript<Pk, Ctx, Ext>>),
    /// `SWAP [E1]`
    Swap(Arc<Miniscript<Pk, Ctx, Ext>>),
    /// `[Kt]/[Ke] CHECKSIG`
    Check(Arc<Miniscript<Pk, Ctx, Ext>>),
    /// `DUP IF [V] ENDIF`
    DupIf(Arc<Miniscript<Pk, Ctx, Ext>>),
    /// [T] VERIFY
    Verify(Arc<Miniscript<Pk, Ctx, Ext>>),
    /// SIZE 0NOTEQUAL IF [Fn] ENDIF
    NonZero(Arc<Miniscript<Pk, Ctx, Ext>>),
    /// [X] 0NOTEQUAL
    ZeroNotEqual(Arc<Miniscript<Pk, Ctx, Ext>>),
    // Conjunctions
    /// [V] [T]/[V]/[F]/[Kt]
    AndV(Arc<Miniscript<Pk, Ctx, Ext>>, Arc<Miniscript<Pk, Ctx, Ext>>),
    /// [E] [W] BOOLAND
    AndB(Arc<Miniscript<Pk, Ctx, Ext>>, Arc<Miniscript<Pk, Ctx, Ext>>),
    /// [various] NOTIF [various] ELSE [various] ENDIF
    AndOr(
        Arc<Miniscript<Pk, Ctx, Ext>>,
        Arc<Miniscript<Pk, Ctx, Ext>>,
        Arc<Miniscript<Pk, Ctx, Ext>>,
    ),
    // Disjunctions
    /// [E] [W] BOOLOR
    OrB(Arc<Miniscript<Pk, Ctx, Ext>>, Arc<Miniscript<Pk, Ctx, Ext>>),
    /// [E] IFDUP NOTIF [T]/[E] ENDIF
    OrD(Arc<Miniscript<Pk, Ctx, Ext>>, Arc<Miniscript<Pk, Ctx, Ext>>),
    /// [E] NOTIF [V] ENDIF
    OrC(Arc<Miniscript<Pk, Ctx, Ext>>, Arc<Miniscript<Pk, Ctx, Ext>>),
    /// IF [various] ELSE [various] ENDIF
    OrI(Arc<Miniscript<Pk, Ctx, Ext>>, Arc<Miniscript<Pk, Ctx, Ext>>),
    // Thresholds
    /// [E] ([W] ADD)* k EQUAL
    Thresh(usize, Vec<Arc<Miniscript<Pk, Ctx, Ext>>>),
    /// k (<key>)* n CHECKMULTISIG
    Multi(usize, Vec<Pk>),
<<<<<<< HEAD
    /// <key> CHECKSIG (<key> CHECKSIGADD)*(n-1) k NUMEQUAL
    MultiA(usize, Vec<Pk>),
=======
    /// Extensions
    Ext(Ext),
>>>>>>> 9cdc92d2
}

///Vec representing terminals stack while decoding.
#[derive(Debug)]
<<<<<<< HEAD
struct TerminalStack<Pk: MiniscriptKey, Ctx: ScriptContext>(Vec<Miniscript<Pk, Ctx>>);
=======
struct TerminalStack<Pk: MiniscriptKey, Ctx: ScriptContext, Ext: Extension<Pk>>(
    Vec<Miniscript<Pk, Ctx, Ext>>,
);
>>>>>>> 9cdc92d2

impl<Pk: MiniscriptKey, Ctx: ScriptContext, Ext: Extension<Pk>> TerminalStack<Pk, Ctx, Ext> {
    ///Wrapper around self.0.pop()
    fn pop(&mut self) -> Option<Miniscript<Pk, Ctx, Ext>> {
        self.0.pop()
    }

    ///reduce, type check and push a 0-arg node
    fn reduce0(&mut self, ms: Terminal<Pk, Ctx, Ext>) -> Result<(), Error> {
        let ty = Type::type_check(&ms, return_none)?;
        let ext = ExtData::type_check(&ms, return_none)?;
        let ms = Miniscript {
            node: ms,
            ty: ty,
            ext: ext,
            phantom: PhantomData,
        };
        Ctx::check_global_validity(&ms)?;
        self.0.push(ms);
        Ok(())
    }

    ///reduce, type check and push a 1-arg node
    fn reduce1<F>(&mut self, wrap: F) -> Result<(), Error>
    where
        F: FnOnce(Arc<Miniscript<Pk, Ctx, Ext>>) -> Terminal<Pk, Ctx, Ext>,
    {
        let top = self.pop().unwrap();
        let wrapped_ms = wrap(Arc::new(top));

        let ty = Type::type_check(&wrapped_ms, return_none)?;
        let ext = ExtData::type_check(&wrapped_ms, return_none)?;
        let ms = Miniscript {
            node: wrapped_ms,
            ty: ty,
            ext: ext,
            phantom: PhantomData,
        };
        Ctx::check_global_validity(&ms)?;
        self.0.push(ms);
        Ok(())
    }

    ///reduce, type check and push a 2-arg node
    fn reduce2<F>(&mut self, wrap: F) -> Result<(), Error>
    where
        F: FnOnce(
            Arc<Miniscript<Pk, Ctx, Ext>>,
            Arc<Miniscript<Pk, Ctx, Ext>>,
        ) -> Terminal<Pk, Ctx, Ext>,
    {
        let left = self.pop().unwrap();
        let right = self.pop().unwrap();

        let wrapped_ms = wrap(Arc::new(left), Arc::new(right));

        let ty = Type::type_check(&wrapped_ms, return_none)?;
        let ext = ExtData::type_check(&wrapped_ms, return_none)?;
        let ms = Miniscript {
            node: wrapped_ms,
            ty: ty,
            ext: ext,
            phantom: PhantomData,
        };
        Ctx::check_global_validity(&ms)?;
        self.0.push(ms);
        Ok(())
    }
}

/// Parse a script fragment into an `Miniscript`
#[allow(unreachable_patterns)]
pub fn parse<Ctx: ScriptContext, Ext: Extension<bitcoin::PublicKey>>(
    tokens: &mut TokenIter,
<<<<<<< HEAD
) -> Result<Miniscript<Ctx::Key, Ctx>, Error> {
=======
) -> Result<Miniscript<bitcoin::PublicKey, Ctx, Ext>, Error> {
>>>>>>> 9cdc92d2
    let mut non_term = Vec::with_capacity(tokens.len());
    let mut term = TerminalStack(Vec::with_capacity(tokens.len()));

    // top level cannot be swap, must be B
    non_term.push(NonTerm::MaybeAndV);
    non_term.push(NonTerm::Expression);
    loop {
        // Parse extensions as expressions
        if let Some(NonTerm::Expression) = non_term.last() {
            match Ext::from_token_iter(tokens) {
                Ok(ext) => {
                    // Since we successfully parsed the expression, pop it
                    non_term.pop();
                    term.reduce0(Terminal::Ext(ext))?;
                    continue;
                }
                Err(..) => {}
            }
        }
        match non_term.pop() {
            Some(NonTerm::Expression) => {
                match_token!(
                    tokens,
                    // pubkey
                    Tk::Bytes33(pk) => {
                        let ret = Ctx::Key::from_slice(pk)
                            .map_err(|e| Error::PubKeyCtxError(e, Ctx::name_str()))?;
                        term.reduce0(Terminal::PkK(ret))?
                    },
                    Tk::Bytes65(pk) => {
                        let ret = Ctx::Key::from_slice(pk)
                            .map_err(|e| Error::PubKeyCtxError(e, Ctx::name_str()))?;
                        term.reduce0(Terminal::PkK(ret))?
                    },
                    // Note this does not collide with hash32 because they always followed by equal
                    // and would be parsed in different branch. If we get a naked Bytes32, it must be
                    // a x-only key
                    // In miniscript spec, bytes32 only occurs at three places.
                    // - during parsing XOnly keys in Pk fragment
                    // - during parsing XOnly keys in MultiA fragment
                    // - checking for 32 bytes hashlocks (sha256/hash256)
                    // The second case(MultiA) is disambiguated using NumEqual which is not used anywhere in miniscript
                    // The third case can only occur hashlocks is disambiguated because hashlocks start from equal, and
                    // it is impossible for any K type fragment to be followed by EQUAL in miniscript spec. Thus, EQUAL
                    // after bytes32 means bytes32 is in a hashlock
                    // Finally for the first case, K being parsed as a solo expression is a Pk type
                    Tk::Bytes32(pk) => {
                        let ret = Ctx::Key::from_slice(pk).map_err(|e| Error::PubKeyCtxError(e, Ctx::name_str()))?;
                        term.reduce0(Terminal::PkK(ret))?
                    },
                    // checksig
                    Tk::CheckSig => {
                        non_term.push(NonTerm::Check);
                        non_term.push(NonTerm::Expression);
                    },
                    // pubkeyhash and [T] VERIFY and [T] 0NOTEQUAL
                    Tk::Verify => match_token!(
                        tokens,
                        Tk::Equal => match_token!(
                            tokens,
                            Tk::Hash20(hash) => match_token!(
                                tokens,
                                Tk::Hash160 => match_token!(
                                    tokens,
                                    Tk::Dup => {
                                        term.reduce0(Terminal::PkH(
                                            hash160::Hash::from_slice(hash).expect("valid size")
                                        ))?
                                    },
                                    Tk::Verify, Tk::Equal, Tk::Num(32), Tk::Size => {
                                        non_term.push(NonTerm::Verify);
                                        term.reduce0(Terminal::Hash160(
                                            hash160::Hash::from_slice(hash).expect("valid size")
                                        ))?
                                    },
                                ),
                                Tk::Ripemd160, Tk::Verify, Tk::Equal, Tk::Num(32), Tk::Size => {
                                    non_term.push(NonTerm::Verify);
                                    term.reduce0(Terminal::Ripemd160(
                                        ripemd160::Hash::from_slice(hash).expect("valid size")
                                    ))?
                                },
                            ),
                            // Tk::Hash20(hash),
                            Tk::Bytes32(hash) => match_token!(
                                tokens,
                                Tk::Sha256, Tk::Verify, Tk::Equal, Tk::Num(32), Tk::Size => {
                                    non_term.push(NonTerm::Verify);
                                    term.reduce0(Terminal::Sha256(
                                        sha256::Hash::from_slice(hash).expect("valid size")
                                    ))?
                                },
                                Tk::Hash256, Tk::Verify, Tk::Equal, Tk::Num(32), Tk::Size => {
                                    non_term.push(NonTerm::Verify);
                                    term.reduce0(Terminal::Hash256(
                                        sha256d::Hash::from_slice(hash).expect("valid size")
                                    ))?
                                },
                            ),
                            Tk::Num(k) => {
                                non_term.push(NonTerm::Verify);
                                non_term.push(NonTerm::ThreshW {
                                    k: k as usize,
                                    n: 0
                                });
                            },
                            x => {
                                tokens.un_next(x);
                                tokens.un_next(Tk::Equal);
                                non_term.push(NonTerm::Verify);
                                non_term.push(NonTerm::Expression);
                            },
                        ),
                        x => {
                            tokens.un_next(x);
                            non_term.push(NonTerm::Verify);
                            non_term.push(NonTerm::Expression);
                        },
                    ),
                    Tk::ZeroNotEqual => {
                        non_term.push(NonTerm::ZeroNotEqual);
                        non_term.push(NonTerm::Expression);
                    },
                    // timelocks
                    Tk::CheckSequenceVerify, Tk::Num(n)
                        => term.reduce0(Terminal::Older(n))?,
                    Tk::CheckLockTimeVerify, Tk::Num(n)
                        => term.reduce0(Terminal::After(n))?,
                    // hashlocks
                    Tk::Equal => match_token!(
                        tokens,
                        Tk::Bytes32(hash) => match_token!(
                            tokens,
                            Tk::Sha256,
                            Tk::Verify,
                            Tk::Equal,
                            Tk::Num(32),
                            Tk::Size => term.reduce0(Terminal::Sha256(
                                sha256::Hash::from_slice(hash).expect("valid size")
                            ))?,
                            Tk::Hash256,
                            Tk::Verify,
                            Tk::Equal,
                            Tk::Num(32),
                            Tk::Size => term.reduce0(Terminal::Hash256(
                                sha256d::Hash::from_slice(hash).expect("valid size")
                            ))?,
                        ),
                        Tk::Hash20(hash) => match_token!(
                            tokens,
                            Tk::Ripemd160,
                            Tk::Verify,
                            Tk::Equal,
                            Tk::Num(32),
                            Tk::Size => term.reduce0(Terminal::Ripemd160(
                                ripemd160::Hash::from_slice(hash).expect("valid size")
                            ))?,
                            Tk::Hash160,
                            Tk::Verify,
                            Tk::Equal,
                            Tk::Num(32),
                            Tk::Size => term.reduce0(Terminal::Hash160(
                                hash160::Hash::from_slice(hash).expect("valid size")
                            ))?,
                        ),
                        // thresholds
                        Tk::Num(k) => {
                            non_term.push(NonTerm::ThreshW {
                                k: k as usize,
                                n: 0
                            });
                            // note we do *not* expect an `Expression` here;
                            // the `ThreshW` handler below will look for
                            // `OP_ADD` or not and do the right thing
                        },
                    ),
                    // most other fragments
                    Tk::Num(0) => term.reduce0(Terminal::False)?,
                    Tk::Num(1) => term.reduce0(Terminal::True)?,
                    Tk::EndIf => {
                        non_term.push(NonTerm::EndIf);
                        non_term.push(NonTerm::MaybeAndV);
                        non_term.push(NonTerm::Expression);
                    },
                    // boolean conjunctions and disjunctions
                    Tk::BoolAnd => {
                        non_term.push(NonTerm::AndB);
                        non_term.push(NonTerm::Expression);
                        non_term.push(NonTerm::WExpression);
                    },
                    Tk::BoolOr => {
                        non_term.push(NonTerm::OrB);
                        non_term.push(NonTerm::Expression);
                        non_term.push(NonTerm::WExpression);
                    },
                    // CHECKMULTISIG based multisig
                    Tk::CheckMultiSig, Tk::Num(n) => {
                        if n as usize > MAX_PUBKEYS_PER_MULTISIG {
                            return Err(Error::CmsTooManyKeys(n));
                        }
                        let mut keys = Vec::with_capacity(n as usize);
                        for _ in 0..n {
                            match_token!(
                                tokens,
                                Tk::Bytes33(pk) => keys.push(<Ctx::Key>::from_slice(pk)
                                    .map_err(|e| Error::PubKeyCtxError(e, Ctx::name_str()))?),
                                Tk::Bytes65(pk) => keys.push(<Ctx::Key>::from_slice(pk)
                                    .map_err(|e| Error::PubKeyCtxError(e, Ctx::name_str()))?),
                            );
                        }
                        let k = match_token!(
                            tokens,
                            Tk::Num(k) => k,
                        );
                        keys.reverse();
                        term.reduce0(Terminal::Multi(k as usize, keys))?;
                    },
                    // MultiA
                    Tk::NumEqual, Tk::Num(k) => {
                        // Check size before allocating keys
                        if k > MAX_BLOCK_WEIGHT/32 {
                            return Err(Error::MultiATooManyKeys(MAX_BLOCK_WEIGHT/32))
                        }
                        let mut keys = Vec::with_capacity(k as usize); // atleast k capacity
                        while tokens.peek() == Some(&Tk::CheckSigAdd) {
                            match_token!(
                                tokens,
                                Tk::CheckSigAdd, Tk::Bytes32(pk) => keys.push(<Ctx::Key>::from_slice(pk)
                                    .map_err(|e| Error::PubKeyCtxError(e, Ctx::name_str()))?),
                            );
                        }
                        // Last key must be with a CheckSig
                        match_token!(
                            tokens,
                            Tk::CheckSig, Tk::Bytes32(pk) => keys.push(<Ctx::Key>::from_slice(pk)
                                .map_err(|e| Error::PubKeyCtxError(e, Ctx::name_str()))?),
                        );
                        keys.reverse();
                        term.reduce0(Terminal::MultiA(k as usize, keys))?;
                    },
                );
            }
            Some(NonTerm::MaybeAndV) => {
                // Handle `and_v` prefixing
                if is_and_v(tokens) {
                    non_term.push(NonTerm::AndV);
                    non_term.push(NonTerm::Expression);
                }
            }
            Some(NonTerm::Swap) => {
                // Handle `SWAP` prefixing
                match_token!(
                    tokens,
                    Tk::Swap => {},
                );
                term.reduce1(Terminal::Swap)?;
                // Swap must be always be terminating a NonTerm as it cannot be in and_v
            }
            Some(NonTerm::Alt) => {
                match_token!(
                    tokens,
                    Tk::ToAltStack => {},
                );
                term.reduce1(Terminal::Alt)?;
            }
            Some(NonTerm::Check) => term.reduce1(Terminal::Check)?,
            Some(NonTerm::DupIf) => term.reduce1(Terminal::DupIf)?,
            Some(NonTerm::Verify) => term.reduce1(Terminal::Verify)?,
            Some(NonTerm::NonZero) => term.reduce1(Terminal::NonZero)?,
            Some(NonTerm::ZeroNotEqual) => term.reduce1(Terminal::ZeroNotEqual)?,
            Some(NonTerm::AndV) => {
                if is_and_v(tokens) {
                    non_term.push(NonTerm::AndV);
                    non_term.push(NonTerm::MaybeAndV);
                } else {
                    term.reduce2(Terminal::AndV)?
                }
            }
            Some(NonTerm::AndB) => term.reduce2(Terminal::AndB)?,
            Some(NonTerm::OrB) => term.reduce2(Terminal::OrB)?,
            Some(NonTerm::OrC) => term.reduce2(Terminal::OrC)?,
            Some(NonTerm::OrD) => term.reduce2(Terminal::OrD)?,
            Some(NonTerm::Tern) => {
                let a = term.pop().unwrap();
                let b = term.pop().unwrap();
                let c = term.pop().unwrap();
                let wrapped_ms = Terminal::AndOr(Arc::new(a), Arc::new(c), Arc::new(b));

                let ty = Type::type_check(&wrapped_ms, return_none)?;
                let ext = ExtData::type_check(&wrapped_ms, return_none)?;

                term.0.push(Miniscript {
                    node: wrapped_ms,
                    ty: ty,
                    ext: ext,
                    phantom: PhantomData,
                });
            }
            Some(NonTerm::ThreshW { n, k }) => {
                match_token!(
                    tokens,
                    Tk::Add => {
                        non_term.push(NonTerm::ThreshW { n: n + 1, k });
                        non_term.push(NonTerm::WExpression);
                    },
                    x => {
                        tokens.un_next(x);
                        non_term.push(NonTerm::ThreshE { n: n + 1, k });
                        non_term.push(NonTerm::Expression);
                    },
                );
            }
            Some(NonTerm::ThreshE { n, k }) => {
                let mut subs = Vec::with_capacity(n);
                for _ in 0..n {
                    subs.push(Arc::new(term.pop().unwrap()));
                }
                term.reduce0(Terminal::Thresh(k, subs))?;
            }
            Some(NonTerm::EndIf) => {
                match_token!(
                    tokens,
                    Tk::Else => {
                        non_term.push(NonTerm::EndIfElse);
                        non_term.push(NonTerm::MaybeAndV);
                        non_term.push(NonTerm::Expression);
                    },
                    Tk::If => match_token!(
                        tokens,
                        Tk::Dup => non_term.push(NonTerm::DupIf),
                        Tk::ZeroNotEqual, Tk::Size
                            => non_term.push(NonTerm::NonZero),
                    ),
                    Tk::NotIf => {
                        non_term.push(NonTerm::EndIfNotIf);
                    },
                );
            }
            Some(NonTerm::EndIfNotIf) => {
                match_token!(
                    tokens,
                    Tk::IfDup => non_term.push(NonTerm::OrD),
                    x => {
                        tokens.un_next(x);
                        non_term.push(NonTerm::OrC);
                    },
                );
                non_term.push(NonTerm::Expression);
            }
            Some(NonTerm::EndIfElse) => {
                match_token!(
                    tokens,
                    Tk::If => {
                        term.reduce2(Terminal::OrI)?;
                    },
                    Tk::NotIf => {
                        non_term.push(NonTerm::Tern);
                        non_term.push(NonTerm::Expression);
                    },
                );
            }
            Some(NonTerm::WExpression) => {
                // W expression must be either from swap or Fromaltstack
                match_token!(tokens,
                    Tk::FromAltStack => { non_term.push(NonTerm::Alt);},
                    tok => { tokens.un_next(tok); non_term.push(NonTerm::Swap);},);
                non_term.push(NonTerm::MaybeAndV);
                non_term.push(NonTerm::Expression);
            }
            None => {
                // Done :)
                break;
            }
        }
    }

    assert_eq!(non_term.len(), 0);
    assert_eq!(term.0.len(), 1);
    Ok(term.pop().unwrap())
}

fn is_and_v(tokens: &mut TokenIter) -> bool {
    match tokens.peek() {
        None
        | Some(&Tk::If)
        | Some(&Tk::NotIf)
        | Some(&Tk::Else)
        | Some(&Tk::ToAltStack)
        | Some(&Tk::Swap) => false,
        _ => true,
    }
}<|MERGE_RESOLUTION|>--- conflicted
+++ resolved
@@ -32,11 +32,9 @@
 use Error;
 use MiniscriptKey;
 
-<<<<<<< HEAD
+use Extension;
 use ToPublicKey;
-=======
 use {Extension, NoExt};
->>>>>>> 9cdc92d2
 
 fn return_none<T>(_: usize) -> Option<T> {
     None
@@ -151,26 +149,6 @@
     Ripemd160(ripemd160::Hash),
     /// `SIZE 32 EQUALVERIFY HASH160 <hash> EQUAL`
     Hash160(hash160::Hash),
-<<<<<<< HEAD
-    // Elements
-    /// `DEPTH <12> SUB PICK <num> EQUAL`
-    Version(u32),
-    /// Prefix is initally encoded in the script pubkey
-    /// User provides a suffix such that hash of (prefix || suffix)
-    /// is equal to hashOutputs
-    /// Since, there is a policy restriction that initial pushes must be
-    /// only 80 bytes, we need user to provide suffix in separate items
-    /// There can be atmost 7 cats, because the script element must be less
-    /// than 520 bytes total in order to compute an hash256 on it.
-    /// Even if the witness does not require 7 pushes, the user should push
-    /// 7 elements with possibly empty values.
-    ///
-    /// CAT CAT CAT CAT CAT CAT <pref> SWAP CAT /*Now we hashoutputs on stack */
-    /// HASH256
-    /// DEPTH <10> SUB PICK EQUALVERIFY
-    OutputsPref(Vec<u8>),
-=======
->>>>>>> 9cdc92d2
     // Wrappers
     /// `TOALTSTACK [E] FROMALTSTACK`
     Alt(Arc<Miniscript<Pk, Ctx, Ext>>),
@@ -211,24 +189,17 @@
     Thresh(usize, Vec<Arc<Miniscript<Pk, Ctx, Ext>>>),
     /// k (<key>)* n CHECKMULTISIG
     Multi(usize, Vec<Pk>),
-<<<<<<< HEAD
     /// <key> CHECKSIG (<key> CHECKSIGADD)*(n-1) k NUMEQUAL
     MultiA(usize, Vec<Pk>),
-=======
     /// Extensions
     Ext(Ext),
->>>>>>> 9cdc92d2
 }
 
 ///Vec representing terminals stack while decoding.
 #[derive(Debug)]
-<<<<<<< HEAD
-struct TerminalStack<Pk: MiniscriptKey, Ctx: ScriptContext>(Vec<Miniscript<Pk, Ctx>>);
-=======
 struct TerminalStack<Pk: MiniscriptKey, Ctx: ScriptContext, Ext: Extension<Pk>>(
     Vec<Miniscript<Pk, Ctx, Ext>>,
 );
->>>>>>> 9cdc92d2
 
 impl<Pk: MiniscriptKey, Ctx: ScriptContext, Ext: Extension<Pk>> TerminalStack<Pk, Ctx, Ext> {
     ///Wrapper around self.0.pop()
@@ -301,13 +272,9 @@
 
 /// Parse a script fragment into an `Miniscript`
 #[allow(unreachable_patterns)]
-pub fn parse<Ctx: ScriptContext, Ext: Extension<bitcoin::PublicKey>>(
+pub fn parse<Ctx: ScriptContext, Ext: Extension<Ctx::Key>>(
     tokens: &mut TokenIter,
-<<<<<<< HEAD
-) -> Result<Miniscript<Ctx::Key, Ctx>, Error> {
-=======
-) -> Result<Miniscript<bitcoin::PublicKey, Ctx, Ext>, Error> {
->>>>>>> 9cdc92d2
+) -> Result<Miniscript<Ctx::Key, Ctx, Ext>, Error> {
     let mut non_term = Vec::with_capacity(tokens.len());
     let mut term = TerminalStack(Vec::with_capacity(tokens.len()));
 
