// Miniscript
// Written in 2019 by
//     Andrew Poelstra <apoelstra@wpsoftware.net>
//
// To the extent possible under law, the author(s) have dedicated all
// copyright and related and neighboring rights to this software to
// the public domain worldwide. This software is distributed without
// any warranty.
//
// You should have received a copy of the CC0 Public Domain Dedication
// along with this software.
// If not, see <http://creativecommons.org/publicdomain/zero/1.0/>.
//

//! AST Elements
//!
//! Datatype describing a Miniscript "script fragment", which are the
//! building blocks of all Miniscripts. Each fragment has a unique
//! encoding in Bitcoin script, as well as a datatype. Full details
//! are given on the Miniscript website.

use std::str::FromStr;
use std::sync::Arc;
use std::{fmt, str};

use elements::encode::serialize;
use elements::hashes::hex::{FromHex, ToHex};
use elements::hashes::{hash160, ripemd160, sha256, sha256d, Hash};
use elements::{opcodes, script};

use errstr;
use expression;
use miniscript::context::SigType;
use miniscript::types::{self, Property};
use miniscript::ScriptContext;
use script_num_size;

use util::MsKeyBuilder;
use {Error, ForEach, ForEachKey, Miniscript, MiniscriptKey, Terminal, ToPublicKey, TranslatePk};

use super::limits::{MAX_SCRIPT_ELEMENT_SIZE, MAX_STANDARD_P2WSH_STACK_ITEM_SIZE};

impl<Pk: MiniscriptKey, Ctx: ScriptContext> Terminal<Pk, Ctx> {
    /// Internal helper function for displaying wrapper types; returns
    /// a character to display before the `:` as well as a reference
    /// to the wrapped type to allow easy recursion
    fn wrap_char(&self) -> Option<(char, &Arc<Miniscript<Pk, Ctx>>)> {
        match *self {
            Terminal::Alt(ref sub) => Some(('a', sub)),
            Terminal::Swap(ref sub) => Some(('s', sub)),
            Terminal::Check(ref sub) => Some(('c', sub)),
            Terminal::DupIf(ref sub) => Some(('d', sub)),
            Terminal::Verify(ref sub) => Some(('v', sub)),
            Terminal::NonZero(ref sub) => Some(('j', sub)),
            Terminal::ZeroNotEqual(ref sub) => Some(('n', sub)),
            Terminal::AndV(ref sub, ref r) if r.node == Terminal::True => Some(('t', sub)),
            Terminal::OrI(ref sub, ref r) if r.node == Terminal::False => Some(('u', sub)),
            Terminal::OrI(ref l, ref sub) if l.node == Terminal::False => Some(('l', sub)),
            _ => None,
        }
    }
}

impl<Pk: MiniscriptKey, Q: MiniscriptKey, Ctx: ScriptContext> TranslatePk<Pk, Q>
    for Terminal<Pk, Ctx>
{
    type Output = Terminal<Q, Ctx>;

    /// Convert an AST element with one public key type to one of another
    /// public key type .This will panic while converting to
    /// Segwit Miniscript using uncompressed public keys
    fn translate_pk<FPk, FPkh, FuncError>(
        &self,
        mut translatefpk: FPk,
        mut translatefpkh: FPkh,
    ) -> Result<Self::Output, FuncError>
    where
        FPk: FnMut(&Pk) -> Result<Q, FuncError>,
        FPkh: FnMut(&Pk::Hash) -> Result<Q::Hash, FuncError>,
    {
        self.real_translate_pk(&mut translatefpk, &mut translatefpkh)
    }
}

impl<Pk: MiniscriptKey, Ctx: ScriptContext> Terminal<Pk, Ctx> {
    pub(super) fn real_for_each_key<'a, F: FnMut(ForEach<'a, Pk>) -> bool>(
        &'a self,
        pred: &mut F,
    ) -> bool
    where
        Pk: 'a,
        Pk::Hash: 'a,
    {
        match *self {
            Terminal::PkK(ref p) => pred(ForEach::Key(p)),
            Terminal::PkH(ref p) => pred(ForEach::Hash(p)),
            Terminal::After(..)
            | Terminal::Older(..)
            | Terminal::Sha256(..)
            | Terminal::Hash256(..)
            | Terminal::Ripemd160(..)
            | Terminal::Hash160(..)
            | Terminal::True
            | Terminal::False
            | Terminal::Version(..)
            | Terminal::OutputsPref(..) => true,
            Terminal::Alt(ref sub)
            | Terminal::Swap(ref sub)
            | Terminal::Check(ref sub)
            | Terminal::DupIf(ref sub)
            | Terminal::Verify(ref sub)
            | Terminal::NonZero(ref sub)
            | Terminal::ZeroNotEqual(ref sub) => sub.real_for_each_key(pred),
            Terminal::AndV(ref left, ref right)
            | Terminal::AndB(ref left, ref right)
            | Terminal::OrB(ref left, ref right)
            | Terminal::OrD(ref left, ref right)
            | Terminal::OrC(ref left, ref right)
            | Terminal::OrI(ref left, ref right) => {
                left.real_for_each_key(&mut *pred) && right.real_for_each_key(pred)
            }
            Terminal::AndOr(ref a, ref b, ref c) => {
                a.real_for_each_key(&mut *pred)
                    && b.real_for_each_key(&mut *pred)
                    && c.real_for_each_key(pred)
            }
            Terminal::Thresh(_, ref subs) => subs.iter().all(|sub| sub.real_for_each_key(pred)),
            Terminal::Multi(_, ref keys) | Terminal::MultiA(_, ref keys) => {
                keys.iter().all(|key| pred(ForEach::Key(key)))
            }
        }
    }
    pub(super) fn real_translate_pk<FPk, FPkh, Q, Error, CtxQ>(
        &self,
        translatefpk: &mut FPk,
        translatefpkh: &mut FPkh,
    ) -> Result<Terminal<Q, CtxQ>, Error>
    where
        FPk: FnMut(&Pk) -> Result<Q, Error>,
        FPkh: FnMut(&Pk::Hash) -> Result<Q::Hash, Error>,
        Q: MiniscriptKey,
        CtxQ: ScriptContext,
    {
        let frag: Terminal<Q, CtxQ> = match *self {
            Terminal::PkK(ref p) => Terminal::PkK(translatefpk(p)?),
            Terminal::PkH(ref p) => Terminal::PkH(translatefpkh(p)?),
            Terminal::After(n) => Terminal::After(n),
            Terminal::Older(n) => Terminal::Older(n),
            Terminal::Sha256(x) => Terminal::Sha256(x),
            Terminal::Hash256(x) => Terminal::Hash256(x),
            Terminal::Ripemd160(x) => Terminal::Ripemd160(x),
            Terminal::Hash160(x) => Terminal::Hash160(x),
            Terminal::True => Terminal::True,
            Terminal::False => Terminal::False,
            Terminal::Version(n) => Terminal::Version(n),
            Terminal::OutputsPref(ref pref) => Terminal::OutputsPref(pref.clone()),
            Terminal::Alt(ref sub) => Terminal::Alt(Arc::new(
                sub.real_translate_pk(translatefpk, translatefpkh)?,
            )),
            Terminal::Swap(ref sub) => Terminal::Swap(Arc::new(
                sub.real_translate_pk(translatefpk, translatefpkh)?,
            )),
            Terminal::Check(ref sub) => Terminal::Check(Arc::new(
                sub.real_translate_pk(translatefpk, translatefpkh)?,
            )),
            Terminal::DupIf(ref sub) => Terminal::DupIf(Arc::new(
                sub.real_translate_pk(translatefpk, translatefpkh)?,
            )),
            Terminal::Verify(ref sub) => Terminal::Verify(Arc::new(
                sub.real_translate_pk(translatefpk, translatefpkh)?,
            )),
            Terminal::NonZero(ref sub) => Terminal::NonZero(Arc::new(
                sub.real_translate_pk(translatefpk, translatefpkh)?,
            )),
            Terminal::ZeroNotEqual(ref sub) => Terminal::ZeroNotEqual(Arc::new(
                sub.real_translate_pk(translatefpk, translatefpkh)?,
            )),
            Terminal::AndV(ref left, ref right) => Terminal::AndV(
                Arc::new(left.real_translate_pk(&mut *translatefpk, &mut *translatefpkh)?),
                Arc::new(right.real_translate_pk(translatefpk, translatefpkh)?),
            ),
            Terminal::AndB(ref left, ref right) => Terminal::AndB(
                Arc::new(left.real_translate_pk(&mut *translatefpk, &mut *translatefpkh)?),
                Arc::new(right.real_translate_pk(translatefpk, translatefpkh)?),
            ),
            Terminal::AndOr(ref a, ref b, ref c) => Terminal::AndOr(
                Arc::new(a.real_translate_pk(&mut *translatefpk, &mut *translatefpkh)?),
                Arc::new(b.real_translate_pk(&mut *translatefpk, &mut *translatefpkh)?),
                Arc::new(c.real_translate_pk(translatefpk, translatefpkh)?),
            ),
            Terminal::OrB(ref left, ref right) => Terminal::OrB(
                Arc::new(left.real_translate_pk(&mut *translatefpk, &mut *translatefpkh)?),
                Arc::new(right.real_translate_pk(translatefpk, translatefpkh)?),
            ),
            Terminal::OrD(ref left, ref right) => Terminal::OrD(
                Arc::new(left.real_translate_pk(&mut *translatefpk, &mut *translatefpkh)?),
                Arc::new(right.real_translate_pk(translatefpk, translatefpkh)?),
            ),
            Terminal::OrC(ref left, ref right) => Terminal::OrC(
                Arc::new(left.real_translate_pk(&mut *translatefpk, &mut *translatefpkh)?),
                Arc::new(right.real_translate_pk(translatefpk, translatefpkh)?),
            ),
            Terminal::OrI(ref left, ref right) => Terminal::OrI(
                Arc::new(
                    left.real_translate_pk(&mut *&mut *translatefpk, &mut *&mut *translatefpkh)?,
                ),
                Arc::new(right.real_translate_pk(translatefpk, translatefpkh)?),
            ),
            Terminal::Thresh(k, ref subs) => {
                let subs: Result<Vec<Arc<Miniscript<Q, _>>>, _> = subs
                    .iter()
                    .map(|s| {
                        s.real_translate_pk(&mut *translatefpk, &mut *translatefpkh)
                            .and_then(|x| Ok(Arc::new(x)))
                    })
                    .collect();
                Terminal::Thresh(k, subs?)
            }
            Terminal::Multi(k, ref keys) => {
                let keys: Result<Vec<Q>, _> = keys.iter().map(&mut *translatefpk).collect();
                Terminal::Multi(k, keys?)
            }
            Terminal::MultiA(k, ref keys) => {
                let keys: Result<Vec<Q>, _> = keys.iter().map(&mut *translatefpk).collect();
                Terminal::MultiA(k, keys?)
            }
        };
        Ok(frag)
    }
}

impl<Pk: MiniscriptKey, Ctx: ScriptContext> ForEachKey<Pk> for Terminal<Pk, Ctx> {
    fn for_each_key<'a, F: FnMut(ForEach<'a, Pk>) -> bool>(&'a self, mut pred: F) -> bool
    where
        Pk: 'a,
        Pk::Hash: 'a,
    {
        self.real_for_each_key(&mut pred)
    }
}

impl<Pk: MiniscriptKey, Ctx: ScriptContext> fmt::Debug for Terminal<Pk, Ctx> {
    fn fmt(&self, f: &mut fmt::Formatter) -> fmt::Result {
        f.write_str("[")?;
        if let Ok(type_map) = types::Type::type_check(self, |_| None) {
            f.write_str(match type_map.corr.base {
                types::Base::B => "B",
                types::Base::K => "K",
                types::Base::V => "V",
                types::Base::W => "W",
            })?;
            fmt::Write::write_char(f, '/')?;
            f.write_str(match type_map.corr.input {
                types::Input::Zero => "z",
                types::Input::One => "o",
                types::Input::OneNonZero => "on",
                types::Input::Any => "",
                types::Input::AnyNonZero => "n",
            })?;
            if type_map.corr.dissatisfiable {
                fmt::Write::write_char(f, 'd')?;
            }
            if type_map.corr.unit {
                fmt::Write::write_char(f, 'u')?;
            }
            f.write_str(match type_map.mall.dissat {
                types::Dissat::None => "f",
                types::Dissat::Unique => "e",
                types::Dissat::Unknown => "",
            })?;
            if type_map.mall.safe {
                fmt::Write::write_char(f, 's')?;
            }
            if type_map.mall.non_malleable {
                fmt::Write::write_char(f, 'm')?;
            }
        } else {
            f.write_str("TYPECHECK FAILED")?;
        }
        f.write_str("]")?;
        if let Some((ch, sub)) = self.wrap_char() {
            fmt::Write::write_char(f, ch)?;
            if sub.node.wrap_char().is_none() {
                fmt::Write::write_char(f, ':')?;
            }
            write!(f, "{:?}", sub)
        } else {
            match *self {
                Terminal::PkK(ref pk) => write!(f, "pk_k({:?})", pk),
                Terminal::PkH(ref pkh) => write!(f, "pk_h({:?})", pkh),
                Terminal::After(t) => write!(f, "after({})", t),
                Terminal::Older(t) => write!(f, "older({})", t),
                Terminal::Sha256(h) => write!(f, "sha256({})", h),
                Terminal::Hash256(h) => {
                    let mut x = h.into_inner();
                    x.reverse();
                    write!(f, "hash256({})", sha256d::Hash::from_inner(x))
                }
                Terminal::Ripemd160(h) => write!(f, "ripemd160({})", h),
                Terminal::Hash160(h) => write!(f, "hash160({})", h),
                Terminal::True => f.write_str("1"),
                Terminal::False => f.write_str("0"),
                Terminal::Version(k) => write!(f, "ver_eq({})", k),
                Terminal::OutputsPref(ref pref) => write!(f, "outputs_pref({})", pref.to_hex()),
                Terminal::AndV(ref l, ref r) => write!(f, "and_v({:?},{:?})", l, r),
                Terminal::AndB(ref l, ref r) => write!(f, "and_b({:?},{:?})", l, r),
                Terminal::AndOr(ref a, ref b, ref c) => {
                    if c.node == Terminal::False {
                        write!(f, "and_n({:?},{:?})", a, b)
                    } else {
                        write!(f, "andor({:?},{:?},{:?})", a, b, c)
                    }
                }
                Terminal::OrB(ref l, ref r) => write!(f, "or_b({:?},{:?})", l, r),
                Terminal::OrD(ref l, ref r) => write!(f, "or_d({:?},{:?})", l, r),
                Terminal::OrC(ref l, ref r) => write!(f, "or_c({:?},{:?})", l, r),
                Terminal::OrI(ref l, ref r) => write!(f, "or_i({:?},{:?})", l, r),
                Terminal::Thresh(k, ref subs) => {
                    write!(f, "thresh({}", k)?;
                    for s in subs {
                        write!(f, ",{:?}", s)?;
                    }
                    f.write_str(")")
                }
                Terminal::Multi(k, ref keys) => {
                    write!(f, "multi({}", k)?;
                    for k in keys {
                        write!(f, ",{:?}", k)?;
                    }
                    f.write_str(")")
                }
                Terminal::MultiA(k, ref keys) => {
                    write!(f, "multi_a({}", k)?;
                    for k in keys {
                        write!(f, ",{}", k)?;
                    }
                    f.write_str(")")
                }
                _ => unreachable!(),
            }
        }
    }
}

impl<Pk: MiniscriptKey, Ctx: ScriptContext> fmt::Display for Terminal<Pk, Ctx> {
    fn fmt(&self, f: &mut fmt::Formatter) -> fmt::Result {
        match *self {
            Terminal::PkK(ref pk) => write!(f, "pk_k({})", pk),
            Terminal::PkH(ref pkh) => write!(f, "pk_h({})", pkh),
            Terminal::After(t) => write!(f, "after({})", t),
            Terminal::Older(t) => write!(f, "older({})", t),
            Terminal::Sha256(h) => write!(f, "sha256({})", h),
            Terminal::Hash256(h) => {
                let mut x = h.into_inner();
                x.reverse();
                write!(f, "hash256({})", sha256d::Hash::from_inner(x))
            }
            Terminal::Ripemd160(h) => write!(f, "ripemd160({})", h),
            Terminal::Hash160(h) => write!(f, "hash160({})", h),
            Terminal::True => f.write_str("1"),
            Terminal::False => f.write_str("0"),
            Terminal::Version(n) => write!(f, "ver_eq({})", n),
            Terminal::OutputsPref(ref pref) => write!(f, "outputs_pref({})", pref.to_hex()),
            Terminal::AndV(ref l, ref r) if r.node != Terminal::True => {
                write!(f, "and_v({},{})", l, r)
            }
            Terminal::AndB(ref l, ref r) => write!(f, "and_b({},{})", l, r),
            Terminal::AndOr(ref a, ref b, ref c) => {
                if c.node == Terminal::False {
                    write!(f, "and_n({},{})", a, b)
                } else {
                    write!(f, "andor({},{},{})", a, b, c)
                }
            }
            Terminal::OrB(ref l, ref r) => write!(f, "or_b({},{})", l, r),
            Terminal::OrD(ref l, ref r) => write!(f, "or_d({},{})", l, r),
            Terminal::OrC(ref l, ref r) => write!(f, "or_c({},{})", l, r),
            Terminal::OrI(ref l, ref r)
                if l.node != Terminal::False && r.node != Terminal::False =>
            {
                write!(f, "or_i({},{})", l, r)
            }
            Terminal::Thresh(k, ref subs) => {
                write!(f, "thresh({}", k)?;
                for s in subs {
                    write!(f, ",{}", s)?;
                }
                f.write_str(")")
            }
            Terminal::Multi(k, ref keys) => {
                write!(f, "multi({}", k)?;
                for k in keys {
                    write!(f, ",{}", k)?;
                }
                f.write_str(")")
            }
            Terminal::MultiA(k, ref keys) => {
                write!(f, "multi_a({}", k)?;
                for k in keys {
                    write!(f, ",{}", k)?;
                }
                f.write_str(")")
            }
            // wrappers
            _ => {
                if let Some((ch, sub)) = self.wrap_char() {
                    if ch == 'c' {
                        if let Terminal::PkK(ref pk) = sub.node {
                            // alias: pk(K) = c:pk_k(K)
                            return write!(f, "pk({})", pk);
                        } else if let Terminal::PkH(ref pkh) = sub.node {
                            // alias: pkh(K) = c:pk_h(K)
                            return write!(f, "pkh({})", pkh);
                        }
                    }

                    fmt::Write::write_char(f, ch)?;
                    match sub.node.wrap_char() {
                        None => {
                            fmt::Write::write_char(f, ':')?;
                        }
                        // Add a ':' wrapper if there are other wrappers apart from c:pk_k()
                        // tvc:pk_k() -> tv:pk()
                        Some(('c', ms)) => {
                            if let Terminal::PkK(ref _pk) = ms.node {
                                fmt::Write::write_char(f, ':')?;
                            } else if let Terminal::PkH(ref _pkh) = ms.node {
                                fmt::Write::write_char(f, ':')?;
                            }
                        }
                        _ => {}
                    };
                    write!(f, "{}", sub)
                } else {
                    unreachable!();
                }
            }
        }
    }
}

impl<Pk, Ctx> expression::FromTree for Arc<Terminal<Pk, Ctx>>
where
    Pk: MiniscriptKey + str::FromStr,
    Pk::Hash: str::FromStr,
    Ctx: ScriptContext,
    <Pk as str::FromStr>::Err: ToString,
    <<Pk as MiniscriptKey>::Hash as str::FromStr>::Err: ToString,
{
    fn from_tree(top: &expression::Tree) -> Result<Arc<Terminal<Pk, Ctx>>, Error> {
        Ok(Arc::new(expression::FromTree::from_tree(top)?))
    }
}

impl<Pk, Ctx> expression::FromTree for Terminal<Pk, Ctx>
where
    Pk: MiniscriptKey + str::FromStr,
    Pk::Hash: str::FromStr,
    Ctx: ScriptContext,
    <Pk as str::FromStr>::Err: ToString,
    <<Pk as MiniscriptKey>::Hash as str::FromStr>::Err: ToString,
{
    fn from_tree(top: &expression::Tree) -> Result<Terminal<Pk, Ctx>, Error> {
        let mut aliased_wrap;
        let frag_name;
        let frag_wrap;
        let mut name_split = top.name.split(':');
        match (name_split.next(), name_split.next(), name_split.next()) {
            (None, _, _) => {
                frag_name = "";
                frag_wrap = "";
            }
            (Some(name), None, _) => {
                if name == "pk" {
                    frag_name = "pk_k";
                    frag_wrap = "c";
                } else if name == "pkh" {
                    frag_name = "pk_h";
                    frag_wrap = "c";
                } else {
                    frag_name = name;
                    frag_wrap = "";
                }
            }
            (Some(wrap), Some(name), None) => {
                if wrap.is_empty() {
                    return Err(Error::Unexpected(top.name.to_owned()));
                }
                if name == "pk" {
                    frag_name = "pk_k";
                    aliased_wrap = wrap.to_owned();
                    aliased_wrap.push_str("c");
                    frag_wrap = &aliased_wrap;
                } else if name == "pkh" {
                    frag_name = "pk_h";
                    aliased_wrap = wrap.to_owned();
                    aliased_wrap.push_str("c");
                    frag_wrap = &aliased_wrap;
                } else {
                    frag_name = name;
                    frag_wrap = wrap;
                }
            }
            (Some(_), Some(_), Some(_)) => {
                return Err(Error::MultiColon(top.name.to_owned()));
            }
        }
        let mut unwrapped = match (frag_name, top.args.len()) {
            ("pk_k", 1) => {
                expression::terminal(&top.args[0], |x| Pk::from_str(x).map(Terminal::PkK))
            }
            ("pk_h", 1) => {
                expression::terminal(&top.args[0], |x| Pk::Hash::from_str(x).map(Terminal::PkH))
            }
            ("after", 1) => expression::terminal(&top.args[0], |x| {
                expression::parse_num(x).map(Terminal::After)
            }),
            ("older", 1) => expression::terminal(&top.args[0], |x| {
                expression::parse_num(x).map(Terminal::Older)
            }),
            ("sha256", 1) => expression::terminal(&top.args[0], |x| {
                sha256::Hash::from_hex(x).map(Terminal::Sha256)
            }),
            ("hash256", 1) => expression::terminal(&top.args[0], |x| {
                sha256d::Hash::from_hex(x)
                    .map(|x| x.into_inner())
                    .map(|mut x| {
                        x.reverse();
                        x
                    })
                    .map(|x| Terminal::Hash256(sha256d::Hash::from_inner(x)))
            }),
            ("ripemd160", 1) => expression::terminal(&top.args[0], |x| {
                ripemd160::Hash::from_hex(x).map(Terminal::Ripemd160)
            }),
            ("hash160", 1) => expression::terminal(&top.args[0], |x| {
                hash160::Hash::from_hex(x).map(Terminal::Hash160)
            }),
            ("1", 0) => Ok(Terminal::True),
            ("0", 0) => Ok(Terminal::False),
<<<<<<< HEAD
            ("ver_eq", 1) => {
                let n = expression::terminal(&top.args[0], expression::parse_num)?;
                Ok(Terminal::Version(n))
            }
            ("outputs_pref", 1) => expression::terminal(&top.args[0], |x| {
                Vec::<u8>::from_hex(x).map(Terminal::OutputsPref)
            }),
            ("and_v", 2) => {
                let expr = expression::binary(top, Terminal::AndV)?;
                if let Terminal::AndV(_, ref right) = expr {
                    if let Terminal::True = right.node {
                        return Err(Error::NonCanonicalTrue);
                    }
                }
                Ok(expr)
            }
=======
            ("and_v", 2) => expression::binary(top, Terminal::AndV),
>>>>>>> 6cd1fb66
            ("and_b", 2) => expression::binary(top, Terminal::AndB),
            ("and_n", 2) => Ok(Terminal::AndOr(
                expression::FromTree::from_tree(&top.args[0])?,
                expression::FromTree::from_tree(&top.args[1])?,
                Arc::new(Miniscript::from_ast(Terminal::False)?),
            )),
            ("andor", 3) => Ok(Terminal::AndOr(
                expression::FromTree::from_tree(&top.args[0])?,
                expression::FromTree::from_tree(&top.args[1])?,
                expression::FromTree::from_tree(&top.args[2])?,
            )),
            ("or_b", 2) => expression::binary(top, Terminal::OrB),
            ("or_d", 2) => expression::binary(top, Terminal::OrD),
            ("or_c", 2) => expression::binary(top, Terminal::OrC),
            ("or_i", 2) => expression::binary(top, Terminal::OrI),
            ("thresh", n) => {
                if n == 0 {
                    return Err(errstr("no arguments given"));
                }
                let k = expression::terminal(&top.args[0], expression::parse_num)? as usize;
                if k > n - 1 {
                    return Err(errstr("higher threshold than there are subexpressions"));
                }
                if n == 1 {
                    return Err(errstr("empty thresholds not allowed in descriptors"));
                }

                let subs: Result<Vec<Arc<Miniscript<Pk, Ctx>>>, _> = top.args[1..]
                    .iter()
                    .map(|sub| expression::FromTree::from_tree(sub))
                    .collect();

                Ok(Terminal::Thresh(k, subs?))
            }
            ("multi", n) | ("multi_a", n) => {
                if n == 0 {
                    return Err(errstr("no arguments given"));
                }
                let k = expression::terminal(&top.args[0], expression::parse_num)? as usize;
                if k > n - 1 {
                    return Err(errstr("higher threshold than there were keys in multi"));
                }

                let pks: Result<Vec<Pk>, _> = top.args[1..]
                    .iter()
                    .map(|sub| expression::terminal(sub, Pk::from_str))
                    .collect();

                if frag_name == "multi" {
                    pks.map(|pks| Terminal::Multi(k, pks))
                } else {
                    // must be multi_a
                    pks.map(|pks| Terminal::MultiA(k, pks))
                }
            }
            _ => Err(Error::Unexpected(format!(
                "{}({} args) while parsing Miniscript",
                top.name,
                top.args.len(),
            ))),
        }?;
        for ch in frag_wrap.chars().rev() {
            // Check whether the wrapper is valid under the current context
            let ms = Miniscript::from_ast(unwrapped)?;
            Ctx::check_global_validity(&ms)?;
            match ch {
                'a' => unwrapped = Terminal::Alt(Arc::new(ms)),
                's' => unwrapped = Terminal::Swap(Arc::new(ms)),
                'c' => unwrapped = Terminal::Check(Arc::new(ms)),
                'd' => unwrapped = Terminal::DupIf(Arc::new(ms)),
                'v' => unwrapped = Terminal::Verify(Arc::new(ms)),
                'j' => unwrapped = Terminal::NonZero(Arc::new(ms)),
                'n' => unwrapped = Terminal::ZeroNotEqual(Arc::new(ms)),
                't' => {
                    unwrapped = Terminal::AndV(
                        Arc::new(ms),
                        Arc::new(Miniscript::from_ast(Terminal::True)?),
                    )
                }
                'u' => {
                    unwrapped = Terminal::OrI(
                        Arc::new(ms),
                        Arc::new(Miniscript::from_ast(Terminal::False)?),
                    )
                }
                'l' => {
                    if ms.node == Terminal::False {
                        return Err(Error::LikelyFalse);
                    }
                    unwrapped = Terminal::OrI(
                        Arc::new(Miniscript::from_ast(Terminal::False)?),
                        Arc::new(ms),
                    )
                }
                x => return Err(Error::UnknownWrapper(x)),
            }
        }
        // Check whether the unwrapped miniscript is valid under the current context
        let ms = Miniscript::from_ast(unwrapped)?;
        Ctx::check_global_validity(&ms)?;
        Ok(ms.node)
    }
}

/// Helper trait to add a `push_astelem` method to `script::Builder`
trait PushAstElem<Pk: MiniscriptKey, Ctx: ScriptContext> {
    fn push_astelem(self, ast: &Miniscript<Pk, Ctx>) -> Self
    where
        Pk: ToPublicKey;
}

impl<Pk: MiniscriptKey, Ctx: ScriptContext> PushAstElem<Pk, Ctx> for script::Builder {
    fn push_astelem(self, ast: &Miniscript<Pk, Ctx>) -> Self
    where
        Pk: ToPublicKey,
    {
        ast.node.encode(self)
    }
}

/// Additional operations required on Script
/// for supporting Miniscript fragments that
/// have access to a global context
pub trait StackCtxOperations: Sized {
    /// pick an element indexed from the bottom of
    /// the stack. This cannot check whether the idx is within
    /// stack limits.
    /// Copies the element at index idx to the top of the stack
    /// Checks item equality against the specified target
    fn check_item_eq(self, idx: u32, target: &[u8]) -> Self;

    /// Since, there is a policy restriction that initial pushes must be
    /// only 80 bytes, we need user to provide suffix in separate items
    /// There can be atmost 7 cats, because the script element must be less
    /// than 520 bytes total in order to compute an hash256 on it.
    /// Even if the witness does not require 7 pushes, the user should push
    /// 7 elements with possibly empty values.
    ///
    /// Copies the script item at position and compare the hash256
    /// with it
    fn check_item_pref(self, idx: u32, pref: &[u8]) -> Self;
}

impl StackCtxOperations for script::Builder {
    fn check_item_eq(self, idx: u32, target: &[u8]) -> Self {
        self.push_int((idx + 1) as i64) // +1 for depth increase
            .push_opcode(opcodes::all::OP_DEPTH)
            .push_opcode(opcodes::all::OP_SUB)
            .push_opcode(opcodes::all::OP_PICK)
            .push_slice(target)
            .push_opcode(opcodes::all::OP_EQUAL)
    }

    fn check_item_pref(self, idx: u32, pref: &[u8]) -> Self {
        let mut builder = self;
        // Initial Witness
        // The nuumber of maximum witness elements in the suffix
        let max_elems = MAX_SCRIPT_ELEMENT_SIZE / MAX_STANDARD_P2WSH_STACK_ITEM_SIZE + 1;
        for _ in 0..(max_elems - 1) {
            builder = builder.push_opcode(opcodes::all::OP_CAT);
        }
        builder = builder
            .push_slice(pref)
            .push_opcode(opcodes::all::OP_SWAP)
            .push_opcode(opcodes::all::OP_CAT);
        // Now the stack top is serialization of all the outputs
        builder = builder.push_opcode(opcodes::all::OP_HASH256);

        builder
            .push_int((idx + 1) as i64) // +1 for depth increase
            .push_opcode(opcodes::all::OP_DEPTH)
            .push_opcode(opcodes::all::OP_SUB)
            .push_opcode(opcodes::all::OP_PICK)
            .push_opcode(opcodes::all::OP_EQUAL)
    }
}

impl<Pk: MiniscriptKey, Ctx: ScriptContext> Terminal<Pk, Ctx> {
    /// Encode the element as a fragment of Bitcoin Script. The inverse
    /// function, from Script to an AST element, is implemented in the
    /// `parse` module.
    pub fn encode(&self, mut builder: script::Builder) -> script::Builder
    where
        Pk: ToPublicKey,
    {
        match *self {
            Terminal::PkK(ref pk) => builder.push_ms_key::<_, Ctx>(pk),
            Terminal::PkH(ref hash) => builder
                .push_opcode(opcodes::all::OP_DUP)
                .push_opcode(opcodes::all::OP_HASH160)
                .push_slice(&Pk::hash_to_hash160(&hash)[..])
                .push_opcode(opcodes::all::OP_EQUALVERIFY),
            Terminal::After(t) => builder
                .push_int(t as i64)
                .push_opcode(opcodes::all::OP_CLTV),
            Terminal::Older(t) => builder.push_int(t as i64).push_opcode(opcodes::all::OP_CSV),
            Terminal::Sha256(h) => builder
                .push_opcode(opcodes::all::OP_SIZE)
                .push_int(32)
                .push_opcode(opcodes::all::OP_EQUALVERIFY)
                .push_opcode(opcodes::all::OP_SHA256)
                .push_slice(&h[..])
                .push_opcode(opcodes::all::OP_EQUAL),
            Terminal::Hash256(h) => builder
                .push_opcode(opcodes::all::OP_SIZE)
                .push_int(32)
                .push_opcode(opcodes::all::OP_EQUALVERIFY)
                .push_opcode(opcodes::all::OP_HASH256)
                .push_slice(&h[..])
                .push_opcode(opcodes::all::OP_EQUAL),
            Terminal::Ripemd160(h) => builder
                .push_opcode(opcodes::all::OP_SIZE)
                .push_int(32)
                .push_opcode(opcodes::all::OP_EQUALVERIFY)
                .push_opcode(opcodes::all::OP_RIPEMD160)
                .push_slice(&h[..])
                .push_opcode(opcodes::all::OP_EQUAL),
            Terminal::Hash160(h) => builder
                .push_opcode(opcodes::all::OP_SIZE)
                .push_int(32)
                .push_opcode(opcodes::all::OP_EQUALVERIFY)
                .push_opcode(opcodes::all::OP_HASH160)
                .push_slice(&h[..])
                .push_opcode(opcodes::all::OP_EQUAL),
            Terminal::True => builder.push_opcode(opcodes::OP_TRUE),
            Terminal::False => builder.push_opcode(opcodes::OP_FALSE),
            Terminal::Version(n) => builder.check_item_eq(1, &serialize(&n)),
            Terminal::OutputsPref(ref pref) => builder.check_item_pref(9, pref),
            Terminal::Alt(ref sub) => builder
                .push_opcode(opcodes::all::OP_TOALTSTACK)
                .push_astelem(sub)
                .push_opcode(opcodes::all::OP_FROMALTSTACK),
            Terminal::Swap(ref sub) => builder.push_opcode(opcodes::all::OP_SWAP).push_astelem(sub),
            Terminal::Check(ref sub) => builder
                .push_astelem(sub)
                .push_opcode(opcodes::all::OP_CHECKSIG),
            Terminal::DupIf(ref sub) => builder
                .push_opcode(opcodes::all::OP_DUP)
                .push_opcode(opcodes::all::OP_IF)
                .push_astelem(sub)
                .push_opcode(opcodes::all::OP_ENDIF),
            Terminal::Verify(ref sub) => builder.push_astelem(sub).push_verify(),
            Terminal::NonZero(ref sub) => builder
                .push_opcode(opcodes::all::OP_SIZE)
                .push_opcode(opcodes::all::OP_0NOTEQUAL)
                .push_opcode(opcodes::all::OP_IF)
                .push_astelem(sub)
                .push_opcode(opcodes::all::OP_ENDIF),
            Terminal::ZeroNotEqual(ref sub) => builder
                .push_astelem(sub)
                .push_opcode(opcodes::all::OP_0NOTEQUAL),
            Terminal::AndV(ref left, ref right) => builder.push_astelem(left).push_astelem(right),
            Terminal::AndB(ref left, ref right) => builder
                .push_astelem(left)
                .push_astelem(right)
                .push_opcode(opcodes::all::OP_BOOLAND),
            Terminal::AndOr(ref a, ref b, ref c) => builder
                .push_astelem(a)
                .push_opcode(opcodes::all::OP_NOTIF)
                .push_astelem(c)
                .push_opcode(opcodes::all::OP_ELSE)
                .push_astelem(b)
                .push_opcode(opcodes::all::OP_ENDIF),
            Terminal::OrB(ref left, ref right) => builder
                .push_astelem(left)
                .push_astelem(right)
                .push_opcode(opcodes::all::OP_BOOLOR),
            Terminal::OrD(ref left, ref right) => builder
                .push_astelem(left)
                .push_opcode(opcodes::all::OP_IFDUP)
                .push_opcode(opcodes::all::OP_NOTIF)
                .push_astelem(right)
                .push_opcode(opcodes::all::OP_ENDIF),
            Terminal::OrC(ref left, ref right) => builder
                .push_astelem(left)
                .push_opcode(opcodes::all::OP_NOTIF)
                .push_astelem(right)
                .push_opcode(opcodes::all::OP_ENDIF),
            Terminal::OrI(ref left, ref right) => builder
                .push_opcode(opcodes::all::OP_IF)
                .push_astelem(left)
                .push_opcode(opcodes::all::OP_ELSE)
                .push_astelem(right)
                .push_opcode(opcodes::all::OP_ENDIF),
            Terminal::Thresh(k, ref subs) => {
                builder = builder.push_astelem(&subs[0]);
                for sub in &subs[1..] {
                    builder = builder.push_astelem(sub).push_opcode(opcodes::all::OP_ADD);
                }
                builder
                    .push_int(k as i64)
                    .push_opcode(opcodes::all::OP_EQUAL)
            }
            Terminal::Multi(k, ref keys) => {
                debug_assert!(Ctx::sig_type() == SigType::Ecdsa);
                builder = builder.push_int(k as i64);
                for pk in keys {
                    builder = builder.push_key(&pk.to_public_key());
                }
                builder
                    .push_int(keys.len() as i64)
                    .push_opcode(opcodes::all::OP_CHECKMULTISIG)
            }
            Terminal::MultiA(k, ref keys) => {
                debug_assert!(Ctx::sig_type() == SigType::Schnorr);
                // keys must be atleast len 1 here, guaranteed by typing rules
                builder = builder.push_ms_key::<_, Ctx>(&keys[0]);
                builder = builder.push_opcode(opcodes::all::OP_CHECKSIG);
                for pk in keys.iter().skip(1) {
                    builder = builder.push_ms_key::<_, Ctx>(pk);
                    builder = builder.push_opcode(opcodes::all::OP_CHECKSIGADD);
                }
                builder
                    .push_int(k as i64)
                    .push_opcode(opcodes::all::OP_NUMEQUAL)
            }
        }
    }

    /// Size, in bytes of the script-pubkey. If this Miniscript is used outside
    /// of segwit (e.g. in a bare or P2SH descriptor), this quantity should be
    /// multiplied by 4 to compute the weight.
    ///
    /// In general, it is not recommended to use this function directly, but
    /// to instead call the corresponding function on a `Descriptor`, which
    /// will handle the segwit/non-segwit technicalities for you.
    pub fn script_size(&self) -> usize {
        match *self {
            Terminal::PkK(ref pk) => Ctx::pk_len(pk),
            Terminal::PkH(..) => 24,
            Terminal::After(n) => script_num_size(n as usize) + 1,
            Terminal::Older(n) => script_num_size(n as usize) + 1,
            Terminal::Sha256(..) => 33 + 6,
            Terminal::Hash256(..) => 33 + 6,
            Terminal::Ripemd160(..) => 21 + 6,
            Terminal::Hash160(..) => 21 + 6,
            Terminal::True => 1,
            Terminal::False => 1,
            Terminal::Version(_n) => 4 + 1 + 1 + 4, // opcodes + push opcodes + target size
            Terminal::OutputsPref(ref pref) => {
                // CAT CAT CAT CAT CAT CAT <pref> SWAP CAT /*Now we hashoutputs on stack */
                // HASH256 DEPTH <10> SUB PICK EQUAL
                8 + pref.len() + 1 /* line1 opcodes + pref.push */
                + 6 /* line 2 */
            }
            Terminal::Alt(ref sub) => sub.node.script_size() + 2,
            Terminal::Swap(ref sub) => sub.node.script_size() + 1,
            Terminal::Check(ref sub) => sub.node.script_size() + 1,
            Terminal::DupIf(ref sub) => sub.node.script_size() + 3,
            Terminal::Verify(ref sub) => {
                sub.node.script_size() + if sub.ext.has_free_verify { 0 } else { 1 }
            }
            Terminal::NonZero(ref sub) => sub.node.script_size() + 4,
            Terminal::ZeroNotEqual(ref sub) => sub.node.script_size() + 1,
            Terminal::AndV(ref l, ref r) => l.node.script_size() + r.node.script_size(),
            Terminal::AndB(ref l, ref r) => l.node.script_size() + r.node.script_size() + 1,
            Terminal::AndOr(ref a, ref b, ref c) => {
                a.node.script_size() + b.node.script_size() + c.node.script_size() + 3
            }
            Terminal::OrB(ref l, ref r) => l.node.script_size() + r.node.script_size() + 1,
            Terminal::OrD(ref l, ref r) => l.node.script_size() + r.node.script_size() + 3,
            Terminal::OrC(ref l, ref r) => l.node.script_size() + r.node.script_size() + 2,
            Terminal::OrI(ref l, ref r) => l.node.script_size() + r.node.script_size() + 3,
            Terminal::Thresh(k, ref subs) => {
                assert!(!subs.is_empty(), "threshold must be nonempty");
                script_num_size(k) // k
                    + 1 // EQUAL
                    + subs.iter().map(|s| s.node.script_size()).sum::<usize>()
                    + subs.len() // ADD
                    - 1 // no ADD on first element
            }
            Terminal::Multi(k, ref pks) => {
                script_num_size(k)
                    + 1
                    + script_num_size(pks.len())
                    + pks.iter().map(|pk| Ctx::pk_len(pk)).sum::<usize>()
            }
            Terminal::MultiA(k, ref pks) => {
                script_num_size(k)
                    + 1 // NUMEQUAL
                    + pks.iter().map(|pk| Ctx::pk_len(pk)).sum::<usize>() // n keys
                    + pks.len() // n times CHECKSIGADD
            }
        }
    }
}<|MERGE_RESOLUTION|>--- conflicted
+++ resolved
@@ -538,7 +538,6 @@
             }),
             ("1", 0) => Ok(Terminal::True),
             ("0", 0) => Ok(Terminal::False),
-<<<<<<< HEAD
             ("ver_eq", 1) => {
                 let n = expression::terminal(&top.args[0], expression::parse_num)?;
                 Ok(Terminal::Version(n))
@@ -546,18 +545,7 @@
             ("outputs_pref", 1) => expression::terminal(&top.args[0], |x| {
                 Vec::<u8>::from_hex(x).map(Terminal::OutputsPref)
             }),
-            ("and_v", 2) => {
-                let expr = expression::binary(top, Terminal::AndV)?;
-                if let Terminal::AndV(_, ref right) = expr {
-                    if let Terminal::True = right.node {
-                        return Err(Error::NonCanonicalTrue);
-                    }
-                }
-                Ok(expr)
-            }
-=======
             ("and_v", 2) => expression::binary(top, Terminal::AndV),
->>>>>>> 6cd1fb66
             ("and_b", 2) => expression::binary(top, Terminal::AndB),
             ("and_n", 2) => Ok(Terminal::AndOr(
                 expression::FromTree::from_tree(&top.args[0])?,
