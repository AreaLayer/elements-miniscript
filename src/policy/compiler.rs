--- conflicted
+++ resolved
@@ -1206,11 +1206,7 @@
     type DummySegwitAstElemExt = policy::compiler::AstElemExt<String, Segwitv0>;
     type SegwitMiniScript = Miniscript<bitcoin::PublicKey, Segwitv0>;
 
-<<<<<<< HEAD
     fn pubkeys_and_a_sig(n: usize) -> (Vec<bitcoin::PublicKey>, secp256k1::ecdsa::Signature) {
-=======
-    fn pubkeys_and_a_sig(n: usize) -> (Vec<bitcoin::PublicKey>, secp256k1_zkp::Signature) {
->>>>>>> 9cdc92d2
         let mut ret = Vec::with_capacity(n);
         let secp = secp256k1_zkp::Secp256k1::new();
         let mut sk = [0; 32];
@@ -1220,11 +1216,7 @@
             sk[2] = (i >> 16) as u8;
 
             let pk = bitcoin::PublicKey {
-<<<<<<< HEAD
                 inner: secp256k1_zkp::PublicKey::from_secret_key(
-=======
-                key: secp256k1_zkp::PublicKey::from_secret_key(
->>>>>>> 9cdc92d2
                     &secp,
                     &secp256k1_zkp::SecretKey::from_slice(&sk[..]).expect("sk"),
                 ),
@@ -1232,11 +1224,7 @@
             };
             ret.push(pk);
         }
-<<<<<<< HEAD
         let sig = secp.sign_ecdsa(
-=======
-        let sig = secp.sign(
->>>>>>> 9cdc92d2
             &secp256k1_zkp::Message::from_slice(&sk[..]).expect("secret key"),
             &secp256k1_zkp::SecretKey::from_slice(&sk[..]).expect("secret key"),
         );
