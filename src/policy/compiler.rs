--- conflicted
+++ resolved
@@ -1208,13 +1208,8 @@
     use std::str::FromStr;
     use std::string::String;
 
-<<<<<<< HEAD
     use bitcoin;
-    use elements::{self, hashes, opcodes, script, secp256k1_zkp};
-=======
-    use bitcoin::blockdata::{opcodes, script};
-    use bitcoin::{self, hashes, secp256k1, Sequence};
->>>>>>> cddc22df
+    use elements::{self, hashes, opcodes, script, secp256k1_zkp, Sequence};
 
     use super::*;
     use crate::miniscript::{Legacy, Segwitv0, Tap};
