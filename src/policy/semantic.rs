--- conflicted
+++ resolved
@@ -17,12 +17,6 @@
 use std::str::FromStr;
 use std::{fmt, str};
 
-<<<<<<< HEAD
-use elements::hashes::hex::FromHex;
-use elements::hashes::{hash160, ripemd160};
-
-=======
->>>>>>> f6dc9458
 use super::concrete::PolicyError;
 use super::ENTAILMENT_MAX_TERMINALS;
 use crate::{errstr, expression, timelock, Error, ForEachKey, MiniscriptKey, Translator};
@@ -84,11 +78,7 @@
     /// # Example
     ///
     /// ```
-<<<<<<< HEAD
-    /// use elements_miniscript::{bitcoin::{hashes::hash160, PublicKey}, policy::semantic::Policy, Translator, NoExt, hash256};
-=======
-    /// use miniscript::{bitcoin::{hashes::{hash160, ripemd160}, PublicKey}, policy::semantic::Policy, Translator, hash256};
->>>>>>> f6dc9458
+    /// use elements_miniscript::{bitcoin::{hashes::{hash160, ripemd160}, PublicKey}, policy::semantic::Policy, Translator, NoExt, hash256};
     /// use std::str::FromStr;
     /// use std::collections::HashMap;
     /// use elements_miniscript::bitcoin::hashes::sha256;
