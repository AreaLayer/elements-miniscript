--- conflicted
+++ resolved
@@ -22,12 +22,7 @@
 
 use super::concrete::PolicyError;
 use super::ENTAILMENT_MAX_TERMINALS;
-<<<<<<< HEAD
-use crate::{errstr, expression, timelock, Error, ForEach, ForEachKey, MiniscriptKey, Translator};
-=======
-use crate::prelude::*;
 use crate::{errstr, expression, timelock, Error, ForEachKey, MiniscriptKey, Translator};
->>>>>>> 859534b3
 
 /// Abstract policy which corresponds to the semantics of a Miniscript
 /// and which allows complex forms of analysis, e.g. filtering and
