--- conflicted
+++ resolved
@@ -269,12 +269,8 @@
     use super::super::miniscript::context::Segwitv0;
     use super::super::miniscript::Miniscript;
     use super::{Concrete, Liftable, Semantic};
-<<<<<<< HEAD
-=======
     #[cfg(feature = "compiler")]
     use crate::descriptor::Tr;
-    use crate::prelude::*;
->>>>>>> 51d66d1e
     use crate::DummyKey;
     #[cfg(feature = "compiler")]
     use crate::{descriptor::TapTree, Descriptor, Tap};
@@ -540,7 +536,7 @@
                 .unwrap();
             let expected_desc = Descriptor::Tr(
                 Tr::<String>::from_str(
-                    "tr(UNSPEND ,{
+                    "eltr(UNSPEND ,{
                 {
                     {multi_a(7,B,C,D,E,F,G,H),multi_a(7,A,C,D,E,F,G,H)},
                     {multi_a(7,A,B,D,E,F,G,H),multi_a(7,A,B,C,E,F,G,H)}
@@ -565,7 +561,7 @@
                 .unwrap();
             let expected_desc = Descriptor::Tr(
                 Tr::<String>::from_str(
-                    "tr(UNSPEND,
+                    "eltr(UNSPEND,
                     {{
                         {multi_a(3,A,D,E),multi_a(3,A,C,E)},
                         {multi_a(3,A,C,D),multi_a(3,A,B,E)}\
