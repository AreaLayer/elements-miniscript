// Miniscript
// Written in 2018 by
//     Andrew Poelstra <apoelstra@wpsoftware.net>
//
// To the extent possible under law, the author(s) have dedicated all
// copyright and related and neighboring rights to this software to
// the public domain worldwide. This software is distributed without
// any warranty.
//
// You should have received a copy of the CC0 Public Domain Dedication
// along with this software.
// If not, see <http://creativecommons.org/publicdomain/zero/1.0/>.
//

//! # Output Descriptors
//!
//! Tools for representing Bitcoin output's scriptPubKeys as abstract spending
//! policies known as "output descriptors". These include a Miniscript which
//! describes the actual signing policy, as well as the blockchain format (P2SH,
//! Segwit v0, etc.)
//!
//! The format represents EC public keys abstractly to allow wallets to replace
//! these with BIP32 paths, pay-to-contract instructions, etc.
//!

use std::collections::HashMap;
use std::fmt;
use std::ops::Range;
use std::str::{self, FromStr};
use std::sync::Arc;

pub mod pegin;

use bitcoin::util::address::WitnessVersion;
use elements::hashes::{hash160, ripemd160, sha256};
use elements::{secp256k1_zkp as secp256k1, secp256k1_zkp, Script, TxIn};
use {bitcoin, elements};

use self::checksum::verify_checksum;
use crate::extensions::{CovExtArgs, ExtParam, ParseableExt};
use crate::miniscript::{Legacy, Miniscript, Segwitv0};
use crate::{
    expression, hash256, miniscript, BareCtx, CovenantExt, Error, ExtTranslator, Extension,
    ForEachKey, MiniscriptKey, NoExt, Satisfier, ToPublicKey, TranslateExt, TranslatePk,
    Translator,
};

mod bare;
mod blinded;
mod csfs_cov;
mod segwitv0;
mod sh;
mod sortedmulti;
mod tr;

// Descriptor Exports
pub use self::bare::{Bare, Pkh};
pub use self::blinded::Blinded;
pub use self::segwitv0::{Wpkh, Wsh, WshInner};
pub use self::sh::{Sh, ShInner};
pub use self::sortedmulti::SortedMultiVec;
mod checksum;
mod key;
pub use self::csfs_cov::{CovError, CovOperations, LegacyCSFSCov, LegacyCovSatisfier};
pub use self::key::{
    ConversionError, DefiniteDescriptorKey, DerivPaths, DescriptorKeyParseError,
    DescriptorMultiXKey, DescriptorPublicKey, DescriptorSecretKey, DescriptorXKey, InnerXKey,
    SinglePriv, SinglePub, SinglePubKey, Wildcard,
};
pub use self::tr::{TapTree, Tr};
/// Alias type for a map of public key to secret key
///
/// This map is returned whenever a descriptor that contains secrets is parsed using
/// [`Descriptor::parse_descriptor`], since the descriptor will always only contain
/// public keys. This map allows looking up the corresponding secret key given a
/// public key from the descriptor.
pub type KeyMap = HashMap<DescriptorPublicKey, DescriptorSecretKey>;

/// Elements Descriptor String Prefix
pub const ELMTS_STR: &str = "el";

/// Descriptor Type of the descriptor
#[derive(Clone, Copy, PartialEq, Eq, PartialOrd, Ord, Hash, Debug)]
pub enum DescriptorType {
    /// Bare descriptor(Contains the native P2pk)
    Bare,
    /// Pure Sh Descriptor. Does not contain nested Wsh/Wpkh
    Sh,
    /// Pkh Descriptor
    Pkh,
    /// Wpkh Descriptor
    Wpkh,
    /// Wsh
    Wsh,
    /// Sh Wrapped Wsh
    ShWsh,
    /// Sh wrapped Wpkh
    ShWpkh,
    /// Sh Sorted Multi
    ShSortedMulti,
    /// Wsh Sorted Multi
    WshSortedMulti,
    /// Sh Wsh Sorted Multi
    ShWshSortedMulti,
    /// Legacy Pegin
    LegacyPegin,
    /// Dynafed Pegin
    Pegin,
    /// Covenant: Only supported in p2wsh context
    Cov,
    /// Tr
    Tr,
}

impl fmt::Display for DescriptorType {
    fn fmt(&self, f: &mut fmt::Formatter<'_>) -> fmt::Result {
        match *self {
            DescriptorType::Bare => write!(f, "bare"),
            DescriptorType::Sh => write!(f, "sh"),
            DescriptorType::Pkh => write!(f, "pkh"),
            DescriptorType::Wpkh => write!(f, "wpkh"),
            DescriptorType::Wsh => write!(f, "wsh"),
            DescriptorType::ShWsh => write!(f, "shwsh"),
            DescriptorType::ShWpkh => write!(f, "shwpkh"),
            DescriptorType::ShSortedMulti => write!(f, "shsortedmulti"),
            DescriptorType::WshSortedMulti => write!(f, "wshsortedmulti"),
            DescriptorType::ShWshSortedMulti => write!(f, "shwshsortedmulti"),
            DescriptorType::LegacyPegin => write!(f, "legacy_pegin"),
            DescriptorType::Pegin => write!(f, "pegin"),
            DescriptorType::Cov => write!(f, "elcovwsh"),
            DescriptorType::Tr => write!(f, "tr"),
        }
    }
}
impl FromStr for DescriptorType {
    type Err = Error;

    /// Does not check if the Descriptor is well formed or not.
    /// Such errors would be caught later while parsing the descriptor
    fn from_str(s: &str) -> Result<Self, Self::Err> {
        if s.len() >= 12 && &s[0..12] == "legacy_pegin" {
            Ok(DescriptorType::LegacyPegin)
        } else if s.len() >= 5 && &s[0..5] == "pegin" {
            Ok(DescriptorType::Pegin)
        } else if s.len() >= 3 && &s[0..3] == "pkh" {
            Ok(DescriptorType::Pkh)
        } else if s.len() >= 4 && &s[0..4] == "wpkh" {
            Ok(DescriptorType::Wpkh)
        } else if s.len() >= 6 && &s[0..6] == "sh(wsh" {
            Ok(DescriptorType::ShWsh)
        } else if s.len() >= 7 && &s[0..7] == "sh(wpkh" {
            Ok(DescriptorType::ShWpkh)
        } else if s.len() >= 14 && &s[0..14] == "sh(sortedmulti" {
            Ok(DescriptorType::ShSortedMulti)
        } else if s.len() >= 18 && &s[0..18] == "sh(wsh(sortedmulti" {
            Ok(DescriptorType::ShWshSortedMulti)
        } else if s.len() >= 2 && &s[0..2] == "sh" {
            Ok(DescriptorType::Sh)
        } else if s.len() >= 15 && &s[0..15] == "wsh(sortedmulti" {
            Ok(DescriptorType::WshSortedMulti)
        } else if s.len() >= 3 && &s[0..3] == "wsh" {
            Ok(DescriptorType::Wsh)
        } else if s.len() >= 6 && &s[0..6] == "covwsh" {
            Ok(DescriptorType::Cov)
        } else {
            Ok(DescriptorType::Bare)
        }
    }
}
/// Method for determining Type of descriptor when parsing from String
pub enum DescriptorInfo {
    /// Bitcoin Descriptor
    Btc {
        /// Whether descriptor has secret keys
        has_secret: bool,
        /// The type of descriptor
        ty: DescriptorType,
    },
    /// Elements Descriptor
    Elements {
        /// Whether descriptor has secret keys
        has_secret: bool,
        /// The type of descriptor
        ty: DescriptorType,
    },
    /// Pegin descriptor
    /// Only provides information about the bitcoin side of descriptor
    /// Use [DescriptorTrait::user_desc] method to obtain the user descriptor
    /// and call DescriptorType method on it on to find information about
    /// the user claim descriptor.
    Pegin {
        /// Whether the user descriptor has secret
        has_secret: bool,
        /// The type of descriptor
        ty: DescriptorType,
    },
}

impl DescriptorInfo {
    /// Compute the [DescriptorInfo] for the given descriptor string
    /// This method should when the user is unsure whether they are parsing
    /// Bitcoin Descriptor, Elements Descriptor or Pegin Descriptors.
    /// This also returns information whether the descriptor contains any secrets
    /// of the type [DescriptorSecretKey]. If the descriptor contains secret, users
    /// should use the method [DescriptorPublicKey::parse_descriptor] to obtain the
    /// Descriptor and a secret key to public key mapping
    pub fn from_desc_str<T: Extension>(s: &str) -> Result<Self, Error> {
        // Parse as a string descriptor
        let descriptor = Descriptor::<String, T>::from_str(s)?;
        let has_secret = descriptor.for_any_key(|pk| DescriptorSecretKey::from_str(pk).is_ok());
        let ty = DescriptorType::from_str(s)?;
        let is_pegin = match ty {
            DescriptorType::Pegin | DescriptorType::LegacyPegin => true,
            _ => false,
        };
        // Todo: add elements later
        if is_pegin {
            Ok(DescriptorInfo::Pegin { has_secret, ty })
        } else {
            Ok(DescriptorInfo::Btc { has_secret, ty })
        }
    }
}

/// Script descriptor
#[derive(Clone, PartialEq, Eq, PartialOrd, Ord)]
pub enum Descriptor<Pk: MiniscriptKey, T: Extension = CovenantExt<CovExtArgs>> {
    /// A raw scriptpubkey (including pay-to-pubkey) under Legacy context
    Bare(Bare<Pk>),
    /// Pay-to-PubKey-Hash
    Pkh(Pkh<Pk>),
    /// Pay-to-Witness-PubKey-Hash
    Wpkh(Wpkh<Pk>),
    /// Pay-to-ScriptHash(includes nested wsh/wpkh/sorted multi)
    Sh(Sh<Pk>),
    /// Pay-to-Witness-ScriptHash with Segwitv0 context
    Wsh(Wsh<Pk>),
    /// Pay-to-Taproot
    Tr(Tr<Pk, NoExt>),
    /// Pay-to-Taproot
    TrExt(Tr<Pk, T>),
    /// Covenant descriptor with all known extensions
    /// Downstream implementations of extensions should implement directly use descriptor API
    LegacyCSFSCov(LegacyCSFSCov<Pk, T>),
}

impl<Pk: MiniscriptKey, Ext: Extension> From<Bare<Pk>> for Descriptor<Pk, Ext> {
    #[inline]
    fn from(inner: Bare<Pk>) -> Self {
        Descriptor::Bare(inner)
    }
}

impl<Pk: MiniscriptKey, Ext: Extension> From<Pkh<Pk>> for Descriptor<Pk, Ext> {
    #[inline]
    fn from(inner: Pkh<Pk>) -> Self {
        Descriptor::Pkh(inner)
    }
}

impl<Pk: MiniscriptKey, Ext: Extension> From<Wpkh<Pk>> for Descriptor<Pk, Ext> {
    #[inline]
    fn from(inner: Wpkh<Pk>) -> Self {
        Descriptor::Wpkh(inner)
    }
}

impl<Pk: MiniscriptKey, Ext: Extension> From<Sh<Pk>> for Descriptor<Pk, Ext> {
    #[inline]
    fn from(inner: Sh<Pk>) -> Self {
        Descriptor::Sh(inner)
    }
}

impl<Pk: MiniscriptKey, Ext: Extension> From<Wsh<Pk>> for Descriptor<Pk, Ext> {
    #[inline]
    fn from(inner: Wsh<Pk>) -> Self {
        Descriptor::Wsh(inner)
    }
}

impl<Pk: MiniscriptKey, Ext: Extension> From<Tr<Pk, NoExt>> for Descriptor<Pk, Ext> {
    #[inline]
    fn from(inner: Tr<Pk, NoExt>) -> Self {
        Descriptor::Tr(inner)
    }
}

impl<Pk: MiniscriptKey, Arg: ExtParam> From<LegacyCSFSCov<Pk, CovenantExt<Arg>>>
    for Descriptor<Pk, CovenantExt<Arg>>
{
    #[inline]
    fn from(inner: LegacyCSFSCov<Pk, CovenantExt<Arg>>) -> Self {
        Descriptor::LegacyCSFSCov(inner)
    }
}

impl DescriptorType {
    /// Returns the segwit version implied by the descriptor type.
    ///
    /// This will return `Some(WitnessVersion::V0)` whether it is "native" segwitv0 or "wrapped" p2sh segwit.
    pub fn segwit_version(&self) -> Option<WitnessVersion> {
        use self::DescriptorType::*;
        match self {
            Tr => Some(WitnessVersion::V1),
            Wpkh | ShWpkh | Wsh | ShWsh | ShWshSortedMulti | WshSortedMulti => {
                Some(WitnessVersion::V0)
            }
            Bare | Sh | Pkh | ShSortedMulti => None,
            LegacyPegin => Some(WitnessVersion::V1),
            Pegin => None, // Can have any witness version
            Cov => None,   // Can have any witness version
        }
    }
}

impl<Pk: MiniscriptKey, Ext: Extension> Descriptor<Pk, Ext> {
    // Keys

    /// Create a new pk descriptor
    pub fn new_pk(pk: Pk) -> Self {
        // roundabout way to constuct `c:pk_k(pk)`
        let ms: Miniscript<Pk, BareCtx> =
            Miniscript::from_ast(miniscript::decode::Terminal::Check(Arc::new(
                Miniscript::from_ast(miniscript::decode::Terminal::PkK(pk))
                    .expect("Type check cannot fail"),
            )))
            .expect("Type check cannot fail");
        Descriptor::Bare(Bare::new(ms).expect("Context checks cannot fail for p2pk"))
    }

    /// Create a new PkH descriptor
    pub fn new_pkh(pk: Pk) -> Self {
        Descriptor::Pkh(Pkh::new(pk))
    }

    /// Create a new Wpkh descriptor
    /// Will return Err if uncompressed key is used
    pub fn new_wpkh(pk: Pk) -> Result<Self, Error> {
        Ok(Descriptor::Wpkh(Wpkh::new(pk)?))
    }

    /// Create a new sh wrapped wpkh from `Pk`.
    /// Errors when uncompressed keys are supplied
    pub fn new_sh_wpkh(pk: Pk) -> Result<Self, Error> {
        Ok(Descriptor::Sh(Sh::new_wpkh(pk)?))
    }

    // Miniscripts

    /// Create a new sh for a given redeem script
    /// Errors when miniscript exceeds resource limits under p2sh context
    /// or does not type check at the top level
    pub fn new_sh(ms: Miniscript<Pk, Legacy>) -> Result<Self, Error> {
        Ok(Descriptor::Sh(Sh::new(ms)?))
    }

    /// Create a new wsh descriptor from witness script
    /// Errors when miniscript exceeds resource limits under p2sh context
    /// or does not type check at the top level
    pub fn new_wsh(ms: Miniscript<Pk, Segwitv0>) -> Result<Self, Error> {
        Ok(Descriptor::Wsh(Wsh::new(ms)?))
    }

    /// Create a new sh wrapped wsh descriptor with witness script
    /// Errors when miniscript exceeds resource limits under wsh context
    /// or does not type check at the top level
    pub fn new_sh_wsh(ms: Miniscript<Pk, Segwitv0>) -> Result<Self, Error> {
        Ok(Descriptor::Sh(Sh::new_wsh(ms)?))
    }

    /// Create a new bare descriptor from witness script
    /// Errors when miniscript exceeds resource limits under bare context
    /// or does not type check at the top level
    pub fn new_bare(ms: Miniscript<Pk, BareCtx>) -> Result<Self, Error> {
        Ok(Descriptor::Bare(Bare::new(ms)?))
    }

    // Wrap with sh

    /// Create a new sh wrapper for the given wpkh descriptor
    pub fn new_sh_with_wpkh(wpkh: Wpkh<Pk>) -> Self {
        Descriptor::Sh(Sh::new_with_wpkh(wpkh))
    }

    /// Create a new sh wrapper for the given wsh descriptor
    pub fn new_sh_with_wsh(wsh: Wsh<Pk>) -> Self {
        Descriptor::Sh(Sh::new_with_wsh(wsh))
    }

    // sorted multi

    /// Create a new sh sortedmulti descriptor with threshold `k`
    /// and Vec of `pks`.
    /// Errors when miniscript exceeds resource limits under p2sh context
    pub fn new_sh_sortedmulti(k: usize, pks: Vec<Pk>) -> Result<Self, Error> {
        Ok(Descriptor::Sh(Sh::new_sortedmulti(k, pks)?))
    }

    /// Create a new sh wrapped wsh sortedmulti descriptor from threshold
    /// `k` and Vec of `pks`
    /// Errors when miniscript exceeds resource limits under segwit context
    pub fn new_sh_wsh_sortedmulti(k: usize, pks: Vec<Pk>) -> Result<Self, Error> {
        Ok(Descriptor::Sh(Sh::new_wsh_sortedmulti(k, pks)?))
    }

    /// Create a new wsh sorted multi descriptor
    /// Errors when miniscript exceeds resource limits under p2sh context
    pub fn new_wsh_sortedmulti(k: usize, pks: Vec<Pk>) -> Result<Self, Error> {
        Ok(Descriptor::Wsh(Wsh::new_sortedmulti(k, pks)?))
    }

    /// Create new tr descriptor
    /// Errors when miniscript exceeds resource limits under Tap context
    pub fn new_tr(key: Pk, script: Option<tr::TapTree<Pk, NoExt>>) -> Result<Self, Error> {
        Ok(Descriptor::Tr(Tr::new(key, script)?))
    }

    /// Create new tr descriptor
    /// Errors when miniscript exceeds resource limits under Tap context
    pub fn new_tr_ext(key: Pk, script: Option<tr::TapTree<Pk, Ext>>) -> Result<Self, Error> {
        Ok(Descriptor::TrExt(Tr::new(key, script)?))
    }

    /// Get the [DescriptorType] of [Descriptor]
    pub fn desc_type(&self) -> DescriptorType {
        match *self {
            Descriptor::Bare(ref _bare) => DescriptorType::Bare,
            Descriptor::Pkh(ref _pkh) => DescriptorType::Pkh,
            Descriptor::Wpkh(ref _wpkh) => DescriptorType::Wpkh,
            Descriptor::Sh(ref sh) => match sh.as_inner() {
                ShInner::Wsh(ref wsh) => match wsh.as_inner() {
                    WshInner::SortedMulti(ref _smv) => DescriptorType::ShWshSortedMulti,
                    WshInner::Ms(ref _ms) => DescriptorType::ShWsh,
                },
                ShInner::Wpkh(ref _wpkh) => DescriptorType::ShWpkh,
                ShInner::SortedMulti(ref _smv) => DescriptorType::ShSortedMulti,
                ShInner::Ms(ref _ms) => DescriptorType::Sh,
            },
            Descriptor::Wsh(ref wsh) => match wsh.as_inner() {
                WshInner::SortedMulti(ref _smv) => DescriptorType::WshSortedMulti,
                WshInner::Ms(ref _ms) => DescriptorType::Wsh,
            },
            Descriptor::LegacyCSFSCov(ref _cov) => DescriptorType::Cov,
            Descriptor::Tr(ref _tr) => DescriptorType::Tr,
            Descriptor::TrExt(ref _tr) => DescriptorType::Tr,
        }
    }

    /// Return a string without the checksum
    pub fn to_string_no_chksum(&self) -> String {
        format!("{:?}", self)
    }
    /// Checks whether the descriptor is safe.
    ///
    /// Checks whether all the spend paths in the descriptor are possible on the
    /// bitcoin network under the current standardness and consensus rules. Also
    /// checks whether the descriptor requires signatures on all spend paths and
    /// whether the script is malleable.
    ///
    /// In general, all the guarantees of miniscript hold only for safe scripts.
    /// The signer may not be able to find satisfactions even if one exists.
    pub fn sanity_check(&self) -> Result<(), Error> {
        match *self {
            Descriptor::Bare(ref bare) => bare.sanity_check(),
            Descriptor::Pkh(_) => Ok(()),
            Descriptor::Wpkh(ref wpkh) => wpkh.sanity_check(),
            Descriptor::Wsh(ref wsh) => wsh.sanity_check(),
            Descriptor::Sh(ref sh) => sh.sanity_check(),
            Descriptor::LegacyCSFSCov(ref cov) => cov.sanity_check(),
            Descriptor::Tr(ref tr) => tr.sanity_check(),
            Descriptor::TrExt(ref tr) => tr.sanity_check(),
        }
    }

    /// Computes an upper bound on the weight of a satisfying witness to the
    /// transaction.
    ///
    /// Assumes all ec-signatures are 73 bytes, including push opcode and
    /// sighash suffix. Includes the weight of the VarInts encoding the
    /// scriptSig and witness stack length.
    ///
    /// # Errors
    /// When the descriptor is impossible to safisfy (ex: sh(OP_FALSE)).
    pub fn max_satisfaction_weight(&self) -> Result<usize, Error> {
        let weight = match *self {
            Descriptor::Bare(ref bare) => bare.max_satisfaction_weight()?,
            Descriptor::Pkh(ref pkh) => pkh.max_satisfaction_weight(),
            Descriptor::Wpkh(ref wpkh) => wpkh.max_satisfaction_weight(),
            Descriptor::Wsh(ref wsh) => wsh.max_satisfaction_weight()?,
            Descriptor::Sh(ref sh) => sh.max_satisfaction_weight()?,
            Descriptor::LegacyCSFSCov(ref cov) => cov.max_satisfaction_weight()?,
            Descriptor::Tr(ref tr) => tr.max_satisfaction_weight()?,
            Descriptor::TrExt(ref tr) => tr.max_satisfaction_weight()?,
        };
        Ok(weight)
    }
}

impl<Pk: MiniscriptKey, Arg: ExtParam> Descriptor<Pk, CovenantExt<Arg>> {
    /// Create a new covenant descriptor
    // All extensions are supported in wsh descriptor
    pub fn new_cov_wsh(
        pk: Pk,
        ms: Miniscript<Pk, Segwitv0, CovenantExt<Arg>>,
    ) -> Result<Self, Error> {
        let cov = LegacyCSFSCov::new(pk, ms)?;
        Ok(Descriptor::LegacyCSFSCov(cov))
    }

    /// Tries to convert descriptor as a covenant descriptor
    pub fn as_cov(&self) -> Result<&LegacyCSFSCov<Pk, CovenantExt<Arg>>, Error> {
        if let Descriptor::LegacyCSFSCov(cov) = self {
            Ok(cov)
        } else {
            Err(Error::CovError(CovError::BadCovDescriptor))
        }
    }
}

impl<Pk: MiniscriptKey + ToPublicKey, Ext: Extension + ParseableExt> Descriptor<Pk, Ext> {
    ///
    /// Obtains the blinded address for this descriptor
    ///
    /// # Errors
    /// For raw/bare descriptors that don't have an address.
    //
    // Note: The address kept is kept without the blinder to avoid more conflicts with upstream
    pub fn blinded_address(
        &self,
        blinder: secp256k1_zkp::PublicKey,
        params: &'static elements::AddressParams,
    ) -> Result<elements::Address, Error>
    where
        Pk: ToPublicKey,
    {
        match *self {
            Descriptor::Bare(_) => Err(Error::BareDescriptorAddr),
            Descriptor::Pkh(ref pkh) => Ok(pkh.address(Some(blinder), params)),
            Descriptor::Wpkh(ref wpkh) => Ok(wpkh.address(Some(blinder), params)),
            Descriptor::Wsh(ref wsh) => Ok(wsh.address(Some(blinder), params)),
            Descriptor::Sh(ref sh) => Ok(sh.address(Some(blinder), params)),
            Descriptor::LegacyCSFSCov(ref cov) => Ok(cov.address(Some(blinder), params)),
            Descriptor::Tr(ref tr) => Ok(tr.address(Some(blinder), params)),
            Descriptor::TrExt(ref tr) => Ok(tr.address(Some(blinder), params)),
        }
    }

    /// Obtains an address for this descriptor. For blinding see [`Descriptor::blinded_address`]
    pub fn address(
        &self,
        params: &'static elements::AddressParams,
    ) -> Result<elements::Address, Error>
    where
        Pk: ToPublicKey,
    {
        match *self {
            Descriptor::Bare(_) => Err(Error::BareDescriptorAddr),
            Descriptor::Pkh(ref pkh) => Ok(pkh.address(None, params)),
            Descriptor::Wpkh(ref wpkh) => Ok(wpkh.address(None, params)),
            Descriptor::Wsh(ref wsh) => Ok(wsh.address(None, params)),
            Descriptor::Sh(ref sh) => Ok(sh.address(None, params)),
            Descriptor::LegacyCSFSCov(ref cov) => Ok(cov.address(None, params)),
            Descriptor::Tr(ref tr) => Ok(tr.address(None, params)),
            Descriptor::TrExt(ref tr) => Ok(tr.address(None, params)),
        }
    }

    /// Computes the scriptpubkey of the descriptor.
    pub fn script_pubkey(&self) -> Script {
        match *self {
            Descriptor::Bare(ref bare) => bare.script_pubkey(),
            Descriptor::Pkh(ref pkh) => pkh.script_pubkey(),
            Descriptor::Wpkh(ref wpkh) => wpkh.script_pubkey(),
            Descriptor::Wsh(ref wsh) => wsh.script_pubkey(),
            Descriptor::Sh(ref sh) => sh.script_pubkey(),
            Descriptor::LegacyCSFSCov(ref cov) => cov.script_pubkey(),
            Descriptor::Tr(ref tr) => tr.script_pubkey(),
            Descriptor::TrExt(ref tr) => tr.script_pubkey(),
        }
    }

    /// Computes the scriptSig that will be in place for an unsigned input
    /// spending an output with this descriptor. For pre-segwit descriptors,
    /// which use the scriptSig for signatures, this returns the empty script.
    ///
    /// This is used in Segwit transactions to produce an unsigned transaction
    /// whose txid will not change during signing (since only the witness data
    /// will change).
    pub fn unsigned_script_sig(&self) -> Script {
        match *self {
            Descriptor::Bare(_) => Script::new(),
            Descriptor::Pkh(_) => Script::new(),
            Descriptor::Wpkh(_) => Script::new(),
            Descriptor::Wsh(_) => Script::new(),
            Descriptor::Sh(ref sh) => sh.unsigned_script_sig(),
            Descriptor::LegacyCSFSCov(_) => Script::new(),
            Descriptor::Tr(_) => Script::new(),
            Descriptor::TrExt(_) => Script::new(),
        }
    }

    /// Computes the the underlying script before any hashing is done. For
    /// `Bare`, `Pkh` and `Wpkh` this is the scriptPubkey; for `ShWpkh` and `Sh`
    /// this is the redeemScript; for the others it is the witness script.
    ///
    /// # Errors
    /// If the descriptor is a taproot descriptor.
    pub fn explicit_script(&self) -> Result<Script, Error> {
        match *self {
            Descriptor::Bare(ref bare) => Ok(bare.script_pubkey()),
            Descriptor::Pkh(ref pkh) => Ok(pkh.script_pubkey()),
            Descriptor::Wpkh(ref wpkh) => Ok(wpkh.script_pubkey()),
            Descriptor::Wsh(ref wsh) => Ok(wsh.inner_script()),
            Descriptor::Sh(ref sh) => Ok(sh.inner_script()),
            Descriptor::Tr(_) => Err(Error::TrNoScriptCode),
            Descriptor::TrExt(_) => Err(Error::TrNoScriptCode),
            Descriptor::LegacyCSFSCov(ref cov) => Ok(cov.inner_script()),
        }
    }

    /// Computes the `scriptCode` of a transaction output.
    ///
    /// The `scriptCode` is the Script of the previous transaction output being
    /// serialized in the sighash when evaluating a `CHECKSIG` & co. OP code.
    ///
    /// # Errors
    /// If the descriptor is a taproot descriptor.
    pub fn script_code(&self) -> Result<Script, Error> {
        match *self {
            Descriptor::Bare(ref bare) => Ok(bare.ecdsa_sighash_script_code()),
            Descriptor::Pkh(ref pkh) => Ok(pkh.ecdsa_sighash_script_code()),
            Descriptor::Wpkh(ref wpkh) => Ok(wpkh.ecdsa_sighash_script_code()),
            Descriptor::Wsh(ref wsh) => Ok(wsh.ecdsa_sighash_script_code()),
            Descriptor::Sh(ref sh) => Ok(sh.ecdsa_sighash_script_code()),
            Descriptor::LegacyCSFSCov(ref cov) => Ok(cov.ecdsa_sighash_script_code()),
            Descriptor::Tr(_) => Err(Error::TrNoScriptCode),
            Descriptor::TrExt(_) => Err(Error::TrNoScriptCode),
        }
    }

    /// Returns satisfying non-malleable witness and scriptSig to spend an
    /// output controlled by the given descriptor if it possible to
    /// construct one using the satisfier S.
    pub fn get_satisfaction<S>(&self, satisfier: S) -> Result<(Vec<Vec<u8>>, Script), Error>
    where
        S: Satisfier<Pk>,
    {
        match *self {
            Descriptor::Bare(ref bare) => bare.get_satisfaction(satisfier),
            Descriptor::Pkh(ref pkh) => pkh.get_satisfaction(satisfier),
            Descriptor::Wpkh(ref wpkh) => wpkh.get_satisfaction(satisfier),
            Descriptor::Wsh(ref wsh) => wsh.get_satisfaction(satisfier),
            Descriptor::Sh(ref sh) => sh.get_satisfaction(satisfier),
            Descriptor::LegacyCSFSCov(ref cov) => cov.get_satisfaction(satisfier),
            Descriptor::Tr(ref tr) => tr.get_satisfaction(satisfier),
            Descriptor::TrExt(ref tr) => tr.get_satisfaction(satisfier),
        }
    }

    /// Returns a possilbly mallable satisfying non-malleable witness and scriptSig to spend an
    /// output controlled by the given descriptor if it possible to
    /// construct one using the satisfier S.
    pub fn get_satisfaction_mall<S>(&self, satisfier: S) -> Result<(Vec<Vec<u8>>, Script), Error>
    where
        S: Satisfier<Pk>,
    {
        match *self {
            Descriptor::Bare(ref bare) => bare.get_satisfaction_mall(satisfier),
            Descriptor::Pkh(ref pkh) => pkh.get_satisfaction_mall(satisfier),
            Descriptor::Wpkh(ref wpkh) => wpkh.get_satisfaction_mall(satisfier),
            Descriptor::Wsh(ref wsh) => wsh.get_satisfaction_mall(satisfier),
            Descriptor::Sh(ref sh) => sh.get_satisfaction_mall(satisfier),
            Descriptor::LegacyCSFSCov(ref cov) => cov.get_satisfaction_mall(satisfier),
            Descriptor::Tr(ref tr) => tr.get_satisfaction_mall(satisfier),
            Descriptor::TrExt(ref tr) => tr.get_satisfaction_mall(satisfier),
        }
    }

    /// Attempts to produce a non-malleable satisfying witness and scriptSig to spend an
    /// output controlled by the given descriptor; add the data to a given
    /// `TxIn` output.
    pub fn satisfy<S>(&self, txin: &mut TxIn, satisfier: S) -> Result<(), Error>
    where
        S: Satisfier<Pk>,
    {
        let (witness, script_sig) = self.get_satisfaction(satisfier)?;
        txin.witness.script_witness = witness;
        txin.script_sig = script_sig;
        Ok(())
    }
}

impl<P, Q, Ext> TranslatePk<P, Q> for Descriptor<P, Ext>
where
    P: MiniscriptKey,
    Q: MiniscriptKey,
    Ext: Extension,
{
    type Output = Descriptor<Q, Ext>;

    /// Converts a descriptor using abstract keys to one using specific keys.
    fn translate_pk<T, E>(&self, t: &mut T) -> Result<Self::Output, E>
    where
        T: Translator<P, Q, E>,
    {
        let desc = match *self {
            Descriptor::Bare(ref bare) => Descriptor::Bare(bare.translate_pk(t)?),
            Descriptor::Pkh(ref pk) => Descriptor::Pkh(pk.translate_pk(t)?),
            Descriptor::Wpkh(ref pk) => Descriptor::Wpkh(pk.translate_pk(t)?),
            Descriptor::Sh(ref sh) => Descriptor::Sh(sh.translate_pk(t)?),
            Descriptor::Wsh(ref wsh) => Descriptor::Wsh(wsh.translate_pk(t)?),
            Descriptor::Tr(ref tr) => Descriptor::Tr(tr.translate_pk(t)?),
            Descriptor::TrExt(ref tr) => Descriptor::TrExt(tr.translate_pk(t)?),
            Descriptor::LegacyCSFSCov(ref cov) => Descriptor::LegacyCSFSCov(cov.translate_pk(t)?),
        };
        Ok(desc)
    }
}

impl<PExt, QExt, Pk> TranslateExt<PExt, QExt> for Descriptor<Pk, PExt>
where
    PExt: Extension + TranslateExt<PExt, QExt, Output = QExt>,
    QExt: Extension,
    Pk: MiniscriptKey,
{
    type Output = Descriptor<Pk, QExt>;

    /// Converts a descriptor using abstract keys to one using specific keys.
    #[rustfmt::skip]
    fn translate_ext<T, E>(&self, t: &mut T) -> Result<Self::Output, E>
    where
        T: ExtTranslator<PExt, QExt, E>,
    {
        let desc = match *self {
            Descriptor::Bare(ref bare) => Descriptor::Bare(bare.clone()),
            Descriptor::Pkh(ref pk) => Descriptor::Pkh(pk.clone()),
            Descriptor::Wpkh(ref pk) => Descriptor::Wpkh(pk.clone()),
            Descriptor::Sh(ref sh) => Descriptor::Sh(sh.clone()),
            Descriptor::Wsh(ref wsh) => Descriptor::Wsh(wsh.clone()),
            Descriptor::Tr(ref tr) => Descriptor::Tr(tr.clone()),
            Descriptor::TrExt(ref tr) => Descriptor::TrExt(
                TranslateExt::<PExt, QExt>::translate_ext(tr, t)?,
            ),
            Descriptor::LegacyCSFSCov(ref cov) => {
                Descriptor::LegacyCSFSCov(TranslateExt::<PExt, QExt>::translate_ext(
                    cov, t,
                )?)
            }
        };
        Ok(desc)
    }
}

impl<Pk: MiniscriptKey, T: Extension> ForEachKey<Pk> for Descriptor<Pk, T> {
    fn for_each_key<'a, F: FnMut(&'a Pk) -> bool>(&'a self, pred: F) -> bool
    where
        Pk: 'a,
    {
        match *self {
            Descriptor::Bare(ref bare) => bare.for_each_key(pred),
            Descriptor::Pkh(ref pkh) => pkh.for_each_key(pred),
            Descriptor::Wpkh(ref wpkh) => wpkh.for_each_key(pred),
            Descriptor::Wsh(ref wsh) => wsh.for_each_key(pred),
            Descriptor::Sh(ref sh) => sh.for_each_key(pred),
            Descriptor::LegacyCSFSCov(ref cov) => cov.for_any_key(pred),
            Descriptor::Tr(ref tr) => tr.for_each_key(pred),
            Descriptor::TrExt(ref tr) => tr.for_each_key(pred),
        }
    }
}

impl<Ext: Extension + ParseableExt> Descriptor<DescriptorPublicKey, Ext> {
    /// Whether or not the descriptor has any wildcards
    #[deprecated(note = "use has_wildcards instead")]
    pub fn is_deriveable(&self) -> bool {
        self.has_wildcard()
    }

    /// Whether or not the descriptor has any wildcards i.e. `/*`.
    pub fn has_wildcard(&self) -> bool {
        self.for_any_key(|key| key.has_wildcard())
    }

    /// Replaces all wildcards (i.e. `/*`) in the descriptor with a particular derivation index,
    /// turning it into a *definite* descriptor.
    ///
    /// # Errors
    /// - If index ≥ 2^31
    pub fn at_derivation_index(
        &self,
        index: u32,
    ) -> Result<Descriptor<DefiniteDescriptorKey, Ext>, ConversionError> {
        struct Derivator(u32);

        impl Translator<DescriptorPublicKey, DefiniteDescriptorKey, ConversionError> for Derivator {
            fn pk(
                &mut self,
                pk: &DescriptorPublicKey,
            ) -> Result<DefiniteDescriptorKey, ConversionError> {
                pk.clone().at_derivation_index(self.0)
            }

            translate_hash_clone!(DescriptorPublicKey, DescriptorPublicKey, ConversionError);
        }
        self.translate_pk(&mut Derivator(index))
    }

    #[deprecated(note = "use at_derivation_index instead")]
    /// Deprecated name for [`at_derivation_index`].
    pub fn derive(
        &self,
        index: u32,
    ) -> Result<Descriptor<DefiniteDescriptorKey, Ext>, ConversionError> {
        self.at_derivation_index(index)
    }

    /// Convert all the public keys in the descriptor to [`bitcoin::PublicKey`] by deriving them or
    /// otherwise converting them. All [`bitcoin::XOnlyPublicKey`]s are converted to by adding a
    /// default(0x02) y-coordinate.
    ///
    /// This is a shorthand for:
    ///
    /// ```
    /// # use elements_miniscript::{Descriptor, DescriptorPublicKey, bitcoin::secp256k1::Secp256k1};
    /// # use core::str::FromStr;
    /// # let descriptor = Descriptor::<DescriptorPublicKey>::from_str("eltr(xpub6BgBgsespWvERF3LHQu6CnqdvfEvtMcQjYrcRzx53QJjSxarj2afYWcLteoGVky7D3UKDP9QyrLprQ3VCECoY49yfdDEHGCtMMj92pReUsQ/0/*)")
    ///     .expect("Valid ranged descriptor");
    /// # let index = 42;
    /// # let secp = Secp256k1::verification_only();
    /// let derived_descriptor = descriptor.at_derivation_index(index).unwrap().derived_descriptor(&secp).unwrap();
    /// # assert_eq!(descriptor.derived_descriptor(&secp, index).unwrap(), derived_descriptor);
    /// ```
    ///
    /// and is only here really here for backwards compatbility.
    /// See [`at_derivation_index`] and `[derived_descriptor`] for more documentation.
    ///
    /// [`at_derivation_index`]: Self::at_derivation_index
    /// [`derived_descriptor`]: crate::DerivedDescriptor::derived_descriptor
    ///
    /// # Errors
    ///
    /// This function will return an error if hardened derivation is attempted.
    pub fn derived_descriptor<C: secp256k1_zkp::Verification>(
        &self,
        secp: &secp256k1_zkp::Secp256k1<C>,
        index: u32,
    ) -> Result<Descriptor<bitcoin::PublicKey, Ext>, ConversionError> {
        self.at_derivation_index(index)?.derived_descriptor(secp)
    }

    /// Parse a descriptor that may contain secret keys
    ///
    /// Internally turns every secret key found into the corresponding public key and then returns a
    /// a descriptor that only contains public keys and a map to lookup the secret key given a public key.
    pub fn parse_descriptor<C: secp256k1_zkp::Signing>(
        secp: &secp256k1_zkp::Secp256k1<C>,
        s: &str,
    ) -> Result<(Descriptor<DescriptorPublicKey, Ext>, KeyMap), Error> {
        fn parse_key<C: secp256k1::Signing>(
            s: &str,
            key_map: &mut KeyMap,
            secp: &secp256k1::Secp256k1<C>,
        ) -> Result<DescriptorPublicKey, Error> {
            let (public_key, secret_key) = match DescriptorSecretKey::from_str(s) {
                Ok(sk) => (
                    sk.to_public(secp)
                        .map_err(|e| Error::Unexpected(e.to_string()))?,
                    Some(sk),
                ),
                Err(_) => (
                    DescriptorPublicKey::from_str(s)
                        .map_err(|e| Error::Unexpected(e.to_string()))?,
                    None,
                ),
            };

            if let Some(secret_key) = secret_key {
                key_map.insert(public_key.clone(), secret_key);
            }

            Ok(public_key)
        }

        let mut keymap_pk = KeyMapWrapper(HashMap::new(), secp);

        struct KeyMapWrapper<'a, C: secp256k1::Signing>(KeyMap, &'a secp256k1::Secp256k1<C>);

        impl<'a, C: secp256k1::Signing> Translator<String, DescriptorPublicKey, Error>
            for KeyMapWrapper<'a, C>
        {
            fn pk(&mut self, pk: &String) -> Result<DescriptorPublicKey, Error> {
                parse_key(pk, &mut self.0, self.1)
            }

            fn sha256(&mut self, sha256: &String) -> Result<sha256::Hash, Error> {
                let hash =
                    sha256::Hash::from_str(sha256).map_err(|e| Error::Unexpected(e.to_string()))?;
                Ok(hash)
            }

            fn hash256(&mut self, hash256: &String) -> Result<hash256::Hash, Error> {
                let hash = hash256::Hash::from_str(hash256)
                    .map_err(|e| Error::Unexpected(e.to_string()))?;
                Ok(hash)
            }

            fn ripemd160(&mut self, ripemd160: &String) -> Result<ripemd160::Hash, Error> {
                let hash = ripemd160::Hash::from_str(ripemd160)
                    .map_err(|e| Error::Unexpected(e.to_string()))?;
                Ok(hash)
            }

            fn hash160(&mut self, hash160: &String) -> Result<hash160::Hash, Error> {
                let hash = hash160::Hash::from_str(hash160)
                    .map_err(|e| Error::Unexpected(e.to_string()))?;
                Ok(hash)
            }
        }

        let descriptor = Descriptor::<String, Ext>::from_str(s)?;
        let descriptor = descriptor
            .translate_pk(&mut keymap_pk)
            .map_err(|e| Error::Unexpected(e.to_string()))?;

        Ok((descriptor, keymap_pk.0))
    }

    /// Serialize a descriptor to string with its secret keys
    pub fn to_string_with_secret(&self, key_map: &KeyMap) -> String {
        struct KeyMapLookUp<'a>(&'a KeyMap);

        impl<'a> Translator<DescriptorPublicKey, String, ()> for KeyMapLookUp<'a> {
            fn pk(&mut self, pk: &DescriptorPublicKey) -> Result<String, ()> {
                key_to_string(pk, self.0)
            }

            fn sha256(&mut self, sha256: &sha256::Hash) -> Result<String, ()> {
                Ok(sha256.to_string())
            }

            fn hash256(&mut self, hash256: &hash256::Hash) -> Result<String, ()> {
                Ok(hash256.to_string())
            }

            fn ripemd160(&mut self, ripemd160: &ripemd160::Hash) -> Result<String, ()> {
                Ok(ripemd160.to_string())
            }

            fn hash160(&mut self, hash160: &hash160::Hash) -> Result<String, ()> {
                Ok(hash160.to_string())
            }
        }

        fn key_to_string(pk: &DescriptorPublicKey, key_map: &KeyMap) -> Result<String, ()> {
            Ok(match key_map.get(pk) {
                Some(secret) => secret.to_string(),
                None => pk.to_string(),
            })
        }

        let descriptor = self
            .translate_pk(&mut KeyMapLookUp(key_map))
            .expect("Translation to string cannot fail");

        descriptor.to_string()
    }

    /// Whether this descriptor contains a key that has multiple derivation paths.
    pub fn is_multipath(&self) -> bool {
        self.for_any_key(DescriptorPublicKey::is_multipath)
    }

    /// Get as many descriptors as different paths in this descriptor.
    ///
    /// For multipath descriptors it will return as many descriptors as there is
    /// "parallel" paths. For regular descriptors it will just return itself.
<<<<<<< HEAD
    pub fn into_single_descriptors(self) -> Result<Vec<Self>, Error> {
=======
    #[allow(clippy::blocks_in_if_conditions)]
    pub fn into_single_descriptors(self) -> Result<Vec<Descriptor<DescriptorPublicKey>>, Error> {
>>>>>>> 4e5a386f
        // All single-path descriptors contained in this descriptor.
        let mut descriptors = Vec::new();
        // We (ab)use `for_any_key` to gather the number of separate descriptors.
        if !self.for_any_key(|key| {
            // All multipath keys must have the same number of indexes at the "multi-index"
            // step. So we can return early if we already populated the vector.
            if !descriptors.is_empty() {
                return true;
            }

            match key {
                DescriptorPublicKey::Single(..) | DescriptorPublicKey::XPub(..) => false,
                DescriptorPublicKey::MultiXPub(xpub) => {
                    for _ in 0..xpub.derivation_paths.paths().len() {
                        descriptors.push(self.clone());
                    }
                    true
                }
            }
        }) {
            // If there is no multipath key, return early.
            return Ok(vec![self]);
        }
        assert!(!descriptors.is_empty());

        // Now, transform the multipath key of each descriptor into a single-key using each index.
        struct IndexChoser(usize);
        impl Translator<DescriptorPublicKey, DescriptorPublicKey, Error> for IndexChoser {
            fn pk(&mut self, pk: &DescriptorPublicKey) -> Result<DescriptorPublicKey, Error> {
                match pk {
                    DescriptorPublicKey::Single(..) | DescriptorPublicKey::XPub(..) => {
                        Ok(pk.clone())
                    }
                    DescriptorPublicKey::MultiXPub(_) => pk
                        .clone()
                        .into_single_keys()
                        .get(self.0)
                        .cloned()
                        .ok_or(Error::MultipathDescLenMismatch),
                }
            }
            translate_hash_clone!(DescriptorPublicKey, DescriptorPublicKey, Error);
        }

        for (i, desc) in descriptors.iter_mut().enumerate() {
            let mut index_choser = IndexChoser(i);
            *desc = desc.translate_pk(&mut index_choser)?;
        }

        Ok(descriptors)
    }
}

impl<Ext: Extension + ParseableExt> Descriptor<DescriptorPublicKey, Ext> {
    /// Utility method for deriving the descriptor at each index in a range to find one matching
    /// `script_pubkey`.
    ///
    /// If it finds a match then it returns the index it was derived at and the concrete
    /// descriptor at that index. If the descriptor is non-derivable then it will simply check the
    /// script pubkey against the descriptor and return it if it matches (in this case the index
    /// returned will be meaningless).
    pub fn find_derivation_index_for_spk<C: secp256k1_zkp::Verification>(
        &self,
        secp: &secp256k1_zkp::Secp256k1<C>,
        script_pubkey: &Script,
        range: Range<u32>,
    ) -> Result<Option<(u32, Descriptor<bitcoin::PublicKey, Ext>)>, ConversionError> {
        let range = if self.has_wildcard() { range } else { 0..1 };

        for i in range {
            let concrete = self.derived_descriptor(secp, i)?;
            if &concrete.script_pubkey() == script_pubkey {
                return Ok(Some((i, concrete)));
            }
        }

        Ok(None)
    }
}

impl<Pk: MiniscriptKey, Ext: Extension> Descriptor<Pk, Ext> {
    /// Whether this descriptor is a multipath descriptor that contains any 2 multipath keys
    /// with a different number of derivation paths.
    /// Such a descriptor is invalid according to BIP389.
    pub fn multipath_length_mismatch(&self) -> bool {
        // (Ab)use `for_each_key` to record the number of derivation paths a multipath key has.
        #[derive(PartialEq)]
        enum MultipathLenChecker {
            SinglePath,
            MultipathLen(usize),
            LenMismatch,
        }

        let mut checker = MultipathLenChecker::SinglePath;
        self.for_each_key(|key| {
            match key.num_der_paths() {
                0 | 1 => {}
                n => match checker {
                    MultipathLenChecker::SinglePath => {
                        checker = MultipathLenChecker::MultipathLen(n);
                    }
                    MultipathLenChecker::MultipathLen(len) => {
                        if len != n {
                            checker = MultipathLenChecker::LenMismatch;
                        }
                    }
                    MultipathLenChecker::LenMismatch => {}
                },
            }
            true
        });

        checker == MultipathLenChecker::LenMismatch
    }
}

impl<Ext: Extension> Descriptor<DefiniteDescriptorKey, Ext> {
    /// Convert all the public keys in the descriptor to [`bitcoin::PublicKey`] by deriving them or
    /// otherwise converting them. All [`bitcoin::XOnlyPublicKey`]s are converted to by adding a
    /// default(0x02) y-coordinate.
    ///
    /// # Examples
    ///
    /// ```
    /// # extern crate elements_miniscript as miniscript;
    /// use miniscript::descriptor::{Descriptor, DescriptorPublicKey};
    /// use miniscript::bitcoin::secp256k1;
    /// use std::str::FromStr;
    ///
    /// // test from bip 86
    /// let secp = secp256k1::Secp256k1::verification_only();
    /// let descriptor = Descriptor::<DescriptorPublicKey>::from_str("eltr(xpub6BgBgsespWvERF3LHQu6CnqdvfEvtMcQjYrcRzx53QJjSxarj2afYWcLteoGVky7D3UKDP9QyrLprQ3VCECoY49yfdDEHGCtMMj92pReUsQ/0/*)")
    ///     .expect("Valid ranged descriptor");
    /// let result = descriptor.at_derivation_index(0).unwrap().derived_descriptor(&secp).expect("Non-hardened derivation");
    /// assert_eq!(result.to_string(), "eltr(03cc8a4bc64d897bddc5fbc2f670f7a8ba0b386779106cf1223c6fc5d7cd6fc115)#hr5pt2wj");
    /// ```
    ///
    /// # Errors
    ///
    /// This function will return an error if hardened derivation is attempted.
    pub fn derived_descriptor<C: secp256k1::Verification>(
        &self,
        secp: &secp256k1::Secp256k1<C>,
    ) -> Result<Descriptor<bitcoin::PublicKey, Ext>, ConversionError> {
        struct Derivator<'a, C: secp256k1::Verification>(&'a secp256k1::Secp256k1<C>);

        impl<'a, C: secp256k1::Verification>
            Translator<DefiniteDescriptorKey, bitcoin::PublicKey, ConversionError>
            for Derivator<'a, C>
        {
            fn pk(
                &mut self,
                pk: &DefiniteDescriptorKey,
            ) -> Result<bitcoin::PublicKey, ConversionError> {
                pk.derive_public_key(self.0)
            }

            translate_hash_clone!(DefiniteDescriptorKey, bitcoin::PublicKey, ConversionError);
        }

        let derived = self.translate_pk(&mut Derivator(secp))?;
        Ok(derived)
    }
}

impl_from_tree!(
    ;T; Extension,
    Descriptor<Pk, T>,
    /// Parse an expression tree into a descriptor.
    fn from_tree(top: &expression::Tree) -> Result<Descriptor<Pk, T>, Error> {
        Ok(match (top.name, top.args.len() as u32) {
            ("elpkh", 1) => Descriptor::Pkh(Pkh::from_tree(top)?),
            ("elwpkh", 1) => Descriptor::Wpkh(Wpkh::from_tree(top)?),
            ("elsh", 1) => Descriptor::Sh(Sh::from_tree(top)?),
            ("elcovwsh", 2) => Descriptor::LegacyCSFSCov(LegacyCSFSCov::from_tree(top)?),
            ("elwsh", 1) => Descriptor::Wsh(Wsh::from_tree(top)?),
            ("eltr", _) => Descriptor::Tr(Tr::from_tree(top)?),
            _ => Descriptor::Bare(Bare::from_tree(top)?),
        })
    }
);

impl_from_str!(
    ;T; Extension,
    Descriptor<Pk, T>,
    type Err = Error;,
    fn from_str(s: &str) -> Result<Descriptor<Pk, T>, Error> {
        if !s.starts_with(ELMTS_STR) {
            return Err(Error::BadDescriptor(String::from(
                "Not an Elements Descriptor",
            )));
        }
        // tr tree parsing has special code
        // Tr::from_str will check the checksum
        // match "tr(" to handle more extensibly
        let desc = if s.starts_with(&format!("{}tr", ELMTS_STR)) {
            // First try parsing without extensions
            match Tr::<Pk, NoExt>::from_str(s) {
                Ok(tr) => Descriptor::Tr(tr),
                Err(_) => {
                    // Try parsing with extensions
                    let tr = Tr::<Pk, T>::from_str(s)?;
                    Descriptor::TrExt(tr)
                }
            }
        } else {
            let desc_str = verify_checksum(s)?;
            let top = expression::Tree::from_str(desc_str)?;
            expression::FromTree::from_tree(&top)?
        };

        if desc.multipath_length_mismatch() {
            return Err(Error::MultipathDescLenMismatch);
        }

        Ok(desc)
    }
);

impl<Pk: MiniscriptKey, T: Extension> fmt::Debug for Descriptor<Pk, T> {
    fn fmt(&self, f: &mut fmt::Formatter<'_>) -> fmt::Result {
        match *self {
            Descriptor::Bare(ref sub) => fmt::Debug::fmt(sub, f),
            Descriptor::Pkh(ref pkh) => fmt::Debug::fmt(pkh, f),
            Descriptor::Wpkh(ref wpkh) => fmt::Debug::fmt(wpkh, f),
            Descriptor::Sh(ref sub) => fmt::Debug::fmt(sub, f),
            Descriptor::Wsh(ref sub) => fmt::Debug::fmt(sub, f),
            Descriptor::Tr(ref tr) => fmt::Debug::fmt(tr, f),
            Descriptor::TrExt(ref tr) => fmt::Debug::fmt(tr, f),
            Descriptor::LegacyCSFSCov(ref cov) => fmt::Debug::fmt(cov, f),
        }
    }
}

impl<Pk: MiniscriptKey, T: Extension> fmt::Display for Descriptor<Pk, T> {
    fn fmt(&self, f: &mut fmt::Formatter<'_>) -> fmt::Result {
        match *self {
            Descriptor::Bare(ref sub) => fmt::Display::fmt(sub, f),
            Descriptor::Pkh(ref pkh) => fmt::Display::fmt(pkh, f),
            Descriptor::Wpkh(ref wpkh) => fmt::Display::fmt(wpkh, f),
            Descriptor::Sh(ref sub) => fmt::Display::fmt(sub, f),
            Descriptor::Wsh(ref sub) => fmt::Display::fmt(sub, f),
            Descriptor::Tr(ref tr) => fmt::Display::fmt(tr, f),
            Descriptor::TrExt(ref tr) => fmt::Display::fmt(tr, f),
            Descriptor::LegacyCSFSCov(ref cov) => fmt::Display::fmt(cov, f),
        }
    }
}

serde_string_impl_pk!(Descriptor, "a script descriptor", T; Extension);

#[cfg(test)]
mod tests {
    use std::collections::HashMap;
    use std::str::FromStr;

    use bitcoin;
    use bitcoin::util::bip32;
    use bitcoin::PublicKey;
    use elements::hashes::hex::{FromHex, ToHex};
    use elements::hashes::{hash160, sha256};
    use elements::opcodes::all::{OP_CLTV, OP_CSV};
    use elements::script::Instruction;
    use elements::{opcodes, script, Sequence};

    use super::checksum::desc_checksum;
    use super::tr::Tr;
    use super::*;
    use crate::descriptor::key::Wildcard;
    use crate::descriptor::{DescriptorPublicKey, DescriptorXKey};
    use crate::miniscript::satisfy::ElementsSig;
    #[cfg(feature = "compiler")]
    use crate::policy;
    use crate::{hex_script, Descriptor, Error, Miniscript, NoExt, Satisfier};

    type StdDescriptor = Descriptor<PublicKey, CovenantExt<CovExtArgs>>;
    const TEST_PK: &'static str =
        "elpk(020000000000000000000000000000000000000000000000000000000000000002)";

    fn roundtrip_descriptor(s: &str) {
        let desc = Descriptor::<String>::from_str(s).unwrap();
        let output = desc.to_string();
        let normalize_aliases = s.replace("c:pk_k(", "pk(").replace("c:pk_h(", "pkh(");
        assert_eq!(
            format!(
                "{}#{}",
                &normalize_aliases,
                desc_checksum(&normalize_aliases).unwrap()
            ),
            output
        );
    }

    // helper function to create elements txin from scriptsig and witness
    fn elements_txin(script_sig: Script, witness: Vec<Vec<u8>>) -> elements::TxIn {
        let mut txin_witness = elements::TxInWitness::default();
        txin_witness.script_witness = witness;
        elements::TxIn {
            previous_output: elements::OutPoint::default(),
            script_sig: script_sig,
            sequence: Sequence::from_height(100),
            is_pegin: false,
            asset_issuance: elements::AssetIssuance::default(),
            witness: txin_witness,
        }
    }

    #[test]
    fn desc_rtt_tests() {
        roundtrip_descriptor("elc:pk_k()");
        roundtrip_descriptor("elwsh(pk())");
        roundtrip_descriptor("elwsh(c:pk_k())");
        roundtrip_descriptor("elc:pk_h()");
    }
    #[test]
    fn parse_descriptor() {
        StdDescriptor::from_str("(").unwrap_err();
        StdDescriptor::from_str("(x()").unwrap_err();
        StdDescriptor::from_str("(\u{7f}()3").unwrap_err();
        StdDescriptor::from_str("pk()").unwrap_err();
        StdDescriptor::from_str("nl:0").unwrap_err(); //issue 63
        let compressed_pk = "02be5645686309c6e6736dbd93940707cc9143d3cf29f1b877ff340e2cb2d259cf";
        assert_eq!(
            StdDescriptor::from_str("elsh(sortedmulti)")
                .unwrap_err()
                .to_string(),
            "unexpected «no arguments given for sortedmulti»"
        ); //issue 202
        assert_eq!(
            StdDescriptor::from_str(&format!("elsh(sortedmulti(2,{}))", compressed_pk))
                .unwrap_err()
                .to_string(),
            "unexpected «higher threshold than there were keys in sortedmulti»"
        ); //issue 202

        StdDescriptor::from_str(TEST_PK).unwrap();
        // fuzzer
        StdDescriptor::from_str("slip77").unwrap_err();

        let uncompressed_pk =
        "0414fc03b8df87cd7b872996810db8458d61da8448e531569c8517b469a119d267be5645686309c6e6736dbd93940707cc9143d3cf29f1b877ff340e2cb2d259cf";

        // Context tests
        StdDescriptor::from_str(&format!("elpk({})", uncompressed_pk)).unwrap();
        StdDescriptor::from_str(&format!("elpkh({})", uncompressed_pk)).unwrap();
        StdDescriptor::from_str(&format!("elsh(pk({}))", uncompressed_pk)).unwrap();
        StdDescriptor::from_str(&format!("elwpkh({})", uncompressed_pk)).unwrap_err();
        StdDescriptor::from_str(&format!("elsh(wpkh({}))", uncompressed_pk)).unwrap_err();
        StdDescriptor::from_str(&format!("elwsh(pk{})", uncompressed_pk)).unwrap_err();
        StdDescriptor::from_str(&format!("elsh(wsh(pk{}))", uncompressed_pk)).unwrap_err();
        StdDescriptor::from_str(&format!(
            "elor_i(pk({}),pk({}))",
            uncompressed_pk, uncompressed_pk
        ))
        .unwrap_err();
    }

    #[test]
    pub fn script_pubkey() {
        let bare = StdDescriptor::from_str(
            "elmulti(1,020000000000000000000000000000000000000000000000000000000000000002)",
        )
        .unwrap();
        assert_eq!(
            bare.script_pubkey(),
            hex_script(
                "512102000000000000000000000000000000000000000000000000000000000000000251ae"
            )
        );
        assert_eq!(
            bare.address(&elements::AddressParams::ELEMENTS)
                .unwrap_err()
                .to_string(),
            "Bare descriptors don't have address"
        );

        let pk = StdDescriptor::from_str(TEST_PK).unwrap();
        assert_eq!(
            pk.script_pubkey(),
            elements::Script::from(vec![
                0x21, 0x02, 0x00, 0x00, 0x00, 0x00, 0x00, 0x00, 0x00, 0x00, 0x00, 0x00, 0x00, 0x00,
                0x00, 0x00, 0x00, 0x00, 0x00, 0x00, 0x00, 0x00, 0x00, 0x00, 0x00, 0x00, 0x00, 0x00,
                0x00, 0x00, 0x00, 0x00, 0x00, 0x02, 0xac,
            ])
        );

        let pkh = StdDescriptor::from_str(
            "elpkh(\
             020000000000000000000000000000000000000000000000000000000000000002\
             )",
        )
        .unwrap();
        assert_eq!(
            pkh.script_pubkey(),
            script::Builder::new()
                .push_opcode(opcodes::all::OP_DUP)
                .push_opcode(opcodes::all::OP_HASH160)
                .push_slice(
                    &hash160::Hash::from_hex("84e9ed95a38613f0527ff685a9928abe2d4754d4",).unwrap()
                        [..]
                )
                .push_opcode(opcodes::all::OP_EQUALVERIFY)
                .push_opcode(opcodes::all::OP_CHECKSIG)
                .into_script()
        );
        assert_eq!(
            pkh.address(&elements::AddressParams::ELEMENTS,)
                .unwrap()
                .to_string(),
            "2dmYXpSu8YP6aLcJYhHfB1C19mdzSx2GPB9"
        );

        let wpkh = StdDescriptor::from_str(
            "elwpkh(\
             020000000000000000000000000000000000000000000000000000000000000002\
             )",
        )
        .unwrap();
        assert_eq!(
            wpkh.script_pubkey(),
            script::Builder::new()
                .push_opcode(opcodes::all::OP_PUSHBYTES_0)
                .push_slice(
                    &hash160::Hash::from_hex("84e9ed95a38613f0527ff685a9928abe2d4754d4",).unwrap()
                        [..]
                )
                .into_script()
        );
        assert_eq!(
            wpkh.address(&elements::AddressParams::ELEMENTS,)
                .unwrap()
                .to_string(),
            "ert1qsn57m9drscflq5nl76z6ny52hck5w4x57m69k3"
        );

        let shwpkh = StdDescriptor::from_str(
            "elsh(wpkh(\
             020000000000000000000000000000000000000000000000000000000000000002\
             ))",
        )
        .unwrap();
        assert_eq!(
            shwpkh.script_pubkey(),
            script::Builder::new()
                .push_opcode(opcodes::all::OP_HASH160)
                .push_slice(
                    &hash160::Hash::from_hex("f1c3b9a431134cb90a500ec06e0067cfa9b8bba7",).unwrap()
                        [..]
                )
                .push_opcode(opcodes::all::OP_EQUAL)
                .into_script()
        );
        assert_eq!(
            shwpkh
                .address(&elements::AddressParams::ELEMENTS,)
                .unwrap()
                .to_string(),
            "XZPaAbg6M83Fq5NqvbEGZ5kwy9RKSTke2s"
        );

        let sh = StdDescriptor::from_str(
            "elsh(c:pk_k(\
             020000000000000000000000000000000000000000000000000000000000000002\
             ))",
        )
        .unwrap();
        assert_eq!(
            sh.script_pubkey(),
            script::Builder::new()
                .push_opcode(opcodes::all::OP_HASH160)
                .push_slice(
                    &hash160::Hash::from_hex("aa5282151694d3f2f32ace7d00ad38f927a33ac8",).unwrap()
                        [..]
                )
                .push_opcode(opcodes::all::OP_EQUAL)
                .into_script()
        );
        assert_eq!(
            sh.address(&elements::AddressParams::ELEMENTS,)
                .unwrap()
                .to_string(),
            "XSspZXDJu2XVh8AKC7qF3L7x79Qy67JhQb"
        );

        let wsh = StdDescriptor::from_str(
            "elwsh(c:pk_k(\
             020000000000000000000000000000000000000000000000000000000000000002\
             ))",
        )
        .unwrap();
        assert_eq!(
            wsh.script_pubkey(),
            script::Builder::new()
                .push_opcode(opcodes::all::OP_PUSHBYTES_0)
                .push_slice(
                    &sha256::Hash::from_hex(
                        "\
                         f9379edc8983152dc781747830075bd5\
                         3896e4b0ce5bff73777fd77d124ba085\
                         "
                    )
                    .unwrap()[..]
                )
                .into_script()
        );
        assert_eq!(
            wsh.address(&elements::AddressParams::ELEMENTS,)
                .unwrap()
                .to_string(),
            "ert1qlymeahyfsv2jm3upw3urqp6m65ufde9seedl7umh0lth6yjt5zzsan9u2t"
        );

        let shwsh = StdDescriptor::from_str(
            "elsh(wsh(c:pk_k(\
             020000000000000000000000000000000000000000000000000000000000000002\
             )))",
        )
        .unwrap();
        assert_eq!(
            shwsh.script_pubkey(),
            script::Builder::new()
                .push_opcode(opcodes::all::OP_HASH160)
                .push_slice(
                    &hash160::Hash::from_hex("4bec5d7feeed99e1d0a23fe32a4afe126a7ff07e",).unwrap()
                        [..]
                )
                .push_opcode(opcodes::all::OP_EQUAL)
                .into_script()
        );
        assert_eq!(
            shwsh
                .address(&elements::AddressParams::ELEMENTS,)
                .unwrap()
                .to_string(),
            "XJGggUb965TvGF2VCxp9EQGmZTxMeDjwQQ"
        );
    }

    #[test]
    fn satisfy() {
        let secp = secp256k1_zkp::Secp256k1::new();
        let sk =
            secp256k1_zkp::SecretKey::from_slice(&b"sally was a secret key, she said"[..]).unwrap();
        let pk = bitcoin::PublicKey {
            inner: secp256k1_zkp::PublicKey::from_secret_key(&secp, &sk),
            compressed: true,
        };
        let msg = secp256k1_zkp::Message::from_slice(&b"michael was a message, amusingly"[..])
            .expect("32 bytes");
        let sig = secp.sign_ecdsa(&msg, &sk);
        let mut sigser = sig.serialize_der().to_vec();
        sigser.push(0x01); // sighash_all

        struct SimpleSat {
            sig: secp256k1_zkp::ecdsa::Signature,
            pk: bitcoin::PublicKey,
        }

        impl Satisfier<bitcoin::PublicKey> for SimpleSat {
            fn lookup_ecdsa_sig(&self, pk: &bitcoin::PublicKey) -> Option<ElementsSig> {
                if *pk == self.pk {
                    Some((self.sig, elements::EcdsaSigHashType::All))
                } else {
                    None
                }
            }
        }

        let satisfier = SimpleSat { sig, pk };
        let ms = ms_str!("c:pk_k({})", pk);

        let mut txin = elements::TxIn {
            previous_output: elements::OutPoint::default(),
            script_sig: Script::new(),
            sequence: Sequence::from_height(100),
            is_pegin: false,
            asset_issuance: elements::AssetIssuance::default(),
            witness: elements::TxInWitness::default(),
        };
        let bare: Descriptor<_, NoExt> = Descriptor::new_bare(ms).unwrap();

        bare.satisfy(&mut txin, &satisfier).expect("satisfaction");
        assert_eq!(
            txin,
            elements_txin(
                script::Builder::new().push_slice(&sigser[..]).into_script(),
                vec![]
            ),
        );
        assert_eq!(bare.unsigned_script_sig(), elements::Script::new());

        let pkh: Descriptor<_, NoExt> = Descriptor::new_pkh(pk);
        pkh.satisfy(&mut txin, &satisfier).expect("satisfaction");
        assert_eq!(
            txin,
            elements_txin(
                script::Builder::new()
                    .push_slice(&sigser[..])
                    .push_key(&pk)
                    .into_script(),
                vec![]
            )
        );
        assert_eq!(pkh.unsigned_script_sig(), elements::Script::new());

        let wpkh: Descriptor<_, NoExt> = Descriptor::new_wpkh(pk).unwrap();
        wpkh.satisfy(&mut txin, &satisfier).expect("satisfaction");
        assert_eq!(
            txin,
            elements_txin(Script::new(), vec![sigser.clone(), pk.to_bytes(),])
        );
        assert_eq!(wpkh.unsigned_script_sig(), elements::Script::new());

        let shwpkh: Descriptor<_, NoExt> = Descriptor::new_sh_wpkh(pk).unwrap();
        shwpkh.satisfy(&mut txin, &satisfier).expect("satisfaction");
        let redeem_script = script::Builder::new()
            .push_opcode(opcodes::all::OP_PUSHBYTES_0)
            .push_slice(
                &hash160::Hash::from_hex("d1b2a1faf62e73460af885c687dee3b7189cd8ab").unwrap()[..],
            )
            .into_script();
        let expected_ssig = script::Builder::new()
            .push_slice(&redeem_script[..])
            .into_script();
        assert_eq!(
            txin,
            elements_txin(expected_ssig.clone(), vec![sigser.clone(), pk.to_bytes()])
        );
        assert_eq!(shwpkh.unsigned_script_sig(), expected_ssig);

        let ms = ms_str!("c:pk_k({})", pk);
        let sh: Descriptor<_, NoExt> = Descriptor::new_sh(ms.clone()).unwrap();
        sh.satisfy(&mut txin, &satisfier).expect("satisfaction");
        let expected_ssig = script::Builder::new()
            .push_slice(&sigser[..])
            .push_slice(&ms.encode()[..])
            .into_script();
        assert_eq!(txin, elements_txin(expected_ssig, vec![]));
        assert_eq!(sh.unsigned_script_sig(), Script::new());

        let ms = ms_str!("c:pk_k({})", pk);

        let wsh: Descriptor<_, NoExt> = Descriptor::new_wsh(ms.clone()).unwrap();
        wsh.satisfy(&mut txin, &satisfier).expect("satisfaction");
        assert_eq!(
            txin,
            elements_txin(
                Script::new(),
                vec![sigser.clone(), ms.encode().into_bytes()]
            )
        );
        assert_eq!(wsh.unsigned_script_sig(), Script::new());

        let shwsh: Descriptor<_, NoExt> = Descriptor::new_sh_wsh(ms.clone()).unwrap();
        shwsh.satisfy(&mut txin, &satisfier).expect("satisfaction");
        let expected_ssig = script::Builder::new()
            .push_slice(&ms.encode().to_v0_p2wsh()[..])
            .into_script();
        assert_eq!(
            txin,
            elements_txin(
                expected_ssig.clone(),
                vec![sigser.clone(), ms.encode().into_bytes(),]
            )
        );
        assert_eq!(shwsh.unsigned_script_sig(), expected_ssig);
    }

    #[test]
    fn after_is_cltv() {
        let descriptor = Descriptor::<bitcoin::PublicKey>::from_str("elwsh(after(1000))").unwrap();
        let script = descriptor.explicit_script().unwrap();

        let actual_instructions: Vec<_> = script.instructions().collect();
        let check = actual_instructions.last().unwrap();

        assert_eq!(check, &Ok(Instruction::Op(OP_CLTV)))
    }

    #[test]
    fn older_is_csv() {
        let descriptor = Descriptor::<bitcoin::PublicKey>::from_str("elwsh(older(1000))").unwrap();
        let script = descriptor.explicit_script().unwrap();

        let actual_instructions: Vec<_> = script.instructions().collect();
        let check = actual_instructions.last().unwrap();

        assert_eq!(check, &Ok(Instruction::Op(OP_CSV)))
    }

    #[test]
    fn tr_roundtrip_key() {
        let script = Tr::<String>::from_str("eltr()").unwrap().to_string();
        assert_eq!(script, format!("eltr()#sux3r82e"))
    }

    #[test]
    fn tr_roundtrip_script() {
        let descriptor = Tr::<String>::from_str("eltr(,{pk(),pk()})")
            .unwrap()
            .to_string();

        assert_eq!(descriptor, "eltr(,{pk(),pk()})#lxgcxh02");

        let descriptor = Descriptor::<String>::from_str("eltr(A,{pk(B),pk(C)})")
            .unwrap()
            .to_string();
        assert_eq!(descriptor, "eltr(A,{pk(B),pk(C)})#cx98s50f");
    }

    #[test]
    fn tr_roundtrip_tree() {
        let p1 = "020000000000000000000000000000000000000000000000000000000000000001";
        let p2 = "020000000000000000000000000000000000000000000000000000000000000002";
        let p3 = "020000000000000000000000000000000000000000000000000000000000000003";
        let p4 = "020000000000000000000000000000000000000000000000000000000000000004";
        let p5 = "03f8551772d66557da28c1de858124f365a8eb30ce6ad79c10e0f4c546d0ab0f82";
        let descriptor = Tr::<PublicKey>::from_str(&format!(
            "eltr({},{{pk({}),{{pk({}),or_d(pk({}),pkh({}))}}}})",
            p1, p2, p3, p4, p5
        ))
        .unwrap()
        .to_string();

        // p5.to_pubkeyhash() = 516ca378e588a7ed71336147e2a72848b20aca1a
        assert_eq!(
            descriptor,
            format!(
                "eltr({},{{pk({}),{{pk({}),or_d(pk({}),pkh({}))}}}})#y9kzzx3w",
                p1, p2, p3, p4, p5
            )
        )
    }

    #[test]
    fn tr_script_pubkey() {
        let key = Descriptor::<bitcoin::PublicKey>::from_str(
            "eltr(02e20e746af365e86647826397ba1c0e0d5cb685752976fe2f326ab76bdc4d6ee9)",
        )
        .unwrap();
        assert_eq!(
            key.script_pubkey().to_hex(),
            "51203f48e7c6203a75722733e3d9d06638da38d946066159c64684caf1622b2b0e33"
        )
    }

    #[test]
    fn roundtrip_tests() {
        let descriptor = Descriptor::<bitcoin::PublicKey>::from_str("elmulti");
        assert_eq!(
            descriptor.unwrap_err().to_string(),
            "unexpected «no arguments given»"
        )
    }

    #[test]
    fn empty_thresh() {
        let descriptor = Descriptor::<bitcoin::PublicKey>::from_str("elthresh");
        assert_eq!(
            descriptor.unwrap_err().to_string(),
            "unexpected «no arguments given»"
        )
    }

    #[test]
    fn witness_stack_for_andv_is_arranged_in_correct_order() {
        // arrange
        let a = bitcoin::PublicKey::from_str(
            "02937402303919b3a2ee5edd5009f4236f069bf75667b8e6ecf8e5464e20116a0e",
        )
        .unwrap();
        let sig_a = secp256k1_zkp::ecdsa::Signature::from_str("3045022100a7acc3719e9559a59d60d7b2837f9842df30e7edcd754e63227e6168cec72c5d022066c2feba4671c3d99ea75d9976b4da6c86968dbf3bab47b1061e7a1966b1778c").unwrap();

        let b = bitcoin::PublicKey::from_str(
            "02eb64639a17f7334bb5a1a3aad857d6fec65faef439db3de72f85c88bc2906ad3",
        )
        .unwrap();
        let sig_b = secp256k1_zkp::ecdsa::Signature::from_str("3044022075b7b65a7e6cd386132c5883c9db15f9a849a0f32bc680e9986398879a57c276022056d94d12255a4424f51c700ac75122cb354895c9f2f88f0cbb47ba05c9c589ba").unwrap();

        let descriptor = Descriptor::<bitcoin::PublicKey>::from_str(&format!(
            "elwsh(and_v(v:pk({A}),pk({B})))",
            A = a,
            B = b
        ))
        .unwrap();

        let mut txin = elements_txin(Script::new(), vec![]);
        let satisfier = {
            let mut satisfier = HashMap::with_capacity(2);

            satisfier.insert(a, (sig_a.clone(), ::elements::EcdsaSigHashType::All));
            satisfier.insert(b, (sig_b.clone(), ::elements::EcdsaSigHashType::All));

            satisfier
        };

        // act
        descriptor.satisfy(&mut txin, &satisfier).unwrap();

        // assert
        let witness0 = &txin.witness.script_witness[0];
        let witness1 = &txin.witness.script_witness[1];

        let sig0 =
            secp256k1_zkp::ecdsa::Signature::from_der(&witness0[..witness0.len() - 1]).unwrap();
        let sig1 =
            secp256k1_zkp::ecdsa::Signature::from_der(&witness1[..witness1.len() - 1]).unwrap();

        // why are we asserting this way?
        // The witness stack is evaluated from top to bottom. Given an `and` instruction, the left arm of the and is going to evaluate first,
        // meaning the next witness element (on a three element stack, that is the middle one) needs to be the signature for the left side of the `and`.
        // The left side of the `and` performs a CHECKSIG against public key `a` so `sig1` needs to be `sig_a` and `sig0` needs to be `sig_b`.
        assert_eq!(sig1, sig_a);
        assert_eq!(sig0, sig_b);
    }

    #[test]
    fn test_scriptcode() {
        // P2WPKH (from bip143 test vectors)
        let descriptor = Descriptor::<PublicKey>::from_str(
            "elwpkh(025476c2e83188368da1ff3e292e7acafcdb3566bb0ad253f62fc70f07aeee6357)",
        )
        .unwrap();
        assert_eq!(
            *descriptor.script_code().unwrap().as_bytes(),
            Vec::<u8>::from_hex("76a9141d0f172a0ecb48aee1be1f2687d2963ae33f71a188ac").unwrap()[..]
        );

        // P2SH-P2WPKH (from bip143 test vectors)
        let descriptor = Descriptor::<PublicKey>::from_str(
            "elsh(wpkh(03ad1d8e89212f0b92c74d23bb710c00662ad1470198ac48c43f7d6f93a2a26873))",
        )
        .unwrap();
        assert_eq!(
            *descriptor.script_code().unwrap().as_bytes(),
            Vec::<u8>::from_hex("76a91479091972186c449eb1ded22b78e40d009bdf008988ac").unwrap()[..]
        );

        // P2WSH (from bitcoind's `createmultisig`)
        let descriptor = Descriptor::<PublicKey>::from_str(
            "elwsh(multi(2,03789ed0bb717d88f7d321a368d905e7430207ebbd82bd342cf11ae157a7ace5fd,03dbc6764b8884a92e871274b87583e6d5c2a58819473e17e107ef3f6aa5a61626))",
        )
        .unwrap();
        assert_eq!(
            *descriptor
                .script_code().unwrap()
                .as_bytes(),
            Vec::<u8>::from_hex("522103789ed0bb717d88f7d321a368d905e7430207ebbd82bd342cf11ae157a7ace5fd2103dbc6764b8884a92e871274b87583e6d5c2a58819473e17e107ef3f6aa5a6162652ae").unwrap()[..]
        );

        // P2SH-P2WSH (from bitcoind's `createmultisig`)
        let descriptor = Descriptor::<PublicKey>::from_str("elsh(wsh(multi(2,03789ed0bb717d88f7d321a368d905e7430207ebbd82bd342cf11ae157a7ace5fd,03dbc6764b8884a92e871274b87583e6d5c2a58819473e17e107ef3f6aa5a61626)))").unwrap();
        assert_eq!(
            *descriptor
                .script_code().unwrap()
                .as_bytes(),
            Vec::<u8>::from_hex("522103789ed0bb717d88f7d321a368d905e7430207ebbd82bd342cf11ae157a7ace5fd2103dbc6764b8884a92e871274b87583e6d5c2a58819473e17e107ef3f6aa5a6162652ae")
                .unwrap()[..]
        );
    }

    #[test]
    fn parse_descriptor_key() {
        // With a wildcard
        let key = "[78412e3a/44'/0'/0']xpub6ERApfZwUNrhLCkDtcHTcxd75RbzS1ed54G1LkBUHQVHQKqhMkhgbmJbZRkrgZw4koxb5JaHWkY4ALHY2grBGRjaDMzQLcgJvLJuZZvRcEL/1/*";
        let expected = DescriptorPublicKey::XPub(DescriptorXKey {
            origin: Some((
                bip32::Fingerprint::from(&[0x78, 0x41, 0x2e, 0x3a][..]),
                (&[
                    bip32::ChildNumber::from_hardened_idx(44).unwrap(),
                    bip32::ChildNumber::from_hardened_idx(0).unwrap(),
                    bip32::ChildNumber::from_hardened_idx(0).unwrap(),
                ][..])
                .into(),
            )),
            xkey: bip32::ExtendedPubKey::from_str("xpub6ERApfZwUNrhLCkDtcHTcxd75RbzS1ed54G1LkBUHQVHQKqhMkhgbmJbZRkrgZw4koxb5JaHWkY4ALHY2grBGRjaDMzQLcgJvLJuZZvRcEL").unwrap(),
            derivation_path: (&[bip32::ChildNumber::from_normal_idx(1).unwrap()][..]).into(),
            wildcard: Wildcard::Unhardened,
        });
        assert_eq!(expected, key.parse().unwrap());
        assert_eq!(format!("{}", expected), key);

        // Without origin
        let key = "xpub6ERApfZwUNrhLCkDtcHTcxd75RbzS1ed54G1LkBUHQVHQKqhMkhgbmJbZRkrgZw4koxb5JaHWkY4ALHY2grBGRjaDMzQLcgJvLJuZZvRcEL/1";
        let expected = DescriptorPublicKey::XPub(DescriptorXKey {
            origin: None,
            xkey: bip32::ExtendedPubKey::from_str("xpub6ERApfZwUNrhLCkDtcHTcxd75RbzS1ed54G1LkBUHQVHQKqhMkhgbmJbZRkrgZw4koxb5JaHWkY4ALHY2grBGRjaDMzQLcgJvLJuZZvRcEL").unwrap(),
            derivation_path: (&[bip32::ChildNumber::from_normal_idx(1).unwrap()][..]).into(),
            wildcard: Wildcard::None,
        });
        assert_eq!(expected, key.parse().unwrap());
        assert_eq!(format!("{}", expected), key);

        // Testnet tpub
        let key = "tpubD6NzVbkrYhZ4YqYr3amYH15zjxHvBkUUeadieW8AxTZC7aY2L8aPSk3tpW6yW1QnWzXAB7zoiaNMfwXPPz9S68ZCV4yWvkVXjdeksLskCed/1";
        let expected = DescriptorPublicKey::XPub(DescriptorXKey {
            origin: None,
            xkey: bip32::ExtendedPubKey::from_str("tpubD6NzVbkrYhZ4YqYr3amYH15zjxHvBkUUeadieW8AxTZC7aY2L8aPSk3tpW6yW1QnWzXAB7zoiaNMfwXPPz9S68ZCV4yWvkVXjdeksLskCed").unwrap(),
            derivation_path: (&[bip32::ChildNumber::from_normal_idx(1).unwrap()][..]).into(),
            wildcard: Wildcard::None,
        });
        assert_eq!(expected, key.parse().unwrap());
        assert_eq!(format!("{}", expected), key);

        // Without derivation path
        let key = "xpub6ERApfZwUNrhLCkDtcHTcxd75RbzS1ed54G1LkBUHQVHQKqhMkhgbmJbZRkrgZw4koxb5JaHWkY4ALHY2grBGRjaDMzQLcgJvLJuZZvRcEL";
        let expected = DescriptorPublicKey::XPub(DescriptorXKey {
            origin: None,
            xkey: bip32::ExtendedPubKey::from_str("xpub6ERApfZwUNrhLCkDtcHTcxd75RbzS1ed54G1LkBUHQVHQKqhMkhgbmJbZRkrgZw4koxb5JaHWkY4ALHY2grBGRjaDMzQLcgJvLJuZZvRcEL").unwrap(),
            derivation_path: bip32::DerivationPath::from(&[][..]),
            wildcard: Wildcard::None,
        });
        assert_eq!(expected, key.parse().unwrap());
        assert_eq!(format!("{}", expected), key);

        // Raw (compressed) pubkey
        let key = "03f28773c2d975288bc7d1d205c3748651b075fbc6610e58cddeeddf8f19405aa8";
        let expected = DescriptorPublicKey::Single(SinglePub {
            key: SinglePubKey::FullKey(
                bitcoin::PublicKey::from_str(
                    "03f28773c2d975288bc7d1d205c3748651b075fbc6610e58cddeeddf8f19405aa8",
                )
                .unwrap(),
            ),
            origin: None,
        });
        assert_eq!(expected, key.parse().unwrap());
        assert_eq!(format!("{}", expected), key);

        // Raw (uncompressed) pubkey
        let key = "04f5eeb2b10c944c6b9fbcfff94c35bdeecd93df977882babc7f3a2cf7f5c81d3b09a68db7f0e04f21de5d4230e75e6dbe7ad16eefe0d4325a62067dc6f369446a";
        let expected = DescriptorPublicKey::Single(SinglePub {
            key: SinglePubKey::FullKey(bitcoin::PublicKey::from_str(
                "04f5eeb2b10c944c6b9fbcfff94c35bdeecd93df977882babc7f3a2cf7f5c81d3b09a68db7f0e04f21de5d4230e75e6dbe7ad16eefe0d4325a62067dc6f369446a",
            )
            .unwrap()),
            origin: None,
        });
        assert_eq!(expected, key.parse().unwrap());
        assert_eq!(format!("{}", expected), key);

        // Raw pubkey with origin
        let desc =
            "[78412e3a/0'/42/0']0231c7d3fc85c148717848033ce276ae2b464a4e2c367ed33886cc428b8af48ff8";
        let expected = DescriptorPublicKey::Single(SinglePub {
            key: SinglePubKey::FullKey(
                bitcoin::PublicKey::from_str(
                    "0231c7d3fc85c148717848033ce276ae2b464a4e2c367ed33886cc428b8af48ff8",
                )
                .unwrap(),
            ),
            origin: Some((
                bip32::Fingerprint::from(&[0x78, 0x41, 0x2e, 0x3a][..]),
                (&[
                    bip32::ChildNumber::from_hardened_idx(0).unwrap(),
                    bip32::ChildNumber::from_normal_idx(42).unwrap(),
                    bip32::ChildNumber::from_hardened_idx(0).unwrap(),
                ][..])
                    .into(),
            )),
        });
        assert_eq!(expected, desc.parse().expect("Parsing desc"));
        assert_eq!(format!("{}", expected), desc);
    }

    #[test]
    fn test_sortedmulti() {
        fn _test_sortedmulti(raw_desc_one: &str, raw_desc_two: &str, raw_addr_expected: &str) {
            let secp_ctx = secp256k1_zkp::Secp256k1::verification_only();
            let index = 5;

            // Parse descriptor
            let desc_one = Descriptor::<DescriptorPublicKey>::from_str(raw_desc_one).unwrap();
            let desc_two = Descriptor::<DescriptorPublicKey>::from_str(raw_desc_two).unwrap();

            // Same string formatting
            assert_eq!(desc_one.to_string(), raw_desc_one);
            assert_eq!(desc_two.to_string(), raw_desc_two);

            // Same address
            let addr_one = desc_one
                .at_derivation_index(index)
                .unwrap()
                .derived_descriptor(&secp_ctx)
                .unwrap()
                .address(&elements::AddressParams::ELEMENTS)
                .unwrap();
            let addr_two = desc_two
                .at_derivation_index(index)
                .unwrap()
                .derived_descriptor(&secp_ctx)
                .unwrap()
                .address(&elements::AddressParams::ELEMENTS)
                .unwrap();
            let addr_expected = elements::Address::from_str(raw_addr_expected).unwrap();
            assert_eq!(addr_one, addr_expected);
            assert_eq!(addr_two, addr_expected);
        }

        // P2SH and pubkeys
        _test_sortedmulti(
            "elsh(sortedmulti(1,03fff97bd5755eeea420453a14355235d382f6472f8568a18b2f057a1460297556,0250863ad64a87ae8a2fe83c1af1a8403cb53f53e486d8511dad8a04887e5b2352))#tse3qz98",
            "elsh(sortedmulti(1,0250863ad64a87ae8a2fe83c1af1a8403cb53f53e486d8511dad8a04887e5b2352,03fff97bd5755eeea420453a14355235d382f6472f8568a18b2f057a1460297556))#ptnf05qc",
            "XUDXJZnP2GXsKRKdxSLKzJM1iZ4gbbyrGh",
        );

        // P2WSH and single-xpub descriptor
        _test_sortedmulti(
            "elwsh(sortedmulti(1,xpub661MyMwAqRbcFW31YEwpkMuc5THy2PSt5bDMsktWQcFF8syAmRUapSCGu8ED9W6oDMSgv6Zz8idoc4a6mr8BDzTJY47LJhkJ8UB7WEGuduB,xpub69H7F5d8KSRgmmdJg2KhpAK8SR3DjMwAdkxj3ZuxV27CprR9LgpeyGmXUbC6wb7ERfvrnKZjXoUmmDznezpbZb7ap6r1D3tgFxHmwMkQTPH))#a8h2v83d",
            "elwsh(sortedmulti(1,xpub69H7F5d8KSRgmmdJg2KhpAK8SR3DjMwAdkxj3ZuxV27CprR9LgpeyGmXUbC6wb7ERfvrnKZjXoUmmDznezpbZb7ap6r1D3tgFxHmwMkQTPH,xpub661MyMwAqRbcFW31YEwpkMuc5THy2PSt5bDMsktWQcFF8syAmRUapSCGu8ED9W6oDMSgv6Zz8idoc4a6mr8BDzTJY47LJhkJ8UB7WEGuduB))#qfcn7ujk",
            "ert1qpq2cfgz5lktxzr5zqv7nrzz46hsvq3492ump9pz8rzcl8wqtwqcs2yqnuv",
        );

        // P2WSH-P2SH and ranged descriptor
        _test_sortedmulti(
            "elsh(wsh(sortedmulti(1,xpub661MyMwAqRbcFW31YEwpkMuc5THy2PSt5bDMsktWQcFF8syAmRUapSCGu8ED9W6oDMSgv6Zz8idoc4a6mr8BDzTJY47LJhkJ8UB7WEGuduB/1/0/*,xpub69H7F5d8KSRgmmdJg2KhpAK8SR3DjMwAdkxj3ZuxV27CprR9LgpeyGmXUbC6wb7ERfvrnKZjXoUmmDznezpbZb7ap6r1D3tgFxHmwMkQTPH/0/0/*)))#l7qy253t",
            "elsh(wsh(sortedmulti(1,xpub69H7F5d8KSRgmmdJg2KhpAK8SR3DjMwAdkxj3ZuxV27CprR9LgpeyGmXUbC6wb7ERfvrnKZjXoUmmDznezpbZb7ap6r1D3tgFxHmwMkQTPH/0/0/*,xpub661MyMwAqRbcFW31YEwpkMuc5THy2PSt5bDMsktWQcFF8syAmRUapSCGu8ED9W6oDMSgv6Zz8idoc4a6mr8BDzTJY47LJhkJ8UB7WEGuduB/1/0/*)))#0gpee5cl",
            "XBkDY63XnRTz6BbwzJi3ifGhBwLTomEzkq",
        );
    }

    #[test]
    fn test_parse_descriptor() {
        let secp = &secp256k1_zkp::Secp256k1::signing_only();
        let (descriptor, key_map) = Descriptor::<_, NoExt>::parse_descriptor(secp, "elwpkh(tprv8ZgxMBicQKsPcwcD4gSnMti126ZiETsuX7qwrtMypr6FBwAP65puFn4v6c3jrN9VwtMRMph6nyT63NrfUL4C3nBzPcduzVSuHD7zbX2JKVc/44'/0'/0'/0/*)").unwrap();
        assert_eq!(descriptor.to_string(), "elwpkh([2cbe2a6d/44'/0'/0']tpubDCvNhURocXGZsLNqWcqD3syHTqPXrMSTwi8feKVwAcpi29oYKsDD3Vex7x2TDneKMVN23RbLprfxB69v94iYqdaYHsVz3kPR37NQXeqouVz/0/*)#pznhhta9");
        assert_eq!(key_map.len(), 1);

        // https://github.com/bitcoin/bitcoin/blob/7ae86b3c6845873ca96650fc69beb4ae5285c801/src/test/descriptor_tests.cpp#L355-L360
        macro_rules! check_invalid_checksum {
            ($secp: ident,$($desc: expr),*) => {
                $(
                    match Descriptor::<_, NoExt>::parse_descriptor($secp, $desc) {
                        Err(Error::BadDescriptor(_)) => {},
                        Err(e) => panic!("Expected bad checksum for {}, got '{}'", $desc, e),
                        _ => panic!("Invalid checksum treated as valid: {}", $desc),
                    };
                )*
            };
        }
        check_invalid_checksum!(secp,
            "elsh(multi(2,[00000000/111'/222]xprvA1RpRA33e1JQ7ifknakTFpgNXPmW2YvmhqLQYMmrj4xJXXWYpDPS3xz7iAxn8L39njGVyuoseXzU6rcxFLJ8HFsTjSyQbLYnMpCqE2VbFWc,xprv9uPDJpEQgRQfDcW7BkF7eTya6RPxXeJCqCJGHuCJ4GiRVLzkTXBAJMu2qaMWPrS7AANYqdq6vcBcBUdJCVVFceUvJFjaPdGZ2y9WACViL4L/0))#",
            "elsh(multi(2,[00000000/111'/222]xpub6ERApfZwUNrhLCkDtcHTcxd75RbzS1ed54G1LkBUHQVHQKqhMkhgbmJbZRkrgZw4koxb5JaHWkY4ALHY2grBGRjaDMzQLcgJvLJuZZvRcEL,xpub68NZiKmJWnxxS6aaHmn81bvJeTESw724CRDs6HbuccFQN9Ku14VQrADWgqbhhTHBaohPX4CjNLf9fq9MYo6oDaPPLPxSb7gwQN3ih19Zm4Y/0))#",
            "elsh(multi(2,[00000000/111'/222]xprvA1RpRA33e1JQ7ifknakTFpgNXPmW2YvmhqLQYMmrj4xJXXWYpDPS3xz7iAxn8L39njGVyuoseXzU6rcxFLJ8HFsTjSyQbLYnMpCqE2VbFWc,xprv9uPDJpEQgRQfDcW7BkF7eTya6RPxXeJCqCJGHuCJ4GiRVLzkTXBAJMu2qaMWPrS7AANYqdq6vcBcBUdJCVVFceUvJFjaPdGZ2y9WACViL4L/0))#ggrsrxf",
            "elsh(multi(2,[00000000/111'/222]xpub6ERApfZwUNrhLCkDtcHTcxd75RbzS1ed54G1LkBUHQVHQKqhMkhgbmJbZRkrgZw4koxb5JaHWkY4ALHY2grBGRjaDMzQLcgJvLJuZZvRcEL,xpub68NZiKmJWnxxS6aaHmn81bvJeTESw724CRDs6HbuccFQN9Ku14VQrADWgqbhhTHBaohPX4CjNLf9fq9MYo6oDaPPLPxSb7gwQN3ih19Zm4Y/0))#tjg09x5tq",
            "elsh(multi(2,[00000000/111'/222]xprvA1RpRA33e1JQ7ifknakTFpgNXPmW2YvmhqLQYMmrj4xJXXWYpDPS3xz7iAxn8L39njGVyuoseXzU6rcxFLJ8HFsTjSyQbLYnMpCqE2VbFWc,xprv9uPDJpEQgRQfDcW7BkF7eTya6RPxXeJCqCJGHuCJ4GiRVLzkTXBAJMu2qaMWPrS7AANYqdq6vcBcBUdJCVVFceUvJFjaPdGZ2y9WACViL4L/0))#ggrsrxf",
            "elsh(multi(2,[00000000/111'/222]xpub6ERApfZwUNrhLCkDtcHTcxd75RbzS1ed54G1LkBUHQVHQKqhMkhgbmJbZRkrgZw4koxb5JaHWkY4ALHY2grBGRjaDMzQLcgJvLJuZZvRcEL,xpub68NZiKmJWnxxS6aaHmn81bvJeTESw724CRDs6HbuccFQN9Ku14VQrADWgqbhhTHBaohPX4CjNLf9fq9MYo6oDaPPLPxSb7gwQN3ih19Zm4Y/0))#tjg09x5",
            "elsh(multi(3,[00000000/111'/222]xprvA1RpRA33e1JQ7ifknakTFpgNXPmW2YvmhqLQYMmrj4xJXXWYpDPS3xz7iAxn8L39njGVyuoseXzU6rcxFLJ8HFsTjSyQbLYnMpCqE2VbFWc,xprv9uPDJpEQgRQfDcW7BkF7eTya6RPxXeJCqCJGHuCJ4GiRVLzkTXBAJMu2qaMWPrS7AANYqdq6vcBcBUdJCVVFceUvJFjaPdGZ2y9WACViL4L/0))#ggrsrxfy",
            "elsh(multi(3,[00000000/111'/222]xpub6ERApfZwUNrhLCkDtcHTcxd75RbzS1ed54G1LkBUHQVHQKqhMkhgbmJbZRkrgZw4koxb5JaHWkY4ALHY2grBGRjaDMzQLcgJvLJuZZvRcEL,xpub68NZiKmJWnxxS6aaHmn81bvJeTESw724CRDs6HbuccFQN9Ku14VQrADWgqbhhTHBaohPX4CjNLf9fq9MYo6oDaPPLPxSb7gwQN3ih19Zm4Y/0))#tjg09x5t",
            "elsh(multi(2,[00000000/111'/222]xpub6ERApfZwUNrhLCkDtcHTcxd75RbzS1ed54G1LkBUHQVHQKqhMkhgbmJbZRkrgZw4koxb5JaHWkY4ALHY2grBGRjaDMzQLcgJvLJuZZvRcEL,xpub68NZiKmJWnxxS6aaHmn81bvJeTESw724CRDs6HbuccFQN9Ku14VQrADWgqbhhTHBaohPX4CjNLf9fq9MYo6oDaPPLPxSb7gwQN3ih19Zm4Y/0))#tjq09x4t",
            "elsh(multi(2,[00000000/111'/222]xprvA1RpRA33e1JQ7ifknakTFpgNXPmW2YvmhqLQYMmrj4xJXXWYpDPS3xz7iAxn8L39njGVyuoseXzU6rcxFLJ8HFsTjSyQbLYnMpCqE2VbFWc,xprv9uPDJpEQgRQfDcW7BkF7eTya6RPxXeJCqCJGHuCJ4GiRVLzkTXBAJMu2qaMWPrS7AANYqdq6vcBcBUdJCVVFceUvJFjaPdGZ2y9WACViL4L/0))##ggssrxfy",
            "elsh(multi(2,[00000000/111'/222]xpub6ERApfZwUNrhLCkDtcHTcxd75RbzS1ed54G1LkBUHQVHQKqhMkhgbmJbZRkrgZw4koxb5JaHWkY4ALHY2grBGRjaDMzQLcgJvLJuZZvRcEL,xpub68NZiKmJWnxxS6aaHmn81bvJeTESw724CRDs6HbuccFQN9Ku14VQrADWgqbhhTHBaohPX4CjNLf9fq9MYo6oDaPPLPxSb7gwQN3ih19Zm4Y/0))##tjq09x4t"
        );

        Descriptor::<_, NoExt>::parse_descriptor(secp, "elsh(multi(2,[00000000/111'/222]xprvA1RpRA33e1JQ7ifknakTFpgNXPmW2YvmhqLQYMmrj4xJXXWYpDPS3xz7iAxn8L39njGVyuoseXzU6rcxFLJ8HFsTjSyQbLYnMpCqE2VbFWc,xprv9uPDJpEQgRQfDcW7BkF7eTya6RPxXeJCqCJGHuCJ4GiRVLzkTXBAJMu2qaMWPrS7AANYqdq6vcBcBUdJCVVFceUvJFjaPdGZ2y9WACViL4L/0))#9s2ngs7u").expect("Valid descriptor with checksum");
        Descriptor::<_, NoExt>::parse_descriptor(secp, "elsh(multi(2,[00000000/111'/222]xpub6ERApfZwUNrhLCkDtcHTcxd75RbzS1ed54G1LkBUHQVHQKqhMkhgbmJbZRkrgZw4koxb5JaHWkY4ALHY2grBGRjaDMzQLcgJvLJuZZvRcEL,xpub68NZiKmJWnxxS6aaHmn81bvJeTESw724CRDs6HbuccFQN9Ku14VQrADWgqbhhTHBaohPX4CjNLf9fq9MYo6oDaPPLPxSb7gwQN3ih19Zm4Y/0))#uklept69").expect("Valid descriptor with checksum");
    }

    #[test]
    #[cfg(feature = "compiler")]
    fn parse_and_derive() {
        let descriptor_str = "thresh(2,\
pk([d34db33f/44'/0'/0']xpub6ERApfZwUNrhLCkDtcHTcxd75RbzS1ed54G1LkBUHQVHQKqhMkhgbmJbZRkrgZw4koxb5JaHWkY4ALHY2grBGRjaDMzQLcgJvLJuZZvRcEL/1/*),\
pk(xpub6ERApfZwUNrhLCkDtcHTcxd75RbzS1ed54G1LkBUHQVHQKqhMkhgbmJbZRkrgZw4koxb5JaHWkY4ALHY2grBGRjaDMzQLcgJvLJuZZvRcEL/1),\
pk(03f28773c2d975288bc7d1d205c3748651b075fbc6610e58cddeeddf8f19405aa8))";
        let policy: policy::concrete::Policy<DescriptorPublicKey> = descriptor_str.parse().unwrap();
        let descriptor = Descriptor::<_, NoExt>::new_sh(policy.compile().unwrap()).unwrap();
        let definite_descriptor = descriptor.at_derivation_index(42).unwrap();

        let res_descriptor_str = "thresh(2,\
pk([d34db33f/44'/0'/0']xpub6ERApfZwUNrhLCkDtcHTcxd75RbzS1ed54G1LkBUHQVHQKqhMkhgbmJbZRkrgZw4koxb5JaHWkY4ALHY2grBGRjaDMzQLcgJvLJuZZvRcEL/1/42),\
pk(xpub6ERApfZwUNrhLCkDtcHTcxd75RbzS1ed54G1LkBUHQVHQKqhMkhgbmJbZRkrgZw4koxb5JaHWkY4ALHY2grBGRjaDMzQLcgJvLJuZZvRcEL/1),\
pk(03f28773c2d975288bc7d1d205c3748651b075fbc6610e58cddeeddf8f19405aa8))";
        let res_policy: policy::concrete::Policy<DescriptorPublicKey> =
            res_descriptor_str.parse().unwrap();
        let res_descriptor =
            Descriptor::<DescriptorPublicKey, NoExt>::new_sh(res_policy.compile().unwrap())
                .unwrap();

        assert_eq!(res_descriptor.to_string(), definite_descriptor.to_string());
    }

    #[test]
    fn parse_with_secrets() {
        let secp = &secp256k1_zkp::Secp256k1::signing_only();
        let descriptor_str = "elwpkh(xprv9s21ZrQH143K4CTb63EaMxja1YiTnSEWKMbn23uoEnAzxjdUJRQkazCAtzxGm4LSoTSVTptoV9RbchnKPW9HxKtZumdyxyikZFDLhogJ5Uj/44'/0'/0'/0/*)#xldrpn5u";
        let (descriptor, keymap) =
            Descriptor::<DescriptorPublicKey>::parse_descriptor(secp, descriptor_str).unwrap();

        let expected = "elwpkh([a12b02f4/44'/0'/0']xpub6BzhLAQUDcBUfHRQHZxDF2AbcJqp4Kaeq6bzJpXrjrWuK26ymTFwkEFbxPra2bJ7yeZKbDjfDeFwxe93JMqpo5SsPJH6dZdvV9kMzJkAZ69/0/*)#20ufqv7z";
        assert_eq!(expected, descriptor.to_string());
        assert_eq!(keymap.len(), 1);

        // try to turn it back into a string with the secrets
        assert_eq!(descriptor_str, descriptor.to_string_with_secret(&keymap));
    }

    #[test]
    fn checksum_for_nested_sh() {
        let descriptor_str = "elsh(wpkh(xpub6ERApfZwUNrhLCkDtcHTcxd75RbzS1ed54G1LkBUHQVHQKqhMkhgbmJbZRkrgZw4koxb5JaHWkY4ALHY2grBGRjaDMzQLcgJvLJuZZvRcEL))";
        let descriptor: Descriptor<DescriptorPublicKey> = descriptor_str.parse().unwrap();
        assert_eq!(descriptor.to_string(), "elsh(wpkh(xpub6ERApfZwUNrhLCkDtcHTcxd75RbzS1ed54G1LkBUHQVHQKqhMkhgbmJbZRkrgZw4koxb5JaHWkY4ALHY2grBGRjaDMzQLcgJvLJuZZvRcEL))#2040pn7l");

        let descriptor_str = "elsh(wsh(pk(xpub6ERApfZwUNrhLCkDtcHTcxd75RbzS1ed54G1LkBUHQVHQKqhMkhgbmJbZRkrgZw4koxb5JaHWkY4ALHY2grBGRjaDMzQLcgJvLJuZZvRcEL)))";
        let descriptor: Descriptor<DescriptorPublicKey> = descriptor_str.parse().unwrap();
        assert_eq!(descriptor.to_string(), "elsh(wsh(pk(xpub6ERApfZwUNrhLCkDtcHTcxd75RbzS1ed54G1LkBUHQVHQKqhMkhgbmJbZRkrgZw4koxb5JaHWkY4ALHY2grBGRjaDMzQLcgJvLJuZZvRcEL)))#pqs0de7e");
    }

    #[test]
    fn test_xonly_keys() {
        let comp_key = "0308c0fcf8895f4361b4fc77afe2ad53b0bd27dcebfd863421b2b246dc283d4103";
        let x_only_key = "08c0fcf8895f4361b4fc77afe2ad53b0bd27dcebfd863421b2b246dc283d4103";

        // Both x-only keys and comp keys allowed in tr
        Descriptor::<DescriptorPublicKey>::from_str(&format!("eltr({})", comp_key)).unwrap();
        Descriptor::<DescriptorPublicKey>::from_str(&format!("eltr({})", x_only_key)).unwrap();

        // Only compressed keys allowed in wsh
        Descriptor::<DescriptorPublicKey>::from_str(&format!("elwsh(pk({}))", comp_key)).unwrap();
        Descriptor::<DescriptorPublicKey>::from_str(&format!("elwsh(pk({}))", x_only_key))
            .unwrap_err();
    }

    #[test]
    fn test_find_derivation_index_for_spk() {
        let secp = secp256k1_zkp::Secp256k1::verification_only();
        let descriptor = Descriptor::<_, NoExt>::from_str("eltr([73c5da0a/86'/0'/0']xpub6BgBgsespWvERF3LHQu6CnqdvfEvtMcQjYrcRzx53QJjSxarj2afYWcLteoGVky7D3UKDP9QyrLprQ3VCECoY49yfdDEHGCtMMj92pReUsQ/0/*)").unwrap();
        let script_at_0_1 = Script::from_str(
            "5120c73ac1b7a518499b9642aed8cfa15d5401e5bd85ad760b937b69521c297722f0",
        )
        .unwrap();
        let expected_concrete = Descriptor::from_str(
            "eltr(0283dfe85a3151d2517290da461fe2815591ef69f2b18a2ce63f01697a8b313145)",
        )
        .unwrap();

        assert_eq!(
            descriptor.find_derivation_index_for_spk(&secp, &script_at_0_1, 0..1),
            Ok(None)
        );
        assert_eq!(
            descriptor.find_derivation_index_for_spk(&secp, &script_at_0_1, 0..2),
            Ok(Some((1, expected_concrete.clone())))
        );
        assert_eq!(
            descriptor.find_derivation_index_for_spk(&secp, &script_at_0_1, 0..10),
            Ok(Some((1, expected_concrete)))
        );
    }

    #[test]
    fn display_alternate() {
        let bare = StdDescriptor::from_str(
            "elpk(020000000000000000000000000000000000000000000000000000000000000002)",
        )
        .unwrap();
        assert_eq!(
            format!("{}", bare),
            "elpk(020000000000000000000000000000000000000000000000000000000000000002)#vlpqwfjv",
        );
        assert_eq!(
            format!("{:#}", bare),
            "elpk(020000000000000000000000000000000000000000000000000000000000000002)",
        );

        let pkh = StdDescriptor::from_str(
            "elpkh(020000000000000000000000000000000000000000000000000000000000000002)",
        )
        .unwrap();
        assert_eq!(
            format!("{}", pkh),
            "elpkh(020000000000000000000000000000000000000000000000000000000000000002)#jzq8e832",
        );
        assert_eq!(
            format!("{:#}", pkh),
            "elpkh(020000000000000000000000000000000000000000000000000000000000000002)",
        );

        let wpkh = StdDescriptor::from_str(
            "elwpkh(020000000000000000000000000000000000000000000000000000000000000002)",
        )
        .unwrap();
        assert_eq!(
            format!("{}", wpkh),
            "elwpkh(020000000000000000000000000000000000000000000000000000000000000002)#vxhqdpz9",
        );
        assert_eq!(
            format!("{:#}", wpkh),
            "elwpkh(020000000000000000000000000000000000000000000000000000000000000002)",
        );

        let shwpkh = StdDescriptor::from_str(
            "elsh(wpkh(020000000000000000000000000000000000000000000000000000000000000002))",
        )
        .unwrap();
        assert_eq!(
            format!("{}", shwpkh),
            "elsh(wpkh(020000000000000000000000000000000000000000000000000000000000000002))#h9ajn2ft",
        );
        assert_eq!(
            format!("{:#}", shwpkh),
            "elsh(wpkh(020000000000000000000000000000000000000000000000000000000000000002))",
        );

        let wsh = StdDescriptor::from_str("elwsh(1)").unwrap();
        assert_eq!(format!("{}", wsh), "elwsh(1)#s78w5gmj");
        assert_eq!(format!("{:#}", wsh), "elwsh(1)");

        let sh = StdDescriptor::from_str("elsh(1)").unwrap();
        assert_eq!(format!("{}", sh), "elsh(1)#k4aqrx5p");
        assert_eq!(format!("{:#}", sh), "elsh(1)");

        let shwsh = StdDescriptor::from_str("elsh(wsh(1))").unwrap();
        assert_eq!(format!("{}", shwsh), "elsh(wsh(1))#d05z4wjl");
        assert_eq!(format!("{:#}", shwsh), "elsh(wsh(1))");

        let tr = StdDescriptor::from_str(
            "eltr(020000000000000000000000000000000000000000000000000000000000000002)",
        )
        .unwrap();
        assert_eq!(
            format!("{}", tr),
            "eltr(020000000000000000000000000000000000000000000000000000000000000002)#e874qu8z",
        );
        assert_eq!(
            format!("{:#}", tr),
            "eltr(020000000000000000000000000000000000000000000000000000000000000002)",
        );
    }

    #[test]
    fn test_regression_29() {
        let _ = Descriptor::<String>::from_str("eltr(,thresh(1,spk_eq(,00)))");
    }

    #[test]
    fn multipath_descriptors() {
        // We can parse a multipath descriptors, and make it into separate single-path descriptors.
        let desc = Descriptor::<DescriptorPublicKey, NoExt>::from_str("elwsh(andor(pk(tpubDEN9WSToTyy9ZQfaYqSKfmVqmq1VVLNtYfj3Vkqh67et57eJ5sTKZQBkHqSwPUsoSskJeaYnPttHe2VrkCsKA27kUaN9SDc5zhqeLzKa1rr/0'/<7';8h;20>/*),older(10000),pk(tpubD8LYfn6njiA2inCoxwM7EuN3cuLVcaHAwLYeups13dpevd3nHLRdK9NdQksWXrhLQVxcUZRpnp5CkJ1FhE61WRAsHxDNAkvGkoQkAeWDYjV/8/4567/<0;1;987>/*)))").unwrap();
        assert!(desc.is_multipath());
        assert!(!desc.multipath_length_mismatch());
        assert_eq!(desc.into_single_descriptors().unwrap(), vec![
            Descriptor::from_str("elwsh(andor(pk(tpubDEN9WSToTyy9ZQfaYqSKfmVqmq1VVLNtYfj3Vkqh67et57eJ5sTKZQBkHqSwPUsoSskJeaYnPttHe2VrkCsKA27kUaN9SDc5zhqeLzKa1rr/0'/7'/*),older(10000),pk(tpubD8LYfn6njiA2inCoxwM7EuN3cuLVcaHAwLYeups13dpevd3nHLRdK9NdQksWXrhLQVxcUZRpnp5CkJ1FhE61WRAsHxDNAkvGkoQkAeWDYjV/8/4567/0/*)))").unwrap(),
            Descriptor::from_str("elwsh(andor(pk(tpubDEN9WSToTyy9ZQfaYqSKfmVqmq1VVLNtYfj3Vkqh67et57eJ5sTKZQBkHqSwPUsoSskJeaYnPttHe2VrkCsKA27kUaN9SDc5zhqeLzKa1rr/0'/8h/*),older(10000),pk(tpubD8LYfn6njiA2inCoxwM7EuN3cuLVcaHAwLYeups13dpevd3nHLRdK9NdQksWXrhLQVxcUZRpnp5CkJ1FhE61WRAsHxDNAkvGkoQkAeWDYjV/8/4567/1/*)))").unwrap(),
            Descriptor::from_str("elwsh(andor(pk(tpubDEN9WSToTyy9ZQfaYqSKfmVqmq1VVLNtYfj3Vkqh67et57eJ5sTKZQBkHqSwPUsoSskJeaYnPttHe2VrkCsKA27kUaN9SDc5zhqeLzKa1rr/0'/20/*),older(10000),pk(tpubD8LYfn6njiA2inCoxwM7EuN3cuLVcaHAwLYeups13dpevd3nHLRdK9NdQksWXrhLQVxcUZRpnp5CkJ1FhE61WRAsHxDNAkvGkoQkAeWDYjV/8/4567/987/*)))").unwrap()
        ]);

        // Even if only one of the keys is multipath.
        let desc = Descriptor::<DescriptorPublicKey, NoExt>::from_str("elwsh(andor(pk(tpubDEN9WSToTyy9ZQfaYqSKfmVqmq1VVLNtYfj3Vkqh67et57eJ5sTKZQBkHqSwPUsoSskJeaYnPttHe2VrkCsKA27kUaN9SDc5zhqeLzKa1rr/0'/<0;1>/*),older(10000),pk(tpubD8LYfn6njiA2inCoxwM7EuN3cuLVcaHAwLYeups13dpevd3nHLRdK9NdQksWXrhLQVxcUZRpnp5CkJ1FhE61WRAsHxDNAkvGkoQkAeWDYjV/8/4567/*)))").unwrap();
        assert!(desc.is_multipath());
        assert!(!desc.multipath_length_mismatch());
        assert_eq!(desc.into_single_descriptors().unwrap(), vec![
            Descriptor::from_str("elwsh(andor(pk(tpubDEN9WSToTyy9ZQfaYqSKfmVqmq1VVLNtYfj3Vkqh67et57eJ5sTKZQBkHqSwPUsoSskJeaYnPttHe2VrkCsKA27kUaN9SDc5zhqeLzKa1rr/0'/0/*),older(10000),pk(tpubD8LYfn6njiA2inCoxwM7EuN3cuLVcaHAwLYeups13dpevd3nHLRdK9NdQksWXrhLQVxcUZRpnp5CkJ1FhE61WRAsHxDNAkvGkoQkAeWDYjV/8/4567/*)))").unwrap(),
            Descriptor::from_str("elwsh(andor(pk(tpubDEN9WSToTyy9ZQfaYqSKfmVqmq1VVLNtYfj3Vkqh67et57eJ5sTKZQBkHqSwPUsoSskJeaYnPttHe2VrkCsKA27kUaN9SDc5zhqeLzKa1rr/0'/1/*),older(10000),pk(tpubD8LYfn6njiA2inCoxwM7EuN3cuLVcaHAwLYeups13dpevd3nHLRdK9NdQksWXrhLQVxcUZRpnp5CkJ1FhE61WRAsHxDNAkvGkoQkAeWDYjV/8/4567/*)))").unwrap(),
        ]);

        // We can detect regular single-path descriptors.
        let notmulti_desc = Descriptor::<DescriptorPublicKey, NoExt>::from_str("elwsh(andor(pk(tpubDEN9WSToTyy9ZQfaYqSKfmVqmq1VVLNtYfj3Vkqh67et57eJ5sTKZQBkHqSwPUsoSskJeaYnPttHe2VrkCsKA27kUaN9SDc5zhqeLzKa1rr/0'/*),older(10000),pk(tpubD8LYfn6njiA2inCoxwM7EuN3cuLVcaHAwLYeups13dpevd3nHLRdK9NdQksWXrhLQVxcUZRpnp5CkJ1FhE61WRAsHxDNAkvGkoQkAeWDYjV/8/4567/*)))").unwrap();
        assert!(!notmulti_desc.is_multipath());
        assert!(!notmulti_desc.multipath_length_mismatch());
        assert_eq!(
            notmulti_desc.clone().into_single_descriptors().unwrap(),
            vec![notmulti_desc]
        );

        // We refuse to parse multipath descriptors with a mismatch in the number of derivation paths between keys.
        Descriptor::<DescriptorPublicKey>::from_str("elwsh(andor(pk(tpubDEN9WSToTyy9ZQfaYqSKfmVqmq1VVLNtYfj3Vkqh67et57eJ5sTKZQBkHqSwPUsoSskJeaYnPttHe2VrkCsKA27kUaN9SDc5zhqeLzKa1rr/0'/<0;1>/*),older(10000),pk(tpubD8LYfn6njiA2inCoxwM7EuN3cuLVcaHAwLYeups13dpevd3nHLRdK9NdQksWXrhLQVxcUZRpnp5CkJ1FhE61WRAsHxDNAkvGkoQkAeWDYjV/8/<0;1;2;3;4>/*)))").unwrap_err();
        Descriptor::<DescriptorPublicKey>::from_str("elwsh(andor(pk(tpubDEN9WSToTyy9ZQfaYqSKfmVqmq1VVLNtYfj3Vkqh67et57eJ5sTKZQBkHqSwPUsoSskJeaYnPttHe2VrkCsKA27kUaN9SDc5zhqeLzKa1rr/0'/<0;1;2;3>/*),older(10000),pk(tpubD8LYfn6njiA2inCoxwM7EuN3cuLVcaHAwLYeups13dpevd3nHLRdK9NdQksWXrhLQVxcUZRpnp5CkJ1FhE61WRAsHxDNAkvGkoQkAeWDYjV/8/<0;1;2>/*)))").unwrap_err();
    }
}<|MERGE_RESOLUTION|>--- conflicted
+++ resolved
@@ -975,12 +975,8 @@
     ///
     /// For multipath descriptors it will return as many descriptors as there is
     /// "parallel" paths. For regular descriptors it will just return itself.
-<<<<<<< HEAD
+    #[allow(clippy::blocks_in_if_conditions)]
     pub fn into_single_descriptors(self) -> Result<Vec<Self>, Error> {
-=======
-    #[allow(clippy::blocks_in_if_conditions)]
-    pub fn into_single_descriptors(self) -> Result<Vec<Descriptor<DescriptorPublicKey>>, Error> {
->>>>>>> 4e5a386f
         // All single-path descriptors contained in this descriptor.
         let mut descriptors = Vec::new();
         // We (ab)use `for_any_key` to gather the number of separate descriptors.
