// Miniscript
// Written in 2018 by
//     Andrew Poelstra <apoelstra@wpsoftware.net>
//
// To the extent possible under law, the author(s) have dedicated all
// copyright and related and neighboring rights to this software to
// the public domain worldwide. This software is distributed without
// any warranty.
//
// You should have received a copy of the CC0 Public Domain Dedication
// along with this software.
// If not, see <http://creativecommons.org/publicdomain/zero/1.0/>.
//

//! # Output Descriptors
//!
//! Tools for representing Bitcoin output's scriptPubKeys as abstract spending
//! policies known as "output descriptors". These include a Miniscript which
//! describes the actual signing policy, as well as the blockchain format (P2SH,
//! Segwit v0, etc.)
//!
//! The format represents EC public keys abstractly to allow wallets to replace
//! these with BIP32 paths, pay-to-contract instructions, etc.
//!

use std::collections::HashMap;
use std::fmt;
use std::ops::Range;
use std::str::{self, FromStr};
use std::sync::Arc;

pub mod pegin;

use bitcoin::util::address::WitnessVersion;
use elements::hashes::sha256;
use elements::{secp256k1_zkp as secp256k1, secp256k1_zkp, Script, TxIn};
use {bitcoin, elements};

use self::checksum::verify_checksum;
use crate::extensions::{CovExtArgs, ExtParam, ParseableExt};
use crate::miniscript::{Legacy, Miniscript, Segwitv0};
use crate::{
<<<<<<< HEAD
    expression, miniscript, BareCtx, CovenantExt, Error, ExtTranslator, Extension,
    ForEachKey, MiniscriptKey, NoExt, Satisfier, ToPublicKey, TranslateExt, TranslatePk,
    Translator,
=======
    expression, hash256, miniscript, BareCtx, Error, ForEachKey, MiniscriptKey, PkTranslator,
    Satisfier, ToPublicKey, TranslatePk, Translator,
>>>>>>> e2e8e77b
};

mod bare;
mod blinded;
mod csfs_cov;
mod segwitv0;
mod sh;
mod sortedmulti;
mod tr;

// Descriptor Exports
pub use self::bare::{Bare, Pkh};
pub use self::blinded::Blinded;
pub use self::segwitv0::{Wpkh, Wsh, WshInner};
pub use self::sh::{Sh, ShInner};
pub use self::sortedmulti::SortedMultiVec;
mod checksum;
mod key;
pub use self::csfs_cov::{CovError, CovOperations, LegacyCSFSCov, LegacyCovSatisfier};
pub use self::key::{
    ConversionError, DerivedDescriptorKey, DescriptorKeyParseError, DescriptorPublicKey,
    DescriptorSecretKey, DescriptorXKey, InnerXKey, SinglePriv, SinglePub, SinglePubKey, Wildcard,
};
pub use self::tr::{TapTree, Tr};
/// Alias type for a map of public key to secret key
///
/// This map is returned whenever a descriptor that contains secrets is parsed using
/// [`Descriptor::parse_descriptor`], since the descriptor will always only contain
/// public keys. This map allows looking up the corresponding secret key given a
/// public key from the descriptor.
pub type KeyMap = HashMap<DescriptorPublicKey, DescriptorSecretKey>;

/// Elements Descriptor String Prefix
pub const ELMTS_STR: &str = "el";

/// Descriptor Type of the descriptor
#[derive(Clone, Copy, PartialEq, Eq, PartialOrd, Ord, Hash, Debug)]
pub enum DescriptorType {
    /// Bare descriptor(Contains the native P2pk)
    Bare,
    /// Pure Sh Descriptor. Does not contain nested Wsh/Wpkh
    Sh,
    /// Pkh Descriptor
    Pkh,
    /// Wpkh Descriptor
    Wpkh,
    /// Wsh
    Wsh,
    /// Sh Wrapped Wsh
    ShWsh,
    /// Sh wrapped Wpkh
    ShWpkh,
    /// Sh Sorted Multi
    ShSortedMulti,
    /// Wsh Sorted Multi
    WshSortedMulti,
    /// Sh Wsh Sorted Multi
    ShWshSortedMulti,
    /// Legacy Pegin
    LegacyPegin,
    /// Dynafed Pegin
    Pegin,
    /// Covenant: Only supported in p2wsh context
    Cov,
    /// Tr
    Tr,
}

impl fmt::Display for DescriptorType {
    fn fmt(&self, f: &mut fmt::Formatter<'_>) -> fmt::Result {
        match *self {
            DescriptorType::Bare => write!(f, "bare"),
            DescriptorType::Sh => write!(f, "sh"),
            DescriptorType::Pkh => write!(f, "pkh"),
            DescriptorType::Wpkh => write!(f, "wpkh"),
            DescriptorType::Wsh => write!(f, "wsh"),
            DescriptorType::ShWsh => write!(f, "shwsh"),
            DescriptorType::ShWpkh => write!(f, "shwpkh"),
            DescriptorType::ShSortedMulti => write!(f, "shsortedmulti"),
            DescriptorType::WshSortedMulti => write!(f, "wshsortedmulti"),
            DescriptorType::ShWshSortedMulti => write!(f, "shwshsortedmulti"),
            DescriptorType::LegacyPegin => write!(f, "legacy_pegin"),
            DescriptorType::Pegin => write!(f, "pegin"),
            DescriptorType::Cov => write!(f, "elcovwsh"),
            DescriptorType::Tr => write!(f, "tr"),
        }
    }
}
impl FromStr for DescriptorType {
    type Err = Error;

    /// Does not check if the Descriptor is well formed or not.
    /// Such errors would be caught later while parsing the descriptor
    fn from_str(s: &str) -> Result<Self, Self::Err> {
        if s.len() >= 12 && &s[0..12] == "legacy_pegin" {
            Ok(DescriptorType::LegacyPegin)
        } else if s.len() >= 5 && &s[0..5] == "pegin" {
            Ok(DescriptorType::Pegin)
        } else if s.len() >= 3 && &s[0..3] == "pkh" {
            Ok(DescriptorType::Pkh)
        } else if s.len() >= 4 && &s[0..4] == "wpkh" {
            Ok(DescriptorType::Wpkh)
        } else if s.len() >= 6 && &s[0..6] == "sh(wsh" {
            Ok(DescriptorType::ShWsh)
        } else if s.len() >= 7 && &s[0..7] == "sh(wpkh" {
            Ok(DescriptorType::ShWpkh)
        } else if s.len() >= 14 && &s[0..14] == "sh(sortedmulti" {
            Ok(DescriptorType::ShSortedMulti)
        } else if s.len() >= 18 && &s[0..18] == "sh(wsh(sortedmulti" {
            Ok(DescriptorType::ShWshSortedMulti)
        } else if s.len() >= 2 && &s[0..2] == "sh" {
            Ok(DescriptorType::Sh)
        } else if s.len() >= 15 && &s[0..15] == "wsh(sortedmulti" {
            Ok(DescriptorType::WshSortedMulti)
        } else if s.len() >= 3 && &s[0..3] == "wsh" {
            Ok(DescriptorType::Wsh)
        } else if s.len() >= 6 && &s[0..6] == "covwsh" {
            Ok(DescriptorType::Cov)
        } else {
            Ok(DescriptorType::Bare)
        }
    }
}
/// Method for determining Type of descriptor when parsing from String
pub enum DescriptorInfo {
    /// Bitcoin Descriptor
    Btc {
        /// Whether descriptor has secret keys
        has_secret: bool,
        /// The type of descriptor
        ty: DescriptorType,
    },
    /// Elements Descriptor
    Elements {
        /// Whether descriptor has secret keys
        has_secret: bool,
        /// The type of descriptor
        ty: DescriptorType,
    },
    /// Pegin descriptor
    /// Only provides information about the bitcoin side of descriptor
    /// Use [DescriptorTrait::user_desc] method to obtain the user descriptor
    /// and call DescriptorType method on it on to find information about
    /// the user claim descriptor.
    Pegin {
        /// Whether the user descriptor has secret
        has_secret: bool,
        /// The type of descriptor
        ty: DescriptorType,
    },
}

impl DescriptorInfo {
    /// Compute the [DescriptorInfo] for the given descriptor string
    /// This method should when the user is unsure whether they are parsing
    /// Bitcoin Descriptor, Elements Descriptor or Pegin Descriptors.
    /// This also returns information whether the descriptor contains any secrets
    /// of the type [DescriptorSecretKey]. If the descriptor contains secret, users
    /// should use the method [DescriptorPublicKey::parse_descriptor] to obtain the
    /// Descriptor and a secret key to public key mapping
    pub fn from_desc_str<T: Extension>(s: &str) -> Result<Self, Error> {
        // Parse as a string descriptor
        let descriptor = Descriptor::<String, T>::from_str(s)?;
        let has_secret = descriptor.for_any_key(|pk| DescriptorSecretKey::from_str(pk).is_ok());
        let ty = DescriptorType::from_str(s)?;
        let is_pegin = match ty {
            DescriptorType::Pegin | DescriptorType::LegacyPegin => true,
            _ => false,
        };
        // Todo: add elements later
        if is_pegin {
            Ok(DescriptorInfo::Pegin { has_secret, ty })
        } else {
            Ok(DescriptorInfo::Btc { has_secret, ty })
        }
    }
}

/// Script descriptor
#[derive(Clone, PartialEq, Eq, PartialOrd, Ord)]
pub enum Descriptor<Pk: MiniscriptKey, T: Extension = CovenantExt<CovExtArgs>> {
    /// A raw scriptpubkey (including pay-to-pubkey) under Legacy context
    Bare(Bare<Pk>),
    /// Pay-to-PubKey-Hash
    Pkh(Pkh<Pk>),
    /// Pay-to-Witness-PubKey-Hash
    Wpkh(Wpkh<Pk>),
    /// Pay-to-ScriptHash(includes nested wsh/wpkh/sorted multi)
    Sh(Sh<Pk>),
    /// Pay-to-Witness-ScriptHash with Segwitv0 context
    Wsh(Wsh<Pk>),
    /// Pay-to-Taproot
    Tr(Tr<Pk, NoExt>),
    /// Pay-to-Taproot
    TrExt(Tr<Pk, T>),
    /// Covenant descriptor with all known extensions
    /// Downstream implementations of extensions should implement directly use descriptor API
    LegacyCSFSCov(LegacyCSFSCov<Pk, T>),
}

impl<Pk: MiniscriptKey, Ext: Extension> From<Bare<Pk>> for Descriptor<Pk, Ext> {
    #[inline]
    fn from(inner: Bare<Pk>) -> Self {
        Descriptor::Bare(inner)
    }
}

impl<Pk: MiniscriptKey, Ext: Extension> From<Pkh<Pk>> for Descriptor<Pk, Ext> {
    #[inline]
    fn from(inner: Pkh<Pk>) -> Self {
        Descriptor::Pkh(inner)
    }
}

impl<Pk: MiniscriptKey, Ext: Extension> From<Wpkh<Pk>> for Descriptor<Pk, Ext> {
    #[inline]
    fn from(inner: Wpkh<Pk>) -> Self {
        Descriptor::Wpkh(inner)
    }
}

impl<Pk: MiniscriptKey, Ext: Extension> From<Sh<Pk>> for Descriptor<Pk, Ext> {
    #[inline]
    fn from(inner: Sh<Pk>) -> Self {
        Descriptor::Sh(inner)
    }
}

impl<Pk: MiniscriptKey, Ext: Extension> From<Wsh<Pk>> for Descriptor<Pk, Ext> {
    #[inline]
    fn from(inner: Wsh<Pk>) -> Self {
        Descriptor::Wsh(inner)
    }
}

impl<Pk: MiniscriptKey, Ext: Extension> From<Tr<Pk, NoExt>> for Descriptor<Pk, Ext> {
    #[inline]
    fn from(inner: Tr<Pk, NoExt>) -> Self {
        Descriptor::Tr(inner)
    }
}

impl<Pk: MiniscriptKey, Arg: ExtParam> From<LegacyCSFSCov<Pk, CovenantExt<Arg>>>
    for Descriptor<Pk, CovenantExt<Arg>>
{
    #[inline]
    fn from(inner: LegacyCSFSCov<Pk, CovenantExt<Arg>>) -> Self {
        Descriptor::LegacyCSFSCov(inner)
    }
}

impl DescriptorType {
    /// Returns the segwit version implied by the descriptor type.
    ///
    /// This will return `Some(WitnessVersion::V0)` whether it is "native" segwitv0 or "wrapped" p2sh segwit.
    pub fn segwit_version(&self) -> Option<WitnessVersion> {
        use self::DescriptorType::*;
        match self {
            Tr => Some(WitnessVersion::V1),
            Wpkh | ShWpkh | Wsh | ShWsh | ShWshSortedMulti | WshSortedMulti => {
                Some(WitnessVersion::V0)
            }
            Bare | Sh | Pkh | ShSortedMulti => None,
            LegacyPegin => Some(WitnessVersion::V1),
            Pegin => None, // Can have any witness version
            Cov => None,   // Can have any witness version
        }
    }
}

impl<Pk: MiniscriptKey, Ext: Extension> Descriptor<Pk, Ext> {
    // Keys

    /// Create a new pk descriptor
    pub fn new_pk(pk: Pk) -> Self {
        // roundabout way to constuct `c:pk_k(pk)`
        let ms: Miniscript<Pk, BareCtx> =
            Miniscript::from_ast(miniscript::decode::Terminal::Check(Arc::new(
                Miniscript::from_ast(miniscript::decode::Terminal::PkK(pk))
                    .expect("Type check cannot fail"),
            )))
            .expect("Type check cannot fail");
        Descriptor::Bare(Bare::new(ms).expect("Context checks cannot fail for p2pk"))
    }

    /// Create a new PkH descriptor
    pub fn new_pkh(pk: Pk) -> Self {
        Descriptor::Pkh(Pkh::new(pk))
    }

    /// Create a new Wpkh descriptor
    /// Will return Err if uncompressed key is used
    pub fn new_wpkh(pk: Pk) -> Result<Self, Error> {
        Ok(Descriptor::Wpkh(Wpkh::new(pk)?))
    }

    /// Create a new sh wrapped wpkh from `Pk`.
    /// Errors when uncompressed keys are supplied
    pub fn new_sh_wpkh(pk: Pk) -> Result<Self, Error> {
        Ok(Descriptor::Sh(Sh::new_wpkh(pk)?))
    }

    // Miniscripts

    /// Create a new sh for a given redeem script
    /// Errors when miniscript exceeds resource limits under p2sh context
    /// or does not type check at the top level
    pub fn new_sh(ms: Miniscript<Pk, Legacy>) -> Result<Self, Error> {
        Ok(Descriptor::Sh(Sh::new(ms)?))
    }

    /// Create a new wsh descriptor from witness script
    /// Errors when miniscript exceeds resource limits under p2sh context
    /// or does not type check at the top level
    pub fn new_wsh(ms: Miniscript<Pk, Segwitv0>) -> Result<Self, Error> {
        Ok(Descriptor::Wsh(Wsh::new(ms)?))
    }

    /// Create a new sh wrapped wsh descriptor with witness script
    /// Errors when miniscript exceeds resource limits under wsh context
    /// or does not type check at the top level
    pub fn new_sh_wsh(ms: Miniscript<Pk, Segwitv0>) -> Result<Self, Error> {
        Ok(Descriptor::Sh(Sh::new_wsh(ms)?))
    }

    /// Create a new bare descriptor from witness script
    /// Errors when miniscript exceeds resource limits under bare context
    /// or does not type check at the top level
    pub fn new_bare(ms: Miniscript<Pk, BareCtx>) -> Result<Self, Error> {
        Ok(Descriptor::Bare(Bare::new(ms)?))
    }

    // Wrap with sh

    /// Create a new sh wrapper for the given wpkh descriptor
    pub fn new_sh_with_wpkh(wpkh: Wpkh<Pk>) -> Self {
        Descriptor::Sh(Sh::new_with_wpkh(wpkh))
    }

    /// Create a new sh wrapper for the given wsh descriptor
    pub fn new_sh_with_wsh(wsh: Wsh<Pk>) -> Self {
        Descriptor::Sh(Sh::new_with_wsh(wsh))
    }

    // sorted multi

    /// Create a new sh sortedmulti descriptor with threshold `k`
    /// and Vec of `pks`.
    /// Errors when miniscript exceeds resource limits under p2sh context
    pub fn new_sh_sortedmulti(k: usize, pks: Vec<Pk>) -> Result<Self, Error> {
        Ok(Descriptor::Sh(Sh::new_sortedmulti(k, pks)?))
    }

    /// Create a new sh wrapped wsh sortedmulti descriptor from threshold
    /// `k` and Vec of `pks`
    /// Errors when miniscript exceeds resource limits under segwit context
    pub fn new_sh_wsh_sortedmulti(k: usize, pks: Vec<Pk>) -> Result<Self, Error> {
        Ok(Descriptor::Sh(Sh::new_wsh_sortedmulti(k, pks)?))
    }

    /// Create a new wsh sorted multi descriptor
    /// Errors when miniscript exceeds resource limits under p2sh context
    pub fn new_wsh_sortedmulti(k: usize, pks: Vec<Pk>) -> Result<Self, Error> {
        Ok(Descriptor::Wsh(Wsh::new_sortedmulti(k, pks)?))
    }

    /// Create new tr descriptor
    /// Errors when miniscript exceeds resource limits under Tap context
    pub fn new_tr(key: Pk, script: Option<tr::TapTree<Pk, NoExt>>) -> Result<Self, Error> {
        Ok(Descriptor::Tr(Tr::new(key, script)?))
    }

    /// Create new tr descriptor
    /// Errors when miniscript exceeds resource limits under Tap context
    pub fn new_tr_ext(key: Pk, script: Option<tr::TapTree<Pk, Ext>>) -> Result<Self, Error> {
        Ok(Descriptor::TrExt(Tr::new(key, script)?))
    }

    /// Get the [DescriptorType] of [Descriptor]
    pub fn desc_type(&self) -> DescriptorType {
        match *self {
            Descriptor::Bare(ref _bare) => DescriptorType::Bare,
            Descriptor::Pkh(ref _pkh) => DescriptorType::Pkh,
            Descriptor::Wpkh(ref _wpkh) => DescriptorType::Wpkh,
            Descriptor::Sh(ref sh) => match sh.as_inner() {
                ShInner::Wsh(ref wsh) => match wsh.as_inner() {
                    WshInner::SortedMulti(ref _smv) => DescriptorType::ShWshSortedMulti,
                    WshInner::Ms(ref _ms) => DescriptorType::ShWsh,
                },
                ShInner::Wpkh(ref _wpkh) => DescriptorType::ShWpkh,
                ShInner::SortedMulti(ref _smv) => DescriptorType::ShSortedMulti,
                ShInner::Ms(ref _ms) => DescriptorType::Sh,
            },
            Descriptor::Wsh(ref wsh) => match wsh.as_inner() {
                WshInner::SortedMulti(ref _smv) => DescriptorType::WshSortedMulti,
                WshInner::Ms(ref _ms) => DescriptorType::Wsh,
            },
            Descriptor::LegacyCSFSCov(ref _cov) => DescriptorType::Cov,
            Descriptor::Tr(ref _tr) => DescriptorType::Tr,
            Descriptor::TrExt(ref _tr) => DescriptorType::Cov,
        }
    }

    /// Return a string without the checksum
    pub fn to_string_no_chksum(&self) -> String {
        format!("{:?}", self)
    }
    /// Checks whether the descriptor is safe.
    ///
    /// Checks whether all the spend paths in the descriptor are possible on the
    /// bitcoin network under the current standardness and consensus rules. Also
    /// checks whether the descriptor requires signatures on all spend paths and
    /// whether the script is malleable.
    ///
    /// In general, all the guarantees of miniscript hold only for safe scripts.
    /// The signer may not be able to find satisfactions even if one exists.
    pub fn sanity_check(&self) -> Result<(), Error> {
        match *self {
            Descriptor::Bare(ref bare) => bare.sanity_check(),
            Descriptor::Pkh(_) => Ok(()),
            Descriptor::Wpkh(ref wpkh) => wpkh.sanity_check(),
            Descriptor::Wsh(ref wsh) => wsh.sanity_check(),
            Descriptor::Sh(ref sh) => sh.sanity_check(),
            Descriptor::LegacyCSFSCov(ref cov) => cov.sanity_check(),
            Descriptor::Tr(ref tr) => tr.sanity_check(),
            Descriptor::TrExt(ref tr) => tr.sanity_check(),
        }
    }

    /// Computes an upper bound on the weight of a satisfying witness to the
    /// transaction.
    ///
    /// Assumes all ec-signatures are 73 bytes, including push opcode and
    /// sighash suffix. Includes the weight of the VarInts encoding the
    /// scriptSig and witness stack length.
    ///
    /// # Errors
    /// When the descriptor is impossible to safisfy (ex: sh(OP_FALSE)).
    pub fn max_satisfaction_weight(&self) -> Result<usize, Error> {
        let weight = match *self {
            Descriptor::Bare(ref bare) => bare.max_satisfaction_weight()?,
            Descriptor::Pkh(ref pkh) => pkh.max_satisfaction_weight(),
            Descriptor::Wpkh(ref wpkh) => wpkh.max_satisfaction_weight(),
            Descriptor::Wsh(ref wsh) => wsh.max_satisfaction_weight()?,
            Descriptor::Sh(ref sh) => sh.max_satisfaction_weight()?,
            Descriptor::LegacyCSFSCov(ref cov) => cov.max_satisfaction_weight()?,
            Descriptor::Tr(ref tr) => tr.max_satisfaction_weight()?,
            Descriptor::TrExt(ref tr) => tr.max_satisfaction_weight()?,
        };
        Ok(weight)
    }
}

impl<Pk: MiniscriptKey, Arg: ExtParam> Descriptor<Pk, CovenantExt<Arg>> {
    /// Create a new covenant descriptor
    // All extensions are supported in wsh descriptor
    pub fn new_cov_wsh(
        pk: Pk,
        ms: Miniscript<Pk, Segwitv0, CovenantExt<Arg>>,
    ) -> Result<Self, Error> {
        let cov = LegacyCSFSCov::new(pk, ms)?;
        Ok(Descriptor::LegacyCSFSCov(cov))
    }

    /// Tries to convert descriptor as a covenant descriptor
    pub fn as_cov(&self) -> Result<&LegacyCSFSCov<Pk, CovenantExt<Arg>>, Error> {
        if let Descriptor::LegacyCSFSCov(cov) = self {
            Ok(cov)
        } else {
            Err(Error::CovError(CovError::BadCovDescriptor))
        }
    }
}

impl<Pk: MiniscriptKey + ToPublicKey, Ext: Extension + ParseableExt> Descriptor<Pk, Ext> {
    ///
    /// Obtains the blinded address for this descriptor
    ///
    /// # Errors
    /// For raw/bare descriptors that don't have an address.
    //
    // Note: The address kept is kept without the blinder to avoid more conflicts with upstream
    pub fn blinded_address(
        &self,
        blinder: secp256k1_zkp::PublicKey,
        params: &'static elements::AddressParams,
    ) -> Result<elements::Address, Error>
    where
        Pk: ToPublicKey,
    {
        match *self {
            Descriptor::Bare(_) => Err(Error::BareDescriptorAddr),
            Descriptor::Pkh(ref pkh) => Ok(pkh.address(Some(blinder), params)),
            Descriptor::Wpkh(ref wpkh) => Ok(wpkh.address(Some(blinder), params)),
            Descriptor::Wsh(ref wsh) => Ok(wsh.address(Some(blinder), params)),
            Descriptor::Sh(ref sh) => Ok(sh.address(Some(blinder), params)),
            Descriptor::LegacyCSFSCov(ref cov) => Ok(cov.address(Some(blinder), params)),
            Descriptor::Tr(ref tr) => Ok(tr.address(Some(blinder), params)),
            Descriptor::TrExt(ref tr) => Ok(tr.address(Some(blinder), params)),
        }
    }

    /// Obtains an address for this descriptor. For blinding see [`Descriptor::blinded_address`]
    pub fn address(
        &self,
        params: &'static elements::AddressParams,
    ) -> Result<elements::Address, Error>
    where
        Pk: ToPublicKey,
    {
        match *self {
            Descriptor::Bare(_) => Err(Error::BareDescriptorAddr),
            Descriptor::Pkh(ref pkh) => Ok(pkh.address(None, params)),
            Descriptor::Wpkh(ref wpkh) => Ok(wpkh.address(None, params)),
            Descriptor::Wsh(ref wsh) => Ok(wsh.address(None, params)),
            Descriptor::Sh(ref sh) => Ok(sh.address(None, params)),
            Descriptor::LegacyCSFSCov(ref cov) => Ok(cov.address(None, params)),
            Descriptor::Tr(ref tr) => Ok(tr.address(None, params)),
            Descriptor::TrExt(ref tr) => Ok(tr.address(None, params)),
        }
    }

    /// Computes the scriptpubkey of the descriptor.
    pub fn script_pubkey(&self) -> Script {
        match *self {
            Descriptor::Bare(ref bare) => bare.script_pubkey(),
            Descriptor::Pkh(ref pkh) => pkh.script_pubkey(),
            Descriptor::Wpkh(ref wpkh) => wpkh.script_pubkey(),
            Descriptor::Wsh(ref wsh) => wsh.script_pubkey(),
            Descriptor::Sh(ref sh) => sh.script_pubkey(),
            Descriptor::LegacyCSFSCov(ref cov) => cov.script_pubkey(),
            Descriptor::Tr(ref tr) => tr.script_pubkey(),
            Descriptor::TrExt(ref tr) => tr.script_pubkey(),
        }
    }

    /// Computes the scriptSig that will be in place for an unsigned input
    /// spending an output with this descriptor. For pre-segwit descriptors,
    /// which use the scriptSig for signatures, this returns the empty script.
    ///
    /// This is used in Segwit transactions to produce an unsigned transaction
    /// whose txid will not change during signing (since only the witness data
    /// will change).
    pub fn unsigned_script_sig(&self) -> Script {
        match *self {
            Descriptor::Bare(_) => Script::new(),
            Descriptor::Pkh(_) => Script::new(),
            Descriptor::Wpkh(_) => Script::new(),
            Descriptor::Wsh(_) => Script::new(),
            Descriptor::Sh(ref sh) => sh.unsigned_script_sig(),
            Descriptor::LegacyCSFSCov(_) => Script::new(),
            Descriptor::Tr(_) => Script::new(),
            Descriptor::TrExt(_) => Script::new(),
        }
    }

    /// Computes the the underlying script before any hashing is done. For
    /// `Bare`, `Pkh` and `Wpkh` this is the scriptPubkey; for `ShWpkh` and `Sh`
    /// this is the redeemScript; for the others it is the witness script.
    ///
    /// # Errors
    /// If the descriptor is a taproot descriptor.
    pub fn explicit_script(&self) -> Result<Script, Error> {
        match *self {
            Descriptor::Bare(ref bare) => Ok(bare.script_pubkey()),
            Descriptor::Pkh(ref pkh) => Ok(pkh.script_pubkey()),
            Descriptor::Wpkh(ref wpkh) => Ok(wpkh.script_pubkey()),
            Descriptor::Wsh(ref wsh) => Ok(wsh.inner_script()),
            Descriptor::Sh(ref sh) => Ok(sh.inner_script()),
            Descriptor::Tr(_) => Err(Error::TrNoScriptCode),
            Descriptor::TrExt(_) => Err(Error::TrNoScriptCode),
            Descriptor::LegacyCSFSCov(ref cov) => Ok(cov.inner_script()),
        }
    }

    /// Computes the `scriptCode` of a transaction output.
    ///
    /// The `scriptCode` is the Script of the previous transaction output being
    /// serialized in the sighash when evaluating a `CHECKSIG` & co. OP code.
    ///
    /// # Errors
    /// If the descriptor is a taproot descriptor.
    pub fn script_code(&self) -> Result<Script, Error> {
        match *self {
            Descriptor::Bare(ref bare) => Ok(bare.ecdsa_sighash_script_code()),
            Descriptor::Pkh(ref pkh) => Ok(pkh.ecdsa_sighash_script_code()),
            Descriptor::Wpkh(ref wpkh) => Ok(wpkh.ecdsa_sighash_script_code()),
            Descriptor::Wsh(ref wsh) => Ok(wsh.ecdsa_sighash_script_code()),
            Descriptor::Sh(ref sh) => Ok(sh.ecdsa_sighash_script_code()),
            Descriptor::LegacyCSFSCov(ref cov) => Ok(cov.ecdsa_sighash_script_code()),
            Descriptor::Tr(_) => Err(Error::TrNoScriptCode),
            Descriptor::TrExt(_) => Err(Error::TrNoScriptCode),
        }
    }

    /// Returns satisfying non-malleable witness and scriptSig to spend an
    /// output controlled by the given descriptor if it possible to
    /// construct one using the satisfier S.
    pub fn get_satisfaction<S>(&self, satisfier: S) -> Result<(Vec<Vec<u8>>, Script), Error>
    where
        S: Satisfier<Pk>,
    {
        match *self {
            Descriptor::Bare(ref bare) => bare.get_satisfaction(satisfier),
            Descriptor::Pkh(ref pkh) => pkh.get_satisfaction(satisfier),
            Descriptor::Wpkh(ref wpkh) => wpkh.get_satisfaction(satisfier),
            Descriptor::Wsh(ref wsh) => wsh.get_satisfaction(satisfier),
            Descriptor::Sh(ref sh) => sh.get_satisfaction(satisfier),
            Descriptor::LegacyCSFSCov(ref cov) => cov.get_satisfaction(satisfier),
            Descriptor::Tr(ref tr) => tr.get_satisfaction(satisfier),
            Descriptor::TrExt(ref tr) => tr.get_satisfaction(satisfier),
        }
    }

    /// Returns a possilbly mallable satisfying non-malleable witness and scriptSig to spend an
    /// output controlled by the given descriptor if it possible to
    /// construct one using the satisfier S.
    pub fn get_satisfaction_mall<S>(&self, satisfier: S) -> Result<(Vec<Vec<u8>>, Script), Error>
    where
        S: Satisfier<Pk>,
    {
        match *self {
            Descriptor::Bare(ref bare) => bare.get_satisfaction_mall(satisfier),
            Descriptor::Pkh(ref pkh) => pkh.get_satisfaction_mall(satisfier),
            Descriptor::Wpkh(ref wpkh) => wpkh.get_satisfaction_mall(satisfier),
            Descriptor::Wsh(ref wsh) => wsh.get_satisfaction_mall(satisfier),
            Descriptor::Sh(ref sh) => sh.get_satisfaction_mall(satisfier),
            Descriptor::LegacyCSFSCov(ref cov) => cov.get_satisfaction_mall(satisfier),
            Descriptor::Tr(ref tr) => tr.get_satisfaction_mall(satisfier),
            Descriptor::TrExt(ref tr) => tr.get_satisfaction_mall(satisfier),
        }
    }

    /// Attempts to produce a non-malleable satisfying witness and scriptSig to spend an
    /// output controlled by the given descriptor; add the data to a given
    /// `TxIn` output.
    pub fn satisfy<S>(&self, txin: &mut TxIn, satisfier: S) -> Result<(), Error>
    where
        S: Satisfier<Pk>,
    {
        let (witness, script_sig) = self.get_satisfaction(satisfier)?;
        txin.witness.script_witness = witness;
        txin.script_sig = script_sig;
        Ok(())
    }
}

impl<P, Q, Ext> TranslatePk<P, Q> for Descriptor<P, Ext>
where
    P: MiniscriptKey,
    Q: MiniscriptKey,
    Ext: Extension,
{
    type Output = Descriptor<Q, Ext>;

    /// Converts a descriptor using abstract keys to one using specific keys.
    fn translate_pk<T, E>(&self, t: &mut T) -> Result<Self::Output, E>
    where
        T: Translator<P, Q, E>,
    {
        let desc = match *self {
            Descriptor::Bare(ref bare) => Descriptor::Bare(bare.translate_pk(t)?),
            Descriptor::Pkh(ref pk) => Descriptor::Pkh(pk.translate_pk(t)?),
            Descriptor::Wpkh(ref pk) => Descriptor::Wpkh(pk.translate_pk(t)?),
            Descriptor::Sh(ref sh) => Descriptor::Sh(sh.translate_pk(t)?),
            Descriptor::Wsh(ref wsh) => Descriptor::Wsh(wsh.translate_pk(t)?),
            Descriptor::Tr(ref tr) => Descriptor::Tr(tr.translate_pk(t)?),
            Descriptor::TrExt(ref tr) => Descriptor::TrExt(tr.translate_pk(t)?),
            Descriptor::LegacyCSFSCov(ref cov) => Descriptor::LegacyCSFSCov(cov.translate_pk(t)?),
        };
        Ok(desc)
    }
}

impl<PExt, QExt, Pk> TranslateExt<PExt, QExt> for Descriptor<Pk, PExt>
where
    PExt: Extension + TranslateExt<PExt, QExt, Output = QExt>,
    QExt: Extension,
    Pk: MiniscriptKey,
{
    type Output = Descriptor<Pk, QExt>;

    /// Converts a descriptor using abstract keys to one using specific keys.
    #[rustfmt::skip]
    fn translate_ext<T, E>(&self, t: &mut T) -> Result<Self::Output, E>
    where
        T: ExtTranslator<PExt, QExt, E>,
    {
        let desc = match *self {
            Descriptor::Bare(ref bare) => Descriptor::Bare(bare.clone()),
            Descriptor::Pkh(ref pk) => Descriptor::Pkh(pk.clone()),
            Descriptor::Wpkh(ref pk) => Descriptor::Wpkh(pk.clone()),
            Descriptor::Sh(ref sh) => Descriptor::Sh(sh.clone()),
            Descriptor::Wsh(ref wsh) => Descriptor::Wsh(wsh.clone()),
            Descriptor::Tr(ref tr) => Descriptor::Tr(tr.clone()),
            Descriptor::TrExt(ref tr) => Descriptor::TrExt(
                TranslateExt::<PExt, QExt>::translate_ext(tr, t)?,
            ),
            Descriptor::LegacyCSFSCov(ref cov) => {
                Descriptor::LegacyCSFSCov(TranslateExt::<PExt, QExt>::translate_ext(
                    cov, t,
                )?)
            }
        };
        Ok(desc)
    }
}

impl<Pk: MiniscriptKey, T: Extension> ForEachKey<Pk> for Descriptor<Pk, T> {
    fn for_each_key<'a, F: FnMut(&'a Pk) -> bool>(&'a self, pred: F) -> bool
    where
        Pk: 'a,
        Pk::RawPkHash: 'a,
    {
        match *self {
            Descriptor::Bare(ref bare) => bare.for_each_key(pred),
            Descriptor::Pkh(ref pkh) => pkh.for_each_key(pred),
            Descriptor::Wpkh(ref wpkh) => wpkh.for_each_key(pred),
            Descriptor::Wsh(ref wsh) => wsh.for_each_key(pred),
            Descriptor::Sh(ref sh) => sh.for_each_key(pred),
            Descriptor::LegacyCSFSCov(ref cov) => cov.for_any_key(pred),
            Descriptor::Tr(ref tr) => tr.for_each_key(pred),
            Descriptor::TrExt(ref tr) => tr.for_each_key(pred),
        }
    }
}

impl<Ext: Extension + ParseableExt> Descriptor<DescriptorPublicKey, Ext> {
    /// Whether or not the descriptor has any wildcards
    pub fn is_deriveable(&self) -> bool {
        self.for_any_key(|key| key.is_deriveable())
    }

    /// Derives all wildcard keys in the descriptor using the supplied index
    ///
    /// Panics if given an index ≥ 2^31
    ///
    /// In most cases, you would want to use [`Self::derived_descriptor`] directly to obtain
    /// a [`Descriptor<bitcoin::PublicKey>`]
    pub fn derive(&self, index: u32) -> Descriptor<DerivedDescriptorKey, Ext> {
        struct Derivator(u32);

        impl Translator<DescriptorPublicKey, DerivedDescriptorKey, ()> for Derivator {
            fn pk(&mut self, pk: &DescriptorPublicKey) -> Result<DerivedDescriptorKey, ()> {
                Ok(pk.clone().derive(self.0))
            }

            fn pkh(&mut self, pkh: &DescriptorPublicKey) -> Result<DerivedDescriptorKey, ()> {
                Ok(pkh.clone().derive(self.0))
            }

            fn sha256(&mut self, sha256: &sha256::Hash) -> Result<sha256::Hash, ()> {
                Ok(*sha256)
            }
        }
        self.translate_pk(&mut Derivator(index))
            .expect("BIP 32 key index substitution cannot fail")
    }

    /// Derive a [`Descriptor`] with a concrete [`bitcoin::PublicKey`] at a given index
    /// Removes all extended pubkeys and wildcards from the descriptor and only leaves
    /// concrete [`bitcoin::PublicKey`]. All [`bitcoin::XOnlyPublicKey`]s are converted
    /// to [`bitcoin::PublicKey`]s by adding a default(0x02) y-coordinate. For [`Tr`]
    /// descriptor, spend info is also cached.
    ///
    /// # Examples
    ///
    /// ```
    /// use elements_miniscript::descriptor::{Descriptor, DescriptorPublicKey};
    /// use elements_miniscript::bitcoin::secp256k1;
    /// use std::str::FromStr;
    ///
    /// // test from bip 86
    /// let secp = secp256k1::Secp256k1::verification_only();
    /// let descriptor = Descriptor::<DescriptorPublicKey>::from_str("eltr(xpub6BgBgsespWvERF3LHQu6CnqdvfEvtMcQjYrcRzx53QJjSxarj2afYWcLteoGVky7D3UKDP9QyrLprQ3VCECoY49yfdDEHGCtMMj92pReUsQ/0/*)")
    ///     .expect("Valid ranged descriptor");
    /// let result = descriptor.derived_descriptor(&secp, 0).expect("Non-hardened derivation");
    /// assert_eq!(result.to_string(), "eltr(03cc8a4bc64d897bddc5fbc2f670f7a8ba0b386779106cf1223c6fc5d7cd6fc115)#hr5pt2wj");
    /// ```
    ///
    /// # Errors
    ///
    /// This function will return an error if hardened derivation is attempted.
    pub fn derived_descriptor<C: secp256k1_zkp::Verification>(
        &self,
        secp: &secp256k1_zkp::Secp256k1<C>,
        index: u32,
    ) -> Result<Descriptor<bitcoin::PublicKey, Ext>, ConversionError> {
        struct Derivator<'a, C: secp256k1::Verification>(&'a secp256k1::Secp256k1<C>);

        impl<'a, C: secp256k1::Verification>
            Translator<DerivedDescriptorKey, bitcoin::PublicKey, ConversionError>
            for Derivator<'a, C>
        {
            fn pk(
                &mut self,
                pk: &DerivedDescriptorKey,
            ) -> Result<bitcoin::PublicKey, ConversionError> {
                pk.derive_public_key(&self.0)
            }

            fn pkh(
                &mut self,
                pkh: &DerivedDescriptorKey,
            ) -> Result<bitcoin::hashes::hash160::Hash, ConversionError> {
                Ok(pkh.derive_public_key(&self.0)?.to_pubkeyhash())
            }

            fn sha256(&mut self, sha256: &sha256::Hash) -> Result<sha256::Hash, ConversionError> {
                Ok(*sha256)
            }
        }

        let derived = self.derive(index).translate_pk(&mut Derivator(secp))?;
        Ok(derived)
    }

    /// Parse a descriptor that may contain secret keys
    ///
    /// Internally turns every secret key found into the corresponding public key and then returns a
    /// a descriptor that only contains public keys and a map to lookup the secret key given a public key.
    pub fn parse_descriptor<C: secp256k1_zkp::Signing>(
        secp: &secp256k1_zkp::Secp256k1<C>,
        s: &str,
    ) -> Result<(Descriptor<DescriptorPublicKey, Ext>, KeyMap), Error> {
        fn parse_key<C: secp256k1::Signing>(
            s: &String,
            key_map: &mut KeyMap,
            secp: &secp256k1::Secp256k1<C>,
        ) -> Result<DescriptorPublicKey, Error> {
            let (public_key, secret_key) = match DescriptorSecretKey::from_str(s) {
                Ok(sk) => (
                    sk.to_public(secp)
                        .map_err(|e| Error::Unexpected(e.to_string()))?,
                    Some(sk),
                ),
                Err(_) => (
                    DescriptorPublicKey::from_str(s)
                        .map_err(|e| Error::Unexpected(e.to_string()))?,
                    None,
                ),
            };

            if let Some(secret_key) = secret_key {
                key_map.insert(public_key.clone(), secret_key);
            }

            Ok(public_key)
        }

        let mut keymap_pk = KeyMapWrapper(HashMap::new(), secp);

        struct KeyMapWrapper<'a, C: secp256k1::Signing>(KeyMap, &'a secp256k1::Secp256k1<C>);

        impl<'a, C: secp256k1::Signing> Translator<String, DescriptorPublicKey, Error>
            for KeyMapWrapper<'a, C>
        {
            fn pk(&mut self, pk: &String) -> Result<DescriptorPublicKey, Error> {
                parse_key(pk, &mut self.0, self.1)
            }

            fn pkh(&mut self, pkh: &String) -> Result<DescriptorPublicKey, Error> {
                parse_key(pkh, &mut self.0, self.1)
            }

            fn sha256(&mut self, sha256: &String) -> Result<sha256::Hash, Error> {
                let hash =
                    sha256::Hash::from_str(sha256).map_err(|e| Error::Unexpected(e.to_string()))?;
                Ok(hash)
            }

            fn hash256(&mut self, hash256: &String) -> Result<hash256::Hash, Error> {
                let hash = hash256::Hash::from_str(hash256)
                    .map_err(|e| Error::Unexpected(e.to_string()))?;
                Ok(hash)
            }
        }

        let descriptor = Descriptor::<String, Ext>::from_str(s)?;
        let descriptor = descriptor
            .translate_pk(&mut keymap_pk)
            .map_err(|e| Error::Unexpected(e.to_string()))?;

        Ok((descriptor, keymap_pk.0))
    }

    /// Serialize a descriptor to string with its secret keys
    pub fn to_string_with_secret(&self, key_map: &KeyMap) -> String {
        struct KeyMapLookUp<'a>(&'a KeyMap);

        impl<'a> Translator<DescriptorPublicKey, String, ()> for KeyMapLookUp<'a> {
            fn pk(&mut self, pk: &DescriptorPublicKey) -> Result<String, ()> {
                key_to_string(pk, self.0)
            }

            fn pkh(&mut self, pkh: &DescriptorPublicKey) -> Result<String, ()> {
                key_to_string(pkh, self.0)
            }

            fn sha256(&mut self, sha256: &sha256::Hash) -> Result<String, ()> {
                Ok(sha256.to_string())
            }

            fn hash256(&mut self, hash256: &hash256::Hash) -> Result<String, ()> {
                Ok(hash256.to_string())
            }
        }

        fn key_to_string(pk: &DescriptorPublicKey, key_map: &KeyMap) -> Result<String, ()> {
            Ok(match key_map.get(pk) {
                Some(secret) => secret.to_string(),
                None => pk.to_string(),
            })
        }

        let descriptor = self
            .translate_pk(&mut KeyMapLookUp(key_map))
            .expect("Translation to string cannot fail");

        descriptor.to_string()
    }
}

impl<Ext: Extension + ParseableExt> Descriptor<DescriptorPublicKey, Ext> {
    /// Utility method for deriving the descriptor at each index in a range to find one matching
    /// `script_pubkey`.
    ///
    /// If it finds a match then it returns the index it was derived at and the concrete
    /// descriptor at that index. If the descriptor is non-derivable then it will simply check the
    /// script pubkey against the descriptor and return it if it matches (in this case the index
    /// returned will be meaningless).
    pub fn find_derivation_index_for_spk<C: secp256k1_zkp::Verification>(
        &self,
        secp: &secp256k1_zkp::Secp256k1<C>,
        script_pubkey: &Script,
        range: Range<u32>,
    ) -> Result<Option<(u32, Descriptor<bitcoin::PublicKey, Ext>)>, ConversionError> {
        let range = if self.is_deriveable() { range } else { 0..1 };

        for i in range {
            let concrete = self.derived_descriptor(secp, i)?;
            if &concrete.script_pubkey() == script_pubkey {
                return Ok(Some((i, concrete)));
            }
        }

        Ok(None)
    }
}

impl_from_tree!(
    ;T; Extension,
    Descriptor<Pk, T>,
    /// Parse an expression tree into a descriptor.
    fn from_tree(top: &expression::Tree) -> Result<Descriptor<Pk, T>, Error> {
        Ok(match (top.name, top.args.len() as u32) {
            ("elpkh", 1) => Descriptor::Pkh(Pkh::from_tree(top)?),
            ("elwpkh", 1) => Descriptor::Wpkh(Wpkh::from_tree(top)?),
            ("elsh", 1) => Descriptor::Sh(Sh::from_tree(top)?),
            ("elcovwsh", 2) => Descriptor::LegacyCSFSCov(LegacyCSFSCov::from_tree(top)?),
            ("elwsh", 1) => Descriptor::Wsh(Wsh::from_tree(top)?),
            ("eltr", _) => Descriptor::Tr(Tr::from_tree(top)?),
            _ => Descriptor::Bare(Bare::from_tree(top)?),
        })
    }
);

impl_from_str!(
    ;T; Extension,
    Descriptor<Pk, T>,
    type Err = Error;,
    fn from_str(s: &str) -> Result<Descriptor<Pk, T>, Error> {
        if !s.starts_with(ELMTS_STR) {
            return Err(Error::BadDescriptor(String::from(
                "Not an Elements Descriptor",
            )));
        }
        // tr tree parsing has special code
        // Tr::from_str will check the checksum
        // match "tr(" to handle more extensibly
        if s.starts_with(&format!("{}tr", ELMTS_STR)) {
            // First try parsing without extensions
            match Tr::<Pk, NoExt>::from_str(s) {
                Ok(tr) => Ok(Descriptor::Tr(tr)),
                Err(_) => {
                    // Try parsing with extensions
                    let tr = Tr::<Pk, T>::from_str(s)?;
                    Ok(Descriptor::TrExt(tr))
                }
            }
        } else {
            let desc_str = verify_checksum(s)?;
            let top = expression::Tree::from_str(desc_str)?;
            expression::FromTree::from_tree(&top)
        }
    }
);

impl<Pk: MiniscriptKey, T: Extension> fmt::Debug for Descriptor<Pk, T> {
    fn fmt(&self, f: &mut fmt::Formatter<'_>) -> fmt::Result {
        match *self {
            Descriptor::Bare(ref sub) => write!(f, "{:?}", sub),
            Descriptor::Pkh(ref pkh) => write!(f, "{:?}", pkh),
            Descriptor::Wpkh(ref wpkh) => write!(f, "{:?}", wpkh),
            Descriptor::Sh(ref sub) => write!(f, "{:?}", sub),
            Descriptor::Wsh(ref sub) => write!(f, "{:?}", sub),
            Descriptor::LegacyCSFSCov(ref cov) => write!(f, "{:?}", cov),
            Descriptor::Tr(ref tr) => write!(f, "{:?}", tr),
            Descriptor::TrExt(ref tr) => write!(f, "{:?}", tr),
        }
    }
}

impl<Pk: MiniscriptKey, T: Extension> fmt::Display for Descriptor<Pk, T> {
    fn fmt(&self, f: &mut fmt::Formatter<'_>) -> fmt::Result {
        match *self {
            Descriptor::Bare(ref sub) => write!(f, "{}", sub),
            Descriptor::Pkh(ref pkh) => write!(f, "{}", pkh),
            Descriptor::Wpkh(ref wpkh) => write!(f, "{}", wpkh),
            Descriptor::Sh(ref sub) => write!(f, "{}", sub),
            Descriptor::Wsh(ref sub) => write!(f, "{}", sub),
            Descriptor::LegacyCSFSCov(ref cov) => write!(f, "{}", cov),
            Descriptor::Tr(ref tr) => write!(f, "{}", tr),
            Descriptor::TrExt(ref tr) => write!(f, "{}", tr),
        }
    }
}

serde_string_impl_pk!(Descriptor, "a script descriptor", T; Extension);

#[cfg(test)]
mod tests {
    use std::cmp;
    use std::collections::HashMap;
    use std::str::FromStr;

    use bitcoin;
    use bitcoin::util::bip32;
    use bitcoin::PublicKey;
    use elements::hashes::hex::{FromHex, ToHex};
    use elements::hashes::{hash160, sha256};
    use elements::opcodes::all::{OP_CLTV, OP_CSV};
    use elements::script::Instruction;
    use elements::{opcodes, script};

    use super::checksum::desc_checksum;
    use super::tr::Tr;
    use super::*;
    use crate::descriptor::key::Wildcard;
    use crate::descriptor::{DescriptorPublicKey, DescriptorSecretKey, DescriptorXKey};
    use crate::miniscript::satisfy::ElementsSig;
    #[cfg(feature = "compiler")]
    use crate::policy;
    use crate::{hex_script, Descriptor, DummyKey, Error, Miniscript, Satisfier};

    type StdDescriptor = Descriptor<PublicKey, CovenantExt<CovExtArgs>>;
    const TEST_PK: &'static str =
        "elpk(020000000000000000000000000000000000000000000000000000000000000002)";

    impl cmp::PartialEq for DescriptorSecretKey {
        fn eq(&self, other: &Self) -> bool {
            match (self, other) {
                (&DescriptorSecretKey::Single(ref a), &DescriptorSecretKey::Single(ref b)) => {
                    a.origin == b.origin && a.key == b.key
                }
                (&DescriptorSecretKey::XPrv(ref a), &DescriptorSecretKey::XPrv(ref b)) => {
                    a.origin == b.origin
                        && a.xkey == b.xkey
                        && a.derivation_path == b.derivation_path
                        && a.wildcard == b.wildcard
                }
                _ => false,
            }
        }
    }

    fn roundtrip_descriptor(s: &str) {
        let desc = Descriptor::<DummyKey>::from_str(&s).unwrap();
        let output = desc.to_string();
        let normalize_aliases = s.replace("c:pk_k(", "pk(").replace("c:pk_h(", "pkh(");
        assert_eq!(
            format!(
                "{}#{}",
                &normalize_aliases,
                desc_checksum(&normalize_aliases).unwrap()
            ),
            output
        );
    }

    // helper function to create elements txin from scriptsig and witness
    fn elements_txin(script_sig: Script, witness: Vec<Vec<u8>>) -> elements::TxIn {
        let mut txin_witness = elements::TxInWitness::default();
        txin_witness.script_witness = witness;
        elements::TxIn {
            previous_output: elements::OutPoint::default(),
            script_sig: script_sig,
            sequence: 100,
            is_pegin: false,
            has_issuance: false,
            asset_issuance: elements::AssetIssuance::default(),
            witness: txin_witness,
        }
    }

    #[test]
    fn desc_rtt_tests() {
        roundtrip_descriptor("elc:pk_k()");
        roundtrip_descriptor("elwsh(pk())");
        roundtrip_descriptor("elwsh(c:pk_k())");
        roundtrip_descriptor("elc:pk_h()");
    }
    #[test]
    fn parse_descriptor() {
        StdDescriptor::from_str("(").unwrap_err();
        StdDescriptor::from_str("(x()").unwrap_err();
        StdDescriptor::from_str("(\u{7f}()3").unwrap_err();
        StdDescriptor::from_str("pk()").unwrap_err();
        StdDescriptor::from_str("nl:0").unwrap_err(); //issue 63
        let compressed_pk = DummyKey.to_string();
        assert_eq!(
            StdDescriptor::from_str("elsh(sortedmulti)")
                .unwrap_err()
                .to_string(),
            "unexpected «no arguments given for sortedmulti»"
        ); //issue 202
        assert_eq!(
            StdDescriptor::from_str(&format!("elsh(sortedmulti(2,{}))", compressed_pk))
                .unwrap_err()
                .to_string(),
            "unexpected «higher threshold than there were keys in sortedmulti»"
        ); //issue 202

        StdDescriptor::from_str(TEST_PK).unwrap();
        // fuzzer
        StdDescriptor::from_str("slip77").unwrap_err();

        let uncompressed_pk =
        "0414fc03b8df87cd7b872996810db8458d61da8448e531569c8517b469a119d267be5645686309c6e6736dbd93940707cc9143d3cf29f1b877ff340e2cb2d259cf";

        // Context tests
        StdDescriptor::from_str(&format!("elpk({})", uncompressed_pk)).unwrap();
        StdDescriptor::from_str(&format!("elpkh({})", uncompressed_pk)).unwrap();
        StdDescriptor::from_str(&format!("elsh(pk({}))", uncompressed_pk)).unwrap();
        StdDescriptor::from_str(&format!("elwpkh({})", uncompressed_pk)).unwrap_err();
        StdDescriptor::from_str(&format!("elsh(wpkh({}))", uncompressed_pk)).unwrap_err();
        StdDescriptor::from_str(&format!("elwsh(pk{})", uncompressed_pk)).unwrap_err();
        StdDescriptor::from_str(&format!("elsh(wsh(pk{}))", uncompressed_pk)).unwrap_err();
        StdDescriptor::from_str(&format!(
            "elor_i(pk({}),pk({}))",
            uncompressed_pk, uncompressed_pk
        ))
        .unwrap_err();
    }

    #[test]
    pub fn script_pubkey() {
        let bare = StdDescriptor::from_str(&format!(
            "elmulti(1,020000000000000000000000000000000000000000000000000000000000000002)"
        ))
        .unwrap();
        assert_eq!(
            bare.script_pubkey(),
            hex_script(
                "512102000000000000000000000000000000000000000000000000000000000000000251ae"
            )
        );
        assert_eq!(
            bare.address(&elements::AddressParams::ELEMENTS)
                .unwrap_err()
                .to_string(),
            "Bare descriptors don't have address"
        );

        let pk = StdDescriptor::from_str(TEST_PK).unwrap();
        assert_eq!(
            pk.script_pubkey(),
            elements::Script::from(vec![
                0x21, 0x02, 0x00, 0x00, 0x00, 0x00, 0x00, 0x00, 0x00, 0x00, 0x00, 0x00, 0x00, 0x00,
                0x00, 0x00, 0x00, 0x00, 0x00, 0x00, 0x00, 0x00, 0x00, 0x00, 0x00, 0x00, 0x00, 0x00,
                0x00, 0x00, 0x00, 0x00, 0x00, 0x02, 0xac,
            ])
        );

        let pkh = StdDescriptor::from_str(
            "elpkh(\
             020000000000000000000000000000000000000000000000000000000000000002\
             )",
        )
        .unwrap();
        assert_eq!(
            pkh.script_pubkey(),
            script::Builder::new()
                .push_opcode(opcodes::all::OP_DUP)
                .push_opcode(opcodes::all::OP_HASH160)
                .push_slice(
                    &hash160::Hash::from_hex("84e9ed95a38613f0527ff685a9928abe2d4754d4",).unwrap()
                        [..]
                )
                .push_opcode(opcodes::all::OP_EQUALVERIFY)
                .push_opcode(opcodes::all::OP_CHECKSIG)
                .into_script()
        );
        assert_eq!(
            pkh.address(&elements::AddressParams::ELEMENTS,)
                .unwrap()
                .to_string(),
            "2dmYXpSu8YP6aLcJYhHfB1C19mdzSx2GPB9"
        );

        let wpkh = StdDescriptor::from_str(
            "elwpkh(\
             020000000000000000000000000000000000000000000000000000000000000002\
             )",
        )
        .unwrap();
        assert_eq!(
            wpkh.script_pubkey(),
            script::Builder::new()
                .push_opcode(opcodes::all::OP_PUSHBYTES_0)
                .push_slice(
                    &hash160::Hash::from_hex("84e9ed95a38613f0527ff685a9928abe2d4754d4",).unwrap()
                        [..]
                )
                .into_script()
        );
        assert_eq!(
            wpkh.address(&elements::AddressParams::ELEMENTS,)
                .unwrap()
                .to_string(),
            "ert1qsn57m9drscflq5nl76z6ny52hck5w4x57m69k3"
        );

        let shwpkh = StdDescriptor::from_str(
            "elsh(wpkh(\
             020000000000000000000000000000000000000000000000000000000000000002\
             ))",
        )
        .unwrap();
        assert_eq!(
            shwpkh.script_pubkey(),
            script::Builder::new()
                .push_opcode(opcodes::all::OP_HASH160)
                .push_slice(
                    &hash160::Hash::from_hex("f1c3b9a431134cb90a500ec06e0067cfa9b8bba7",).unwrap()
                        [..]
                )
                .push_opcode(opcodes::all::OP_EQUAL)
                .into_script()
        );
        assert_eq!(
            shwpkh
                .address(&elements::AddressParams::ELEMENTS,)
                .unwrap()
                .to_string(),
            "XZPaAbg6M83Fq5NqvbEGZ5kwy9RKSTke2s"
        );

        let sh = StdDescriptor::from_str(
            "elsh(c:pk_k(\
             020000000000000000000000000000000000000000000000000000000000000002\
             ))",
        )
        .unwrap();
        assert_eq!(
            sh.script_pubkey(),
            script::Builder::new()
                .push_opcode(opcodes::all::OP_HASH160)
                .push_slice(
                    &hash160::Hash::from_hex("aa5282151694d3f2f32ace7d00ad38f927a33ac8",).unwrap()
                        [..]
                )
                .push_opcode(opcodes::all::OP_EQUAL)
                .into_script()
        );
        assert_eq!(
            sh.address(&elements::AddressParams::ELEMENTS,)
                .unwrap()
                .to_string(),
            "XSspZXDJu2XVh8AKC7qF3L7x79Qy67JhQb"
        );

        let wsh = StdDescriptor::from_str(
            "elwsh(c:pk_k(\
             020000000000000000000000000000000000000000000000000000000000000002\
             ))",
        )
        .unwrap();
        assert_eq!(
            wsh.script_pubkey(),
            script::Builder::new()
                .push_opcode(opcodes::all::OP_PUSHBYTES_0)
                .push_slice(
                    &sha256::Hash::from_hex(
                        "\
                         f9379edc8983152dc781747830075bd5\
                         3896e4b0ce5bff73777fd77d124ba085\
                         "
                    )
                    .unwrap()[..]
                )
                .into_script()
        );
        assert_eq!(
            wsh.address(&elements::AddressParams::ELEMENTS,)
                .unwrap()
                .to_string(),
            "ert1qlymeahyfsv2jm3upw3urqp6m65ufde9seedl7umh0lth6yjt5zzsan9u2t"
        );

        let shwsh = StdDescriptor::from_str(
            "elsh(wsh(c:pk_k(\
             020000000000000000000000000000000000000000000000000000000000000002\
             )))",
        )
        .unwrap();
        assert_eq!(
            shwsh.script_pubkey(),
            script::Builder::new()
                .push_opcode(opcodes::all::OP_HASH160)
                .push_slice(
                    &hash160::Hash::from_hex("4bec5d7feeed99e1d0a23fe32a4afe126a7ff07e",).unwrap()
                        [..]
                )
                .push_opcode(opcodes::all::OP_EQUAL)
                .into_script()
        );
        assert_eq!(
            shwsh
                .address(&elements::AddressParams::ELEMENTS,)
                .unwrap()
                .to_string(),
            "XJGggUb965TvGF2VCxp9EQGmZTxMeDjwQQ"
        );
    }

    #[test]
    fn satisfy() {
        let secp = secp256k1_zkp::Secp256k1::new();
        let sk =
            secp256k1_zkp::SecretKey::from_slice(&b"sally was a secret key, she said"[..]).unwrap();
        let pk = bitcoin::PublicKey {
            inner: secp256k1_zkp::PublicKey::from_secret_key(&secp, &sk),
            compressed: true,
        };
        let msg = secp256k1_zkp::Message::from_slice(&b"michael was a message, amusingly"[..])
            .expect("32 bytes");
        let sig = secp.sign_ecdsa(&msg, &sk);
        let mut sigser = sig.serialize_der().to_vec();
        sigser.push(0x01); // sighash_all

        struct SimpleSat {
            sig: secp256k1_zkp::ecdsa::Signature,
            pk: bitcoin::PublicKey,
        }

        impl Satisfier<bitcoin::PublicKey> for SimpleSat {
            fn lookup_ecdsa_sig(&self, pk: &bitcoin::PublicKey) -> Option<ElementsSig> {
                if *pk == self.pk {
                    Some((self.sig, elements::EcdsaSigHashType::All))
                } else {
                    None
                }
            }
        }

        let satisfier = SimpleSat { sig, pk };
        let ms = ms_str!("c:pk_k({})", pk);

        let mut txin = elements::TxIn {
            previous_output: elements::OutPoint::default(),
            script_sig: Script::new(),
            sequence: 100,
            is_pegin: false,
            has_issuance: false,
            asset_issuance: elements::AssetIssuance::default(),
            witness: elements::TxInWitness::default(),
        };
        let bare: Descriptor<_, NoExt> = Descriptor::new_bare(ms.clone()).unwrap();

        bare.satisfy(&mut txin, &satisfier).expect("satisfaction");
        assert_eq!(
            txin,
            elements_txin(
                script::Builder::new().push_slice(&sigser[..]).into_script(),
                vec![]
            ),
        );
        assert_eq!(bare.unsigned_script_sig(), elements::Script::new());

        let pkh: Descriptor<_, NoExt> = Descriptor::new_pkh(pk);
        pkh.satisfy(&mut txin, &satisfier).expect("satisfaction");
        assert_eq!(
            txin,
            elements_txin(
                script::Builder::new()
                    .push_slice(&sigser[..])
                    .push_key(&pk)
                    .into_script(),
                vec![]
            )
        );
        assert_eq!(pkh.unsigned_script_sig(), elements::Script::new());

        let wpkh: Descriptor<_, NoExt> = Descriptor::new_wpkh(pk).unwrap();
        wpkh.satisfy(&mut txin, &satisfier).expect("satisfaction");
        assert_eq!(
            txin,
            elements_txin(Script::new(), vec![sigser.clone(), pk.to_bytes(),])
        );
        assert_eq!(wpkh.unsigned_script_sig(), elements::Script::new());

        let shwpkh: Descriptor<_, NoExt> = Descriptor::new_sh_wpkh(pk).unwrap();
        shwpkh.satisfy(&mut txin, &satisfier).expect("satisfaction");
        let redeem_script = script::Builder::new()
            .push_opcode(opcodes::all::OP_PUSHBYTES_0)
            .push_slice(
                &hash160::Hash::from_hex("d1b2a1faf62e73460af885c687dee3b7189cd8ab").unwrap()[..],
            )
            .into_script();
        let expected_ssig = script::Builder::new()
            .push_slice(&redeem_script[..])
            .into_script();
        assert_eq!(
            txin,
            elements_txin(expected_ssig.clone(), vec![sigser.clone(), pk.to_bytes()])
        );
        assert_eq!(shwpkh.unsigned_script_sig(), expected_ssig);

        let ms = ms_str!("c:pk_k({})", pk);
        let sh: Descriptor<_, NoExt> = Descriptor::new_sh(ms.clone()).unwrap();
        sh.satisfy(&mut txin, &satisfier).expect("satisfaction");
        let expected_ssig = script::Builder::new()
            .push_slice(&sigser[..])
            .push_slice(&ms.encode()[..])
            .into_script();
        assert_eq!(txin, elements_txin(expected_ssig, vec![]));
        assert_eq!(sh.unsigned_script_sig(), Script::new());

        let ms = ms_str!("c:pk_k({})", pk);

        let wsh: Descriptor<_, NoExt> = Descriptor::new_wsh(ms.clone()).unwrap();
        wsh.satisfy(&mut txin, &satisfier).expect("satisfaction");
        assert_eq!(
            txin,
            elements_txin(
                Script::new(),
                vec![sigser.clone(), ms.encode().into_bytes()]
            )
        );
        assert_eq!(wsh.unsigned_script_sig(), Script::new());

        let shwsh: Descriptor<_, NoExt> = Descriptor::new_sh_wsh(ms.clone()).unwrap();
        shwsh.satisfy(&mut txin, &satisfier).expect("satisfaction");
        let expected_ssig = script::Builder::new()
            .push_slice(&ms.encode().to_v0_p2wsh()[..])
            .into_script();
        assert_eq!(
            txin,
            elements_txin(
                expected_ssig.clone(),
                vec![sigser.clone(), ms.encode().into_bytes(),]
            )
        );
        assert_eq!(shwsh.unsigned_script_sig(), expected_ssig);
    }

    #[test]
    fn after_is_cltv() {
        let descriptor = Descriptor::<bitcoin::PublicKey>::from_str("elwsh(after(1000))").unwrap();
        let script = descriptor.explicit_script().unwrap();

        let actual_instructions: Vec<_> = script.instructions().collect();
        let check = actual_instructions.last().unwrap();

        assert_eq!(check, &Ok(Instruction::Op(OP_CLTV)))
    }

    #[test]
    fn older_is_csv() {
        let descriptor = Descriptor::<bitcoin::PublicKey>::from_str("elwsh(older(1000))").unwrap();
        let script = descriptor.explicit_script().unwrap();

        let actual_instructions: Vec<_> = script.instructions().collect();
        let check = actual_instructions.last().unwrap();

        assert_eq!(check, &Ok(Instruction::Op(OP_CSV)))
    }

    #[test]
    fn tr_roundtrip_key() {
        let script = Tr::<DummyKey>::from_str("eltr()").unwrap().to_string();
        assert_eq!(script, format!("eltr()#sux3r82e"))
    }

    #[test]
    fn tr_roundtrip_script() {
        let descriptor = Tr::<DummyKey>::from_str("eltr(,{pk(),pk()})")
            .unwrap()
            .to_string();

        assert_eq!(descriptor, "eltr(,{pk(),pk()})#lxgcxh02");

        let descriptor = Descriptor::<String>::from_str("eltr(A,{pk(B),pk(C)})")
            .unwrap()
            .to_string();
        assert_eq!(descriptor, "eltr(A,{pk(B),pk(C)})#cx98s50f");
    }

    #[test]
    fn tr_roundtrip_tree() {
        let p1 = "020000000000000000000000000000000000000000000000000000000000000001";
        let p2 = "020000000000000000000000000000000000000000000000000000000000000002";
        let p3 = "020000000000000000000000000000000000000000000000000000000000000003";
        let p4 = "020000000000000000000000000000000000000000000000000000000000000004";
        let p5 = "03f8551772d66557da28c1de858124f365a8eb30ce6ad79c10e0f4c546d0ab0f82";
        let descriptor = Tr::<PublicKey>::from_str(&format!(
            "eltr({},{{pk({}),{{pk({}),or_d(pk({}),pkh({}))}}}})",
            p1, p2, p3, p4, p5
        ))
        .unwrap()
        .to_string();

        // p5.to_pubkeyhash() = 516ca378e588a7ed71336147e2a72848b20aca1a
        assert_eq!(
            descriptor,
            format!(
                "eltr({},{{pk({}),{{pk({}),or_d(pk({}),pkh(516ca378e588a7ed71336147e2a72848b20aca1a))}}}})#3cw4zduf",
                p1, p2, p3, p4,
            )
        )
    }

    #[test]
    fn tr_script_pubkey() {
        let key = Descriptor::<bitcoin::PublicKey>::from_str(
            "eltr(02e20e746af365e86647826397ba1c0e0d5cb685752976fe2f326ab76bdc4d6ee9)",
        )
        .unwrap();
        assert_eq!(
            key.script_pubkey().to_hex(),
            "51203f48e7c6203a75722733e3d9d06638da38d946066159c64684caf1622b2b0e33"
        )
    }

    #[test]
    fn roundtrip_tests() {
        let descriptor = Descriptor::<bitcoin::PublicKey>::from_str("elmulti");
        assert_eq!(
            descriptor.unwrap_err().to_string(),
            "unexpected «no arguments given»"
        )
    }

    #[test]
    fn empty_thresh() {
        let descriptor = Descriptor::<bitcoin::PublicKey>::from_str("elthresh");
        assert_eq!(
            descriptor.unwrap_err().to_string(),
            "unexpected «no arguments given»"
        )
    }

    #[test]
    fn witness_stack_for_andv_is_arranged_in_correct_order() {
        // arrange
        let a = bitcoin::PublicKey::from_str(
            "02937402303919b3a2ee5edd5009f4236f069bf75667b8e6ecf8e5464e20116a0e",
        )
        .unwrap();
        let sig_a = secp256k1_zkp::ecdsa::Signature::from_str("3045022100a7acc3719e9559a59d60d7b2837f9842df30e7edcd754e63227e6168cec72c5d022066c2feba4671c3d99ea75d9976b4da6c86968dbf3bab47b1061e7a1966b1778c").unwrap();

        let b = bitcoin::PublicKey::from_str(
            "02eb64639a17f7334bb5a1a3aad857d6fec65faef439db3de72f85c88bc2906ad3",
        )
        .unwrap();
        let sig_b = secp256k1_zkp::ecdsa::Signature::from_str("3044022075b7b65a7e6cd386132c5883c9db15f9a849a0f32bc680e9986398879a57c276022056d94d12255a4424f51c700ac75122cb354895c9f2f88f0cbb47ba05c9c589ba").unwrap();

        let descriptor = Descriptor::<bitcoin::PublicKey>::from_str(&format!(
            "elwsh(and_v(v:pk({A}),pk({B})))",
            A = a,
            B = b
        ))
        .unwrap();

        let mut txin = elements_txin(Script::new(), vec![]);
        let satisfier = {
            let mut satisfier = HashMap::with_capacity(2);

            satisfier.insert(a, (sig_a.clone(), ::elements::EcdsaSigHashType::All));
            satisfier.insert(b, (sig_b.clone(), ::elements::EcdsaSigHashType::All));

            satisfier
        };

        // act
        descriptor.satisfy(&mut txin, &satisfier).unwrap();

        // assert
        let witness0 = &txin.witness.script_witness[0];
        let witness1 = &txin.witness.script_witness[1];

        let sig0 =
            secp256k1_zkp::ecdsa::Signature::from_der(&witness0[..witness0.len() - 1]).unwrap();
        let sig1 =
            secp256k1_zkp::ecdsa::Signature::from_der(&witness1[..witness1.len() - 1]).unwrap();

        // why are we asserting this way?
        // The witness stack is evaluated from top to bottom. Given an `and` instruction, the left arm of the and is going to evaluate first,
        // meaning the next witness element (on a three element stack, that is the middle one) needs to be the signature for the left side of the `and`.
        // The left side of the `and` performs a CHECKSIG against public key `a` so `sig1` needs to be `sig_a` and `sig0` needs to be `sig_b`.
        assert_eq!(sig1, sig_a);
        assert_eq!(sig0, sig_b);
    }

    #[test]
    fn test_scriptcode() {
        // P2WPKH (from bip143 test vectors)
        let descriptor = Descriptor::<PublicKey>::from_str(
            "elwpkh(025476c2e83188368da1ff3e292e7acafcdb3566bb0ad253f62fc70f07aeee6357)",
        )
        .unwrap();
        assert_eq!(
            *descriptor.script_code().unwrap().as_bytes(),
            Vec::<u8>::from_hex("76a9141d0f172a0ecb48aee1be1f2687d2963ae33f71a188ac").unwrap()[..]
        );

        // P2SH-P2WPKH (from bip143 test vectors)
        let descriptor = Descriptor::<PublicKey>::from_str(
            "elsh(wpkh(03ad1d8e89212f0b92c74d23bb710c00662ad1470198ac48c43f7d6f93a2a26873))",
        )
        .unwrap();
        assert_eq!(
            *descriptor.script_code().unwrap().as_bytes(),
            Vec::<u8>::from_hex("76a91479091972186c449eb1ded22b78e40d009bdf008988ac").unwrap()[..]
        );

        // P2WSH (from bitcoind's `createmultisig`)
        let descriptor = Descriptor::<PublicKey>::from_str(
            "elwsh(multi(2,03789ed0bb717d88f7d321a368d905e7430207ebbd82bd342cf11ae157a7ace5fd,03dbc6764b8884a92e871274b87583e6d5c2a58819473e17e107ef3f6aa5a61626))",
        )
        .unwrap();
        assert_eq!(
            *descriptor
                .script_code().unwrap()
                .as_bytes(),
            Vec::<u8>::from_hex("522103789ed0bb717d88f7d321a368d905e7430207ebbd82bd342cf11ae157a7ace5fd2103dbc6764b8884a92e871274b87583e6d5c2a58819473e17e107ef3f6aa5a6162652ae").unwrap()[..]
        );

        // P2SH-P2WSH (from bitcoind's `createmultisig`)
        let descriptor = Descriptor::<PublicKey>::from_str("elsh(wsh(multi(2,03789ed0bb717d88f7d321a368d905e7430207ebbd82bd342cf11ae157a7ace5fd,03dbc6764b8884a92e871274b87583e6d5c2a58819473e17e107ef3f6aa5a61626)))").unwrap();
        assert_eq!(
            *descriptor
                .script_code().unwrap()
                .as_bytes(),
            Vec::<u8>::from_hex("522103789ed0bb717d88f7d321a368d905e7430207ebbd82bd342cf11ae157a7ace5fd2103dbc6764b8884a92e871274b87583e6d5c2a58819473e17e107ef3f6aa5a6162652ae")
                .unwrap()[..]
        );
    }

    #[test]
    fn parse_descriptor_key() {
        // With a wildcard
        let key = "[78412e3a/44'/0'/0']xpub6ERApfZwUNrhLCkDtcHTcxd75RbzS1ed54G1LkBUHQVHQKqhMkhgbmJbZRkrgZw4koxb5JaHWkY4ALHY2grBGRjaDMzQLcgJvLJuZZvRcEL/1/*";
        let expected = DescriptorPublicKey::XPub(DescriptorXKey {
            origin: Some((
                bip32::Fingerprint::from(&[0x78, 0x41, 0x2e, 0x3a][..]),
                (&[
                    bip32::ChildNumber::from_hardened_idx(44).unwrap(),
                    bip32::ChildNumber::from_hardened_idx(0).unwrap(),
                    bip32::ChildNumber::from_hardened_idx(0).unwrap(),
                ][..])
                .into(),
            )),
            xkey: bip32::ExtendedPubKey::from_str("xpub6ERApfZwUNrhLCkDtcHTcxd75RbzS1ed54G1LkBUHQVHQKqhMkhgbmJbZRkrgZw4koxb5JaHWkY4ALHY2grBGRjaDMzQLcgJvLJuZZvRcEL").unwrap(),
            derivation_path: (&[bip32::ChildNumber::from_normal_idx(1).unwrap()][..]).into(),
            wildcard: Wildcard::Unhardened,
        });
        assert_eq!(expected, key.parse().unwrap());
        assert_eq!(format!("{}", expected), key);

        // Without origin
        let key = "xpub6ERApfZwUNrhLCkDtcHTcxd75RbzS1ed54G1LkBUHQVHQKqhMkhgbmJbZRkrgZw4koxb5JaHWkY4ALHY2grBGRjaDMzQLcgJvLJuZZvRcEL/1";
        let expected = DescriptorPublicKey::XPub(DescriptorXKey {
            origin: None,
            xkey: bip32::ExtendedPubKey::from_str("xpub6ERApfZwUNrhLCkDtcHTcxd75RbzS1ed54G1LkBUHQVHQKqhMkhgbmJbZRkrgZw4koxb5JaHWkY4ALHY2grBGRjaDMzQLcgJvLJuZZvRcEL").unwrap(),
            derivation_path: (&[bip32::ChildNumber::from_normal_idx(1).unwrap()][..]).into(),
            wildcard: Wildcard::None,
        });
        assert_eq!(expected, key.parse().unwrap());
        assert_eq!(format!("{}", expected), key);

        // Testnet tpub
        let key = "tpubD6NzVbkrYhZ4YqYr3amYH15zjxHvBkUUeadieW8AxTZC7aY2L8aPSk3tpW6yW1QnWzXAB7zoiaNMfwXPPz9S68ZCV4yWvkVXjdeksLskCed/1";
        let expected = DescriptorPublicKey::XPub(DescriptorXKey {
            origin: None,
            xkey: bip32::ExtendedPubKey::from_str("tpubD6NzVbkrYhZ4YqYr3amYH15zjxHvBkUUeadieW8AxTZC7aY2L8aPSk3tpW6yW1QnWzXAB7zoiaNMfwXPPz9S68ZCV4yWvkVXjdeksLskCed").unwrap(),
            derivation_path: (&[bip32::ChildNumber::from_normal_idx(1).unwrap()][..]).into(),
            wildcard: Wildcard::None,
        });
        assert_eq!(expected, key.parse().unwrap());
        assert_eq!(format!("{}", expected), key);

        // Without derivation path
        let key = "xpub6ERApfZwUNrhLCkDtcHTcxd75RbzS1ed54G1LkBUHQVHQKqhMkhgbmJbZRkrgZw4koxb5JaHWkY4ALHY2grBGRjaDMzQLcgJvLJuZZvRcEL";
        let expected = DescriptorPublicKey::XPub(DescriptorXKey {
            origin: None,
            xkey: bip32::ExtendedPubKey::from_str("xpub6ERApfZwUNrhLCkDtcHTcxd75RbzS1ed54G1LkBUHQVHQKqhMkhgbmJbZRkrgZw4koxb5JaHWkY4ALHY2grBGRjaDMzQLcgJvLJuZZvRcEL").unwrap(),
            derivation_path: bip32::DerivationPath::from(&[][..]),
            wildcard: Wildcard::None,
        });
        assert_eq!(expected, key.parse().unwrap());
        assert_eq!(format!("{}", expected), key);

        // Raw (compressed) pubkey
        let key = "03f28773c2d975288bc7d1d205c3748651b075fbc6610e58cddeeddf8f19405aa8";
        let expected = DescriptorPublicKey::Single(SinglePub {
            key: SinglePubKey::FullKey(
                bitcoin::PublicKey::from_str(
                    "03f28773c2d975288bc7d1d205c3748651b075fbc6610e58cddeeddf8f19405aa8",
                )
                .unwrap(),
            ),
            origin: None,
        });
        assert_eq!(expected, key.parse().unwrap());
        assert_eq!(format!("{}", expected), key);

        // Raw (uncompressed) pubkey
        let key = "04f5eeb2b10c944c6b9fbcfff94c35bdeecd93df977882babc7f3a2cf7f5c81d3b09a68db7f0e04f21de5d4230e75e6dbe7ad16eefe0d4325a62067dc6f369446a";
        let expected = DescriptorPublicKey::Single(SinglePub {
            key: SinglePubKey::FullKey(bitcoin::PublicKey::from_str(
                "04f5eeb2b10c944c6b9fbcfff94c35bdeecd93df977882babc7f3a2cf7f5c81d3b09a68db7f0e04f21de5d4230e75e6dbe7ad16eefe0d4325a62067dc6f369446a",
            )
            .unwrap()),
            origin: None,
        });
        assert_eq!(expected, key.parse().unwrap());
        assert_eq!(format!("{}", expected), key);

        // Raw pubkey with origin
        let desc =
            "[78412e3a/0'/42/0']0231c7d3fc85c148717848033ce276ae2b464a4e2c367ed33886cc428b8af48ff8";
        let expected = DescriptorPublicKey::Single(SinglePub {
            key: SinglePubKey::FullKey(
                bitcoin::PublicKey::from_str(
                    "0231c7d3fc85c148717848033ce276ae2b464a4e2c367ed33886cc428b8af48ff8",
                )
                .unwrap(),
            ),
            origin: Some((
                bip32::Fingerprint::from(&[0x78, 0x41, 0x2e, 0x3a][..]),
                (&[
                    bip32::ChildNumber::from_hardened_idx(0).unwrap(),
                    bip32::ChildNumber::from_normal_idx(42).unwrap(),
                    bip32::ChildNumber::from_hardened_idx(0).unwrap(),
                ][..])
                    .into(),
            )),
        });
        assert_eq!(expected, desc.parse().expect("Parsing desc"));
        assert_eq!(format!("{}", expected), desc);
    }

    #[test]
    fn test_sortedmulti() {
        fn _test_sortedmulti(raw_desc_one: &str, raw_desc_two: &str, raw_addr_expected: &str) {
            let secp_ctx = secp256k1_zkp::Secp256k1::verification_only();
            let index = 5;

            // Parse descriptor
            let desc_one = Descriptor::<DescriptorPublicKey>::from_str(raw_desc_one).unwrap();
            let desc_two = Descriptor::<DescriptorPublicKey>::from_str(raw_desc_two).unwrap();

            // Same string formatting
            assert_eq!(desc_one.to_string(), raw_desc_one);
            assert_eq!(desc_two.to_string(), raw_desc_two);

            // Same address
            let addr_one = desc_one
                .derived_descriptor(&secp_ctx, index)
                .unwrap()
                .address(&elements::AddressParams::ELEMENTS)
                .unwrap();
            let addr_two = desc_two
                .derived_descriptor(&secp_ctx, index)
                .unwrap()
                .address(&elements::AddressParams::ELEMENTS)
                .unwrap();
            let addr_expected = elements::Address::from_str(raw_addr_expected).unwrap();
            assert_eq!(addr_one, addr_expected);
            assert_eq!(addr_two, addr_expected);
        }

        // P2SH and pubkeys
        _test_sortedmulti(
            "elsh(sortedmulti(1,03fff97bd5755eeea420453a14355235d382f6472f8568a18b2f057a1460297556,0250863ad64a87ae8a2fe83c1af1a8403cb53f53e486d8511dad8a04887e5b2352))#tse3qz98",
            "elsh(sortedmulti(1,0250863ad64a87ae8a2fe83c1af1a8403cb53f53e486d8511dad8a04887e5b2352,03fff97bd5755eeea420453a14355235d382f6472f8568a18b2f057a1460297556))#ptnf05qc",
            "XUDXJZnP2GXsKRKdxSLKzJM1iZ4gbbyrGh",
        );

        // P2WSH and single-xpub descriptor
        _test_sortedmulti(
            "elwsh(sortedmulti(1,xpub661MyMwAqRbcFW31YEwpkMuc5THy2PSt5bDMsktWQcFF8syAmRUapSCGu8ED9W6oDMSgv6Zz8idoc4a6mr8BDzTJY47LJhkJ8UB7WEGuduB,xpub69H7F5d8KSRgmmdJg2KhpAK8SR3DjMwAdkxj3ZuxV27CprR9LgpeyGmXUbC6wb7ERfvrnKZjXoUmmDznezpbZb7ap6r1D3tgFxHmwMkQTPH))#a8h2v83d",
            "elwsh(sortedmulti(1,xpub69H7F5d8KSRgmmdJg2KhpAK8SR3DjMwAdkxj3ZuxV27CprR9LgpeyGmXUbC6wb7ERfvrnKZjXoUmmDznezpbZb7ap6r1D3tgFxHmwMkQTPH,xpub661MyMwAqRbcFW31YEwpkMuc5THy2PSt5bDMsktWQcFF8syAmRUapSCGu8ED9W6oDMSgv6Zz8idoc4a6mr8BDzTJY47LJhkJ8UB7WEGuduB))#qfcn7ujk",
            "ert1qpq2cfgz5lktxzr5zqv7nrzz46hsvq3492ump9pz8rzcl8wqtwqcs2yqnuv",
        );

        // P2WSH-P2SH and ranged descriptor
        _test_sortedmulti(
            "elsh(wsh(sortedmulti(1,xpub661MyMwAqRbcFW31YEwpkMuc5THy2PSt5bDMsktWQcFF8syAmRUapSCGu8ED9W6oDMSgv6Zz8idoc4a6mr8BDzTJY47LJhkJ8UB7WEGuduB/1/0/*,xpub69H7F5d8KSRgmmdJg2KhpAK8SR3DjMwAdkxj3ZuxV27CprR9LgpeyGmXUbC6wb7ERfvrnKZjXoUmmDznezpbZb7ap6r1D3tgFxHmwMkQTPH/0/0/*)))#l7qy253t",
            "elsh(wsh(sortedmulti(1,xpub69H7F5d8KSRgmmdJg2KhpAK8SR3DjMwAdkxj3ZuxV27CprR9LgpeyGmXUbC6wb7ERfvrnKZjXoUmmDznezpbZb7ap6r1D3tgFxHmwMkQTPH/0/0/*,xpub661MyMwAqRbcFW31YEwpkMuc5THy2PSt5bDMsktWQcFF8syAmRUapSCGu8ED9W6oDMSgv6Zz8idoc4a6mr8BDzTJY47LJhkJ8UB7WEGuduB/1/0/*)))#0gpee5cl",
            "XBkDY63XnRTz6BbwzJi3ifGhBwLTomEzkq",
        );
    }

    #[test]
    fn test_parse_descriptor() {
        let secp = &secp256k1_zkp::Secp256k1::signing_only();
        let (descriptor, key_map) = Descriptor::<_, NoExt>::parse_descriptor(secp, "elwpkh(tprv8ZgxMBicQKsPcwcD4gSnMti126ZiETsuX7qwrtMypr6FBwAP65puFn4v6c3jrN9VwtMRMph6nyT63NrfUL4C3nBzPcduzVSuHD7zbX2JKVc/44'/0'/0'/0/*)").unwrap();
        assert_eq!(descriptor.to_string(), "elwpkh([2cbe2a6d/44'/0'/0']tpubDCvNhURocXGZsLNqWcqD3syHTqPXrMSTwi8feKVwAcpi29oYKsDD3Vex7x2TDneKMVN23RbLprfxB69v94iYqdaYHsVz3kPR37NQXeqouVz/0/*)#pznhhta9");
        assert_eq!(key_map.len(), 1);

        // https://github.com/bitcoin/bitcoin/blob/7ae86b3c6845873ca96650fc69beb4ae5285c801/src/test/descriptor_tests.cpp#L355-L360
        macro_rules! check_invalid_checksum {
            ($secp: ident,$($desc: expr),*) => {
                $(
                    match Descriptor::<_, NoExt>::parse_descriptor($secp, $desc) {
                        Err(Error::BadDescriptor(_)) => {},
                        Err(e) => panic!("Expected bad checksum for {}, got '{}'", $desc, e),
                        _ => panic!("Invalid checksum treated as valid: {}", $desc),
                    };
                )*
            };
        }
        check_invalid_checksum!(secp,
            "elsh(multi(2,[00000000/111'/222]xprvA1RpRA33e1JQ7ifknakTFpgNXPmW2YvmhqLQYMmrj4xJXXWYpDPS3xz7iAxn8L39njGVyuoseXzU6rcxFLJ8HFsTjSyQbLYnMpCqE2VbFWc,xprv9uPDJpEQgRQfDcW7BkF7eTya6RPxXeJCqCJGHuCJ4GiRVLzkTXBAJMu2qaMWPrS7AANYqdq6vcBcBUdJCVVFceUvJFjaPdGZ2y9WACViL4L/0))#",
            "elsh(multi(2,[00000000/111'/222]xpub6ERApfZwUNrhLCkDtcHTcxd75RbzS1ed54G1LkBUHQVHQKqhMkhgbmJbZRkrgZw4koxb5JaHWkY4ALHY2grBGRjaDMzQLcgJvLJuZZvRcEL,xpub68NZiKmJWnxxS6aaHmn81bvJeTESw724CRDs6HbuccFQN9Ku14VQrADWgqbhhTHBaohPX4CjNLf9fq9MYo6oDaPPLPxSb7gwQN3ih19Zm4Y/0))#",
            "elsh(multi(2,[00000000/111'/222]xprvA1RpRA33e1JQ7ifknakTFpgNXPmW2YvmhqLQYMmrj4xJXXWYpDPS3xz7iAxn8L39njGVyuoseXzU6rcxFLJ8HFsTjSyQbLYnMpCqE2VbFWc,xprv9uPDJpEQgRQfDcW7BkF7eTya6RPxXeJCqCJGHuCJ4GiRVLzkTXBAJMu2qaMWPrS7AANYqdq6vcBcBUdJCVVFceUvJFjaPdGZ2y9WACViL4L/0))#ggrsrxf",
            "elsh(multi(2,[00000000/111'/222]xpub6ERApfZwUNrhLCkDtcHTcxd75RbzS1ed54G1LkBUHQVHQKqhMkhgbmJbZRkrgZw4koxb5JaHWkY4ALHY2grBGRjaDMzQLcgJvLJuZZvRcEL,xpub68NZiKmJWnxxS6aaHmn81bvJeTESw724CRDs6HbuccFQN9Ku14VQrADWgqbhhTHBaohPX4CjNLf9fq9MYo6oDaPPLPxSb7gwQN3ih19Zm4Y/0))#tjg09x5tq",
            "elsh(multi(2,[00000000/111'/222]xprvA1RpRA33e1JQ7ifknakTFpgNXPmW2YvmhqLQYMmrj4xJXXWYpDPS3xz7iAxn8L39njGVyuoseXzU6rcxFLJ8HFsTjSyQbLYnMpCqE2VbFWc,xprv9uPDJpEQgRQfDcW7BkF7eTya6RPxXeJCqCJGHuCJ4GiRVLzkTXBAJMu2qaMWPrS7AANYqdq6vcBcBUdJCVVFceUvJFjaPdGZ2y9WACViL4L/0))#ggrsrxf",
            "elsh(multi(2,[00000000/111'/222]xpub6ERApfZwUNrhLCkDtcHTcxd75RbzS1ed54G1LkBUHQVHQKqhMkhgbmJbZRkrgZw4koxb5JaHWkY4ALHY2grBGRjaDMzQLcgJvLJuZZvRcEL,xpub68NZiKmJWnxxS6aaHmn81bvJeTESw724CRDs6HbuccFQN9Ku14VQrADWgqbhhTHBaohPX4CjNLf9fq9MYo6oDaPPLPxSb7gwQN3ih19Zm4Y/0))#tjg09x5",
            "elsh(multi(3,[00000000/111'/222]xprvA1RpRA33e1JQ7ifknakTFpgNXPmW2YvmhqLQYMmrj4xJXXWYpDPS3xz7iAxn8L39njGVyuoseXzU6rcxFLJ8HFsTjSyQbLYnMpCqE2VbFWc,xprv9uPDJpEQgRQfDcW7BkF7eTya6RPxXeJCqCJGHuCJ4GiRVLzkTXBAJMu2qaMWPrS7AANYqdq6vcBcBUdJCVVFceUvJFjaPdGZ2y9WACViL4L/0))#ggrsrxfy",
            "elsh(multi(3,[00000000/111'/222]xpub6ERApfZwUNrhLCkDtcHTcxd75RbzS1ed54G1LkBUHQVHQKqhMkhgbmJbZRkrgZw4koxb5JaHWkY4ALHY2grBGRjaDMzQLcgJvLJuZZvRcEL,xpub68NZiKmJWnxxS6aaHmn81bvJeTESw724CRDs6HbuccFQN9Ku14VQrADWgqbhhTHBaohPX4CjNLf9fq9MYo6oDaPPLPxSb7gwQN3ih19Zm4Y/0))#tjg09x5t",
            "elsh(multi(2,[00000000/111'/222]xpub6ERApfZwUNrhLCkDtcHTcxd75RbzS1ed54G1LkBUHQVHQKqhMkhgbmJbZRkrgZw4koxb5JaHWkY4ALHY2grBGRjaDMzQLcgJvLJuZZvRcEL,xpub68NZiKmJWnxxS6aaHmn81bvJeTESw724CRDs6HbuccFQN9Ku14VQrADWgqbhhTHBaohPX4CjNLf9fq9MYo6oDaPPLPxSb7gwQN3ih19Zm4Y/0))#tjq09x4t",
            "elsh(multi(2,[00000000/111'/222]xprvA1RpRA33e1JQ7ifknakTFpgNXPmW2YvmhqLQYMmrj4xJXXWYpDPS3xz7iAxn8L39njGVyuoseXzU6rcxFLJ8HFsTjSyQbLYnMpCqE2VbFWc,xprv9uPDJpEQgRQfDcW7BkF7eTya6RPxXeJCqCJGHuCJ4GiRVLzkTXBAJMu2qaMWPrS7AANYqdq6vcBcBUdJCVVFceUvJFjaPdGZ2y9WACViL4L/0))##ggssrxfy",
            "elsh(multi(2,[00000000/111'/222]xpub6ERApfZwUNrhLCkDtcHTcxd75RbzS1ed54G1LkBUHQVHQKqhMkhgbmJbZRkrgZw4koxb5JaHWkY4ALHY2grBGRjaDMzQLcgJvLJuZZvRcEL,xpub68NZiKmJWnxxS6aaHmn81bvJeTESw724CRDs6HbuccFQN9Ku14VQrADWgqbhhTHBaohPX4CjNLf9fq9MYo6oDaPPLPxSb7gwQN3ih19Zm4Y/0))##tjq09x4t"
        );

        Descriptor::<_, NoExt>::parse_descriptor(&secp, "elsh(multi(2,[00000000/111'/222]xprvA1RpRA33e1JQ7ifknakTFpgNXPmW2YvmhqLQYMmrj4xJXXWYpDPS3xz7iAxn8L39njGVyuoseXzU6rcxFLJ8HFsTjSyQbLYnMpCqE2VbFWc,xprv9uPDJpEQgRQfDcW7BkF7eTya6RPxXeJCqCJGHuCJ4GiRVLzkTXBAJMu2qaMWPrS7AANYqdq6vcBcBUdJCVVFceUvJFjaPdGZ2y9WACViL4L/0))#9s2ngs7u").expect("Valid descriptor with checksum");
        Descriptor::<_, NoExt>::parse_descriptor(&secp, "elsh(multi(2,[00000000/111'/222]xpub6ERApfZwUNrhLCkDtcHTcxd75RbzS1ed54G1LkBUHQVHQKqhMkhgbmJbZRkrgZw4koxb5JaHWkY4ALHY2grBGRjaDMzQLcgJvLJuZZvRcEL,xpub68NZiKmJWnxxS6aaHmn81bvJeTESw724CRDs6HbuccFQN9Ku14VQrADWgqbhhTHBaohPX4CjNLf9fq9MYo6oDaPPLPxSb7gwQN3ih19Zm4Y/0))#uklept69").expect("Valid descriptor with checksum");
    }

    #[test]
    #[cfg(feature = "compiler")]
    fn parse_and_derive() {
        let descriptor_str = "thresh(2,\
pk([d34db33f/44'/0'/0']xpub6ERApfZwUNrhLCkDtcHTcxd75RbzS1ed54G1LkBUHQVHQKqhMkhgbmJbZRkrgZw4koxb5JaHWkY4ALHY2grBGRjaDMzQLcgJvLJuZZvRcEL/1/*),\
pk(xpub6ERApfZwUNrhLCkDtcHTcxd75RbzS1ed54G1LkBUHQVHQKqhMkhgbmJbZRkrgZw4koxb5JaHWkY4ALHY2grBGRjaDMzQLcgJvLJuZZvRcEL/1),\
pk(03f28773c2d975288bc7d1d205c3748651b075fbc6610e58cddeeddf8f19405aa8))";
        let policy: policy::concrete::Policy<DescriptorPublicKey> = descriptor_str.parse().unwrap();
        let descriptor = Descriptor::<_, NoExt>::new_sh(policy.compile().unwrap()).unwrap();
        let derived_descriptor = descriptor.derive(42);

        let res_descriptor_str = "thresh(2,\
pk([d34db33f/44'/0'/0']xpub6ERApfZwUNrhLCkDtcHTcxd75RbzS1ed54G1LkBUHQVHQKqhMkhgbmJbZRkrgZw4koxb5JaHWkY4ALHY2grBGRjaDMzQLcgJvLJuZZvRcEL/1/42),\
pk(xpub6ERApfZwUNrhLCkDtcHTcxd75RbzS1ed54G1LkBUHQVHQKqhMkhgbmJbZRkrgZw4koxb5JaHWkY4ALHY2grBGRjaDMzQLcgJvLJuZZvRcEL/1),\
pk(03f28773c2d975288bc7d1d205c3748651b075fbc6610e58cddeeddf8f19405aa8))";
        let res_policy: policy::concrete::Policy<DescriptorPublicKey> =
            res_descriptor_str.parse().unwrap();
        let res_descriptor =
            Descriptor::<DescriptorPublicKey, NoExt>::new_sh(res_policy.compile().unwrap())
                .unwrap();

        assert_eq!(res_descriptor.to_string(), derived_descriptor.to_string());
    }

    #[test]
    fn parse_with_secrets() {
        let secp = &secp256k1_zkp::Secp256k1::signing_only();
        let descriptor_str = "elwpkh(xprv9s21ZrQH143K4CTb63EaMxja1YiTnSEWKMbn23uoEnAzxjdUJRQkazCAtzxGm4LSoTSVTptoV9RbchnKPW9HxKtZumdyxyikZFDLhogJ5Uj/44'/0'/0'/0/*)#xldrpn5u";
        let (descriptor, keymap) =
            Descriptor::<DescriptorPublicKey>::parse_descriptor(&secp, descriptor_str).unwrap();

        let expected = "elwpkh([a12b02f4/44'/0'/0']xpub6BzhLAQUDcBUfHRQHZxDF2AbcJqp4Kaeq6bzJpXrjrWuK26ymTFwkEFbxPra2bJ7yeZKbDjfDeFwxe93JMqpo5SsPJH6dZdvV9kMzJkAZ69/0/*)#20ufqv7z";
        assert_eq!(expected, descriptor.to_string());
        assert_eq!(keymap.len(), 1);

        // try to turn it back into a string with the secrets
        assert_eq!(descriptor_str, descriptor.to_string_with_secret(&keymap));
    }

    #[test]
    fn checksum_for_nested_sh() {
        let descriptor_str = "elsh(wpkh(xpub6ERApfZwUNrhLCkDtcHTcxd75RbzS1ed54G1LkBUHQVHQKqhMkhgbmJbZRkrgZw4koxb5JaHWkY4ALHY2grBGRjaDMzQLcgJvLJuZZvRcEL))";
        let descriptor: Descriptor<DescriptorPublicKey> = descriptor_str.parse().unwrap();
        assert_eq!(descriptor.to_string(), "elsh(wpkh(xpub6ERApfZwUNrhLCkDtcHTcxd75RbzS1ed54G1LkBUHQVHQKqhMkhgbmJbZRkrgZw4koxb5JaHWkY4ALHY2grBGRjaDMzQLcgJvLJuZZvRcEL))#2040pn7l");

        let descriptor_str = "elsh(wsh(pk(xpub6ERApfZwUNrhLCkDtcHTcxd75RbzS1ed54G1LkBUHQVHQKqhMkhgbmJbZRkrgZw4koxb5JaHWkY4ALHY2grBGRjaDMzQLcgJvLJuZZvRcEL)))";
        let descriptor: Descriptor<DescriptorPublicKey> = descriptor_str.parse().unwrap();
        assert_eq!(descriptor.to_string(), "elsh(wsh(pk(xpub6ERApfZwUNrhLCkDtcHTcxd75RbzS1ed54G1LkBUHQVHQKqhMkhgbmJbZRkrgZw4koxb5JaHWkY4ALHY2grBGRjaDMzQLcgJvLJuZZvRcEL)))#pqs0de7e");
    }

    #[test]
    fn test_xonly_keys() {
        let comp_key = "0308c0fcf8895f4361b4fc77afe2ad53b0bd27dcebfd863421b2b246dc283d4103";
        let x_only_key = "08c0fcf8895f4361b4fc77afe2ad53b0bd27dcebfd863421b2b246dc283d4103";

        // Both x-only keys and comp keys allowed in tr
        Descriptor::<DescriptorPublicKey>::from_str(&format!("eltr({})", comp_key)).unwrap();
        Descriptor::<DescriptorPublicKey>::from_str(&format!("eltr({})", x_only_key)).unwrap();

        // Only compressed keys allowed in wsh
        Descriptor::<DescriptorPublicKey>::from_str(&format!("elwsh(pk({}))", comp_key)).unwrap();
        Descriptor::<DescriptorPublicKey>::from_str(&format!("elwsh(pk({}))", x_only_key))
            .unwrap_err();
    }

    #[test]
    fn test_find_derivation_index_for_spk() {
        let secp = secp256k1_zkp::Secp256k1::verification_only();
        let descriptor = Descriptor::<_, NoExt>::from_str("eltr([73c5da0a/86'/0'/0']xpub6BgBgsespWvERF3LHQu6CnqdvfEvtMcQjYrcRzx53QJjSxarj2afYWcLteoGVky7D3UKDP9QyrLprQ3VCECoY49yfdDEHGCtMMj92pReUsQ/0/*)").unwrap();
        let script_at_0_1 = Script::from_str(
            "5120c73ac1b7a518499b9642aed8cfa15d5401e5bd85ad760b937b69521c297722f0",
        )
        .unwrap();
        let expected_concrete = Descriptor::from_str(
            "eltr(0283dfe85a3151d2517290da461fe2815591ef69f2b18a2ce63f01697a8b313145)",
        )
        .unwrap();

        assert_eq!(
            descriptor.find_derivation_index_for_spk(&secp, &script_at_0_1, 0..1),
            Ok(None)
        );
        assert_eq!(
            descriptor.find_derivation_index_for_spk(&secp, &script_at_0_1, 0..2),
            Ok(Some((1, expected_concrete.clone())))
        );
        assert_eq!(
            descriptor.find_derivation_index_for_spk(&secp, &script_at_0_1, 0..10),
            Ok(Some((1, expected_concrete)))
        );
    }
}<|MERGE_RESOLUTION|>--- conflicted
+++ resolved
@@ -40,14 +40,9 @@
 use crate::extensions::{CovExtArgs, ExtParam, ParseableExt};
 use crate::miniscript::{Legacy, Miniscript, Segwitv0};
 use crate::{
-<<<<<<< HEAD
-    expression, miniscript, BareCtx, CovenantExt, Error, ExtTranslator, Extension,
+    expression, hash256, miniscript, BareCtx, CovenantExt, Error, ExtTranslator, Extension,
     ForEachKey, MiniscriptKey, NoExt, Satisfier, ToPublicKey, TranslateExt, TranslatePk,
     Translator,
-=======
-    expression, hash256, miniscript, BareCtx, Error, ForEachKey, MiniscriptKey, PkTranslator,
-    Satisfier, ToPublicKey, TranslatePk, Translator,
->>>>>>> e2e8e77b
 };
 
 mod bare;
@@ -802,6 +797,10 @@
             fn sha256(&mut self, sha256: &sha256::Hash) -> Result<sha256::Hash, ()> {
                 Ok(*sha256)
             }
+
+            fn hash256(&mut self, hash256: &hash256::Hash) -> Result<hash256::Hash, ()> {
+                Ok(*hash256)
+            }
         }
         self.translate_pk(&mut Derivator(index))
             .expect("BIP 32 key index substitution cannot fail")
@@ -859,6 +858,10 @@
             fn sha256(&mut self, sha256: &sha256::Hash) -> Result<sha256::Hash, ConversionError> {
                 Ok(*sha256)
             }
+
+            fn hash256(&mut self, hash256: &hash256::Hash) -> Result<hash256::Hash, ConversionError> {
+                Ok(*hash256)
+            }
         }
 
         let derived = self.derive(index).translate_pk(&mut Derivator(secp))?;
