--- conflicted
+++ resolved
@@ -20,12 +20,8 @@
 use crate::policy::Liftable;
 use crate::util::{varint_len, witness_size};
 use crate::{
-<<<<<<< HEAD
-    errstr, Error, Extension, ForEach, ForEachKey, MiniscriptKey, NoExt, Satisfier, Tap,
+    errstr, Error, Extension, ForEachKey, MiniscriptKey, NoExt, Satisfier, Tap,
     ToPublicKey, TranslateExt, TranslatePk, Translator,
-=======
-    errstr, Error, ForEachKey, MiniscriptKey, Satisfier, Tap, ToPublicKey, TranslatePk, Translator,
->>>>>>> 859534b3
 };
 
 /// A Taproot Tree representation.
@@ -614,13 +610,8 @@
     }
 }
 
-<<<<<<< HEAD
 impl<Pk: MiniscriptKey, Ext: Extension> ForEachKey<Pk> for Tr<Pk, Ext> {
-    fn for_each_key<'a, F: FnMut(ForEach<'a, Pk>) -> bool>(&'a self, mut pred: F) -> bool
-=======
-impl<Pk: MiniscriptKey> ForEachKey<Pk> for Tr<Pk> {
     fn for_each_key<'a, F: FnMut(&'a Pk) -> bool>(&'a self, mut pred: F) -> bool
->>>>>>> 859534b3
     where
         Pk: 'a,
         Pk::Hash: 'a,
