--- conflicted
+++ resolved
@@ -9,14 +9,10 @@
     LeafVersion, TaprootBuilder, TaprootBuilderError, TaprootSpendInfo, TAPROOT_CONTROL_BASE_SIZE,
     TAPROOT_CONTROL_MAX_NODE_COUNT, TAPROOT_CONTROL_NODE_SIZE,
 };
-<<<<<<< HEAD
 use elements::{self, opcodes, secp256k1_zkp, Script};
-=======
-use bitcoin::{secp256k1, Address, Network, Script};
->>>>>>> 511e66b9
 
 use super::checksum::{desc_checksum, verify_checksum};
-use super::{ElementsTrait, ELMTS_STR};
+use super::ELMTS_STR;
 use crate::expression::{self, FromTree};
 use crate::miniscript::Miniscript;
 use crate::policy::semantic::Policy;
@@ -329,21 +325,14 @@
             .into_script()
     }
 
-<<<<<<< HEAD
-    /// Obtain the corresponding script pubkey for this descriptor
-    /// Same as[`DescriptorTrait::address`] for this descriptor
-    pub fn addr(
+    /// Obtains the corresponding address for this descriptor.
+    pub fn address(
         &self,
         blinder: Option<secp256k1_zkp::PublicKey>,
         params: &'static elements::AddressParams,
     ) -> elements::Address {
         let spend_info = self.spend_info();
         elements::Address::p2tr_tweaked(spend_info.output_key(), blinder, params)
-=======
-    /// Obtains the corresponding address for this descriptor.
-    pub fn address(&self, network: Network) -> Address {
-        let spend_info = self.spend_info();
-        Address::p2tr_tweaked(spend_info.output_key(), network)
     }
 
     /// Returns satisfying non-malleable witness and scriptSig with minimum
@@ -364,7 +353,6 @@
         S: Satisfier<Pk>,
     {
         best_tap_spend(self, satisfier, true /* allow_mall */)
->>>>>>> 511e66b9
     }
 }
 
@@ -625,106 +613,6 @@
     }
 }
 
-<<<<<<< HEAD
-impl<Pk: MiniscriptKey> ElementsTrait<Pk> for Tr<Pk> {
-    fn blind_addr(
-        &self,
-        blinder: Option<elements::secp256k1_zkp::PublicKey>,
-        params: &'static elements::AddressParams,
-    ) -> Result<elements::Address, Error>
-    where
-        Pk: ToPublicKey,
-    {
-        Ok(self.addr(blinder, params))
-    }
-}
-
-impl<Pk: MiniscriptKey> DescriptorTrait<Pk> for Tr<Pk> {
-    fn sanity_check(&self) -> Result<(), Error> {
-        for (_depth, ms) in self.iter_scripts() {
-            ms.sanity_check()?;
-        }
-        Ok(())
-    }
-
-    fn address(&self, params: &'static elements::AddressParams) -> Result<elements::Address, Error>
-    where
-        Pk: ToPublicKey,
-    {
-        Ok(self.addr(None, params))
-    }
-
-    fn script_pubkey(&self) -> Script
-    where
-        Pk: ToPublicKey,
-    {
-        self.spk()
-    }
-
-    fn unsigned_script_sig(&self) -> Script
-    where
-        Pk: ToPublicKey,
-    {
-        Script::new()
-    }
-
-    fn explicit_script(&self) -> Result<Script, Error>
-    where
-        Pk: ToPublicKey,
-    {
-        Err(Error::TrNoScriptCode)
-    }
-
-    fn get_satisfaction<S>(&self, satisfier: S) -> Result<(Vec<Vec<u8>>, Script), Error>
-    where
-        Pk: ToPublicKey,
-        S: Satisfier<Pk>,
-    {
-        best_tap_spend(self, satisfier, false /* allow_mall */)
-    }
-
-    fn get_satisfaction_mall<S>(&self, satisfier: S) -> Result<(Vec<Vec<u8>>, Script), Error>
-    where
-        Pk: ToPublicKey,
-        S: Satisfier<Pk>,
-    {
-        best_tap_spend(self, satisfier, true /* allow_mall */)
-    }
-
-    fn max_satisfaction_weight(&self) -> Result<usize, Error> {
-        let mut max_wieght = Some(65);
-        for (depth, ms) in self.iter_scripts() {
-            let script_size = ms.script_size();
-            let max_sat_elems = match ms.max_satisfaction_witness_elements() {
-                Ok(elem) => elem,
-                Err(..) => continue,
-            };
-            let max_sat_size = match ms.max_satisfaction_size() {
-                Ok(sz) => sz,
-                Err(..) => continue,
-            };
-            let control_block_sz = control_block_len(depth);
-            let wit_size = 4 + // scriptSig len byte
-            control_block_sz + // first element control block
-            varint_len(script_size) +
-            script_size + // second element script len with prefix
-            varint_len(max_sat_elems) +
-            max_sat_size; // witness
-            max_wieght = cmp::max(max_wieght, Some(wit_size));
-        }
-        max_wieght.ok_or(Error::ImpossibleSatisfaction)
-    }
-
-    fn script_code(&self) -> Result<Script, Error>
-    where
-        Pk: ToPublicKey,
-    {
-        Err(Error::TrNoScriptCode)
-    }
-}
-
-=======
->>>>>>> 511e66b9
 impl<Pk: MiniscriptKey> ForEachKey<Pk> for Tr<Pk> {
     fn for_each_key<'a, F: FnMut(ForEach<'a, Pk>) -> bool>(&'a self, mut pred: F) -> bool
     where
