// Miniscript
// Written in 2019 by
//     Andrew Poelstra <apoelstra@wpsoftware.net>
//
// To the extent possible under law, the author(s) have dedicated all
// copyright and related and neighboring rights to this software to
// the public domain worldwide. This software is distributed without
// any warranty.
//
// You should have received a copy of the CC0 Public Domain Dedication
// along with this software.
// If not, see <http://creativecommons.org/publicdomain/zero/1.0/>.
//

//! # Partially-Signed Bitcoin Transactions
//!
//! This module implements the Finalizer and Extractor roles defined in
//! BIP 174, PSBT, described at
//! `https://github.com/bitcoin/bips/blob/master/bip-0174.mediawiki`
//!

<<<<<<< HEAD
use std::collections::BTreeMap;
use std::ops::Deref;
use std::{error, fmt};

use bitcoin;
use bitcoin::hashes::sha256;
use elements::hashes::{hash160, ripemd160, sha256d, Hash};
use elements::pset::PartiallySignedTransaction as Psbt;
use elements::secp256k1_zkp::{self as secp256k1, Secp256k1};
use elements::sighash::SigHashCache;
use elements::taproot::{self, ControlBlock, LeafVersion, TapLeafHash};
use elements::{self, EcdsaSigHashType, SchnorrSigHashType, Script};

use crate::extensions::{CovExtArgs, CovenantExt, ParseableExt};
=======
use core::fmt;
use core::ops::Deref;
#[cfg(feature = "std")]
use std::error;

use bitcoin::hashes::{hash160, sha256d, Hash};
use bitcoin::secp256k1::{self, Secp256k1, VerifyOnly};
use bitcoin::util::psbt::{self, PartiallySignedTransaction as Psbt};
use bitcoin::util::sighash::SighashCache;
use bitcoin::util::taproot::{self, ControlBlock, LeafVersion, TapLeafHash};
use bitcoin::{self, EcdsaSighashType, SchnorrSighashType, Script};

>>>>>>> f6dc9458
use crate::miniscript::iter::PkPkh;
use crate::miniscript::limits::SEQUENCE_LOCKTIME_DISABLE_FLAG;
use crate::miniscript::satisfy::{elementssig_from_rawsig, After, Older};
use crate::{
    descriptor, hash256, interpreter, Descriptor, DescriptorPublicKey, ElementsSig, Extension,
    MiniscriptKey, Preimage32, Satisfier, ToPublicKey, TranslatePk, Translator,
};

mod finalizer;
pub use elements::pset as psbt;

pub use self::finalizer::{finalize, finalize_input, interpreter_check, interpreter_inp_check};
use crate::descriptor::{LegacyCovSatisfier, Tr};
use crate::util;

/// Error type for entire Psbt
#[derive(Debug)]
pub enum Error {
    /// Cannot combine locktimes
    LockTimeCombinationError,
    /// Upstream Error
    PsbtError(elements::pset::Error),
    /// Input Error type
    InputError(InputError, usize),
    /// Wrong Input Count
    WrongInputCount {
        /// Input count in tx
        in_tx: usize,
        /// Input count in psbt
        in_map: usize,
    },
    /// Input index out of bounds
    InputIdxOutofBounds {
        /// Number of inputs in psbt
        psbt_inp: usize,
        /// The input index
        index: usize,
    },
}

impl fmt::Display for Error {
    fn fmt(&self, f: &mut fmt::Formatter<'_>) -> fmt::Result {
        match *self {
            Error::InputError(ref inp_err, index) => write!(f, "{} at index {}", inp_err, index),
            Error::WrongInputCount { in_tx, in_map } => write!(
                f,
                "PSET had {} inputs in transaction but {} inputs in map",
                in_tx, in_map
            ),
            Error::LockTimeCombinationError => writeln!(
                f,
                "Cannot combine hieghtlocks and \
                timelocks"
            ),
            Error::PsbtError(ref e) => write!(f, "Psbt Error {}", e),
            Error::InputIdxOutofBounds { psbt_inp, index } => write!(
                f,
                "Index {} is out of bounds for psbt inputs len {}",
                index, psbt_inp
            ),
        }
    }
}

impl error::Error for Error {
    fn cause(&self) -> Option<&dyn error::Error> {
        use self::Error::*;

        match self {
            InputError(e, _) => Some(e),
            WrongInputCount { .. } | InputIdxOutofBounds { .. } => None,
            LockTimeCombinationError => None,
            PsbtError(e) => Some(e),
        }
    }
}

/// Error type for Pbst Input
#[derive(Debug)]
pub enum InputError {
    /// Could not satisfy Tr
    CouldNotSatisfyTr,
    /// Get the secp Errors directly
    SecpErr(elements::secp256k1_zkp::Error),
    /// Key errors
    KeyErr(bitcoin::util::key::Error),
    /// Error doing an interpreter-check on a finalized psbt
    Interpreter(interpreter::Error),
    /// Redeem script does not match the p2sh hash
    InvalidRedeemScript {
        /// Redeem script
        redeem: Script,
        /// Expected p2sh Script
        p2sh_expected: Script,
    },
    /// Witness script does not match the p2wsh hash
    InvalidWitnessScript {
        /// Witness Script
        witness_script: Script,
        /// Expected p2wsh script
        p2wsh_expected: Script,
    },
    /// Invalid sig
    InvalidSignature {
        /// The bitcoin public key
        pubkey: bitcoin::PublicKey,
        /// The (incorrect) signature
        sig: Vec<u8>,
    },
    /// Pass through the underlying errors in miniscript
    MiniscriptError(super::Error),
    /// Missing redeem script for p2sh
    MissingRedeemScript,
    /// Missing witness
    MissingWitness,
    /// used for public key corresponding to pkh/wpkh
    MissingPubkey,
    /// Missing witness script for segwit descriptors
    MissingWitnessScript,
    ///Missing both the witness and non-witness utxo
    MissingUtxo,
    /// Non empty Witness script for p2sh
    NonEmptyWitnessScript,
    /// Non empty Redeem script
    NonEmptyRedeemScript,
    /// Non standard sighash type
    NonStandardSighashType,
    /// Sighash did not match
    WrongSigHashFlag {
        /// required sighash type
        required: EcdsaSigHashType,
        /// the sighash type we got
        got: EcdsaSigHashType,
        /// the corresponding publickey
        pubkey: bitcoin::PublicKey,
    },
}

impl error::Error for InputError {
    fn cause(&self) -> Option<&dyn error::Error> {
        use self::InputError::*;

        match self {
            CouldNotSatisfyTr
            | InvalidRedeemScript { .. }
            | InvalidWitnessScript { .. }
            | InvalidSignature { .. }
            | MissingRedeemScript
            | MissingWitness
            | MissingPubkey
            | MissingWitnessScript
            | MissingUtxo
            | NonEmptyWitnessScript
            | NonEmptyRedeemScript
            | NonStandardSighashType
            | WrongSigHashFlag { .. } => None,
            SecpErr(e) => Some(e),
            KeyErr(e) => Some(e),
            Interpreter(e) => Some(e),
            MiniscriptError(e) => Some(e),
        }
    }
}

impl fmt::Display for InputError {
    fn fmt(&self, f: &mut fmt::Formatter<'_>) -> fmt::Result {
        match *self {
            InputError::InvalidSignature {
                ref pubkey,
                ref sig,
            } => write!(f, "PSET: bad signature {} for key {:?}", pubkey, sig),
            InputError::KeyErr(ref e) => write!(f, "Key Err: {}", e),
            InputError::Interpreter(ref e) => write!(f, "Interpreter: {}", e),
            InputError::SecpErr(ref e) => write!(f, "Secp Err: {}", e),
            InputError::InvalidRedeemScript {
                ref redeem,
                ref p2sh_expected,
            } => write!(
                f,
                "Redeem script {} does not match the p2sh script {}",
                redeem, p2sh_expected
            ),
            InputError::InvalidWitnessScript {
                ref witness_script,
                ref p2wsh_expected,
            } => write!(
                f,
                "Witness script {} does not match the p2wsh script {}",
                witness_script, p2wsh_expected
            ),
            InputError::MiniscriptError(ref e) => write!(f, "Miniscript Error: {}", e),
            InputError::MissingWitness => write!(f, "PSET is missing witness"),
            InputError::MissingRedeemScript => write!(f, "PSET is Redeem script"),
            InputError::MissingUtxo => {
                write!(f, "PSET is missing both witness and non-witness UTXO")
            }
            InputError::MissingWitnessScript => write!(f, "PSET is missing witness script"),
            InputError::MissingPubkey => write!(f, "Missing pubkey for a pkh/wpkh"),
            InputError::NonEmptyRedeemScript => write!(
                f,
                "PSET has non-empty redeem script at for legacy transactions"
            ),
            InputError::NonEmptyWitnessScript => {
                write!(f, "PSET has non-empty witness script at for legacy input")
            }
            InputError::WrongSigHashFlag {
                required,
                got,
                pubkey,
            } => write!(
                f,
                "PSET: signature with key {} had \
                 sighashflag {:?} rather than required {:?}",
                pubkey, got, required
            ),
            InputError::CouldNotSatisfyTr => write!(f, "Cannot satisfy Tr descriptor"),
            InputError::NonStandardSighashType => write!(f, "Non-standard sighash type"),
        }
    }
}

#[doc(hidden)]
impl From<super::Error> for InputError {
    fn from(e: super::Error) -> InputError {
        InputError::MiniscriptError(e)
    }
}

#[doc(hidden)]
impl From<elements::secp256k1_zkp::Error> for InputError {
    fn from(e: elements::secp256k1_zkp::Error) -> InputError {
        InputError::SecpErr(e)
    }
}

#[doc(hidden)]
impl From<bitcoin::util::key::Error> for InputError {
    fn from(e: bitcoin::util::key::Error) -> InputError {
        InputError::KeyErr(e)
    }
}

#[doc(hidden)]
impl From<elements::pset::Error> for Error {
    fn from(e: elements::pset::Error) -> Error {
        Error::PsbtError(e)
    }
}

/// Psbt satisfier for at inputs at a particular index
/// Takes in &psbt because multiple inputs will share
/// the same psbt structure
/// All operations on this structure will panic if index
/// is more than number of inputs in pbst
/// This does not support satisfaction for Covenant transactoins
/// You are probably looking for [`finalizer::finalize`] method
/// or [`PsbtCovInputSatisfier`]
pub struct PsbtInputSatisfier<'psbt> {
    /// pbst
    pub psbt: &'psbt Psbt,
    /// input index
    pub index: usize,
}

/// Psbt Input Satisfier with Covenant support. Users should be
/// using the high level [`finalizer::finalize`] API.
/// The [`CovSatisfier`] should be consistent with the extracted transaction.
pub type PsbtCovInputSatisfier<'psbt> =
    (PsbtInputSatisfier<'psbt>, LegacyCovSatisfier<'psbt, 'psbt>);

impl<'psbt> PsbtInputSatisfier<'psbt> {
    /// create a new PsbtInputsatisfier from
    /// psbt and index
    pub fn new(psbt: &'psbt Psbt, index: usize) -> Self {
        Self { psbt, index }
    }
}

impl<'psbt, Pk: MiniscriptKey + ToPublicKey> Satisfier<Pk> for PsbtInputSatisfier<'psbt> {
    fn lookup_tap_key_spend_sig(&self) -> Option<elements::SchnorrSig> {
        self.psbt.inputs()[self.index].tap_key_sig
    }

    fn lookup_tap_leaf_script_sig(
        &self,
        pk: &Pk,
        lh: &TapLeafHash,
    ) -> Option<elements::SchnorrSig> {
        self.psbt.inputs()[self.index]
            .tap_script_sigs
            .get(&(pk.to_x_only_pubkey(), *lh))
            .copied()
    }

    fn lookup_tap_control_block_map(
        &self,
    ) -> Option<&BTreeMap<ControlBlock, (elements::Script, LeafVersion)>> {
        Some(&self.psbt.inputs()[self.index].tap_scripts)
    }

    fn lookup_pkh_tap_leaf_script_sig(
        &self,
        pkh: &(Pk::RawPkHash, TapLeafHash),
    ) -> Option<(
        elements::secp256k1_zkp::XOnlyPublicKey,
        elements::SchnorrSig,
    )> {
        self.psbt.inputs()[self.index]
            .tap_script_sigs
            .iter()
            .find(|&((pubkey, lh), _sig)| {
                pubkey.to_pubkeyhash() == Pk::hash_to_hash160(&pkh.0) && *lh == pkh.1
            })
            .map(|((x_only_pk, _leaf_hash), sig)| (*x_only_pk, *sig))
    }

    fn lookup_ecdsa_sig(&self, pk: &Pk) -> Option<ElementsSig> {
        if let Some(rawsig) = self.psbt.inputs()[self.index]
            .partial_sigs
            .get(&pk.to_public_key())
        {
            // We have already previously checked that all signatures have the
            // correct sighash flag.
            elementssig_from_rawsig(rawsig).ok()
        } else {
            None
        }
    }

    fn lookup_pkh_ecdsa_sig(&self, pkh: &Pk::RawPkHash) -> Option<(bitcoin::PublicKey, ElementsSig)> {
        if let Some((pk, sig)) = self.psbt.inputs()[self.index]
            .partial_sigs
            .iter()
            .find(|&(pubkey, _sig)| pubkey.to_pubkeyhash() == Pk::hash_to_hash160(pkh))
        {
            // If the mapping is incorrect, return None
            elementssig_from_rawsig(sig)
                .ok()
                .map(|bitcoinsig| (*pk, bitcoinsig))
        } else {
            None
        }
    }

    fn check_after(&self, n: u32) -> bool {
        let locktime = match self.psbt.locktime() {
            Ok(locktime) => locktime,
            Err(..) => return false,
        };
        let seq = self.psbt.inputs()[self.index]
            .sequence
            .unwrap_or(0xffffffff);

        // https://github.com/bitcoin/bips/blob/master/bip-0065.mediawiki
        // fail if TxIn is finalized
        if seq == 0xffffffff {
            false
        } else {
            <Satisfier<Pk>>::check_after(&After(locktime), n)
        }
    }

    fn check_older(&self, n: u32) -> bool {
        let seq = self.psbt.inputs()[self.index]
            .sequence
            .unwrap_or(0xffffffff);
        // https://github.com/bitcoin/bips/blob/master/bip-0112.mediawiki
        // Disable flag set. return true
        if n & SEQUENCE_LOCKTIME_DISABLE_FLAG != 0 {
            true
        } else if self.psbt.global.tx_data.version < 2
            || (seq & SEQUENCE_LOCKTIME_DISABLE_FLAG != 0)
        {
            // transaction version and sequence check
            false
        } else {
            <Satisfier<Pk>>::check_older(&Older(seq), n)
        }
    }

<<<<<<< HEAD
    fn lookup_hash160(&self, h: hash160::Hash) -> Option<Preimage32> {
        self.psbt.inputs()[self.index]
=======
    fn lookup_hash160(&self, h: &Pk::Hash160) -> Option<Preimage32> {
        self.psbt.inputs[self.index]
>>>>>>> f6dc9458
            .hash160_preimages
            .get(&Pk::to_hash160(h))
            .and_then(try_vec_as_preimage32)
    }

    fn lookup_sha256(&self, h: &Pk::Sha256) -> Option<Preimage32> {
        self.psbt.inputs()[self.index]
            .sha256_preimages
            .get(&Pk::to_sha256(h))
            .and_then(try_vec_as_preimage32)
    }

    fn lookup_hash256(&self, h: &Pk::Hash256) -> Option<Preimage32> {
        self.psbt.inputs()[self.index]
            .hash256_preimages
            .get(&sha256d::Hash::from_inner(Pk::to_hash256(h).into_inner())) // upstream psbt operates on hash256
            .and_then(try_vec_as_preimage32)
    }

<<<<<<< HEAD
    fn lookup_ripemd160(&self, h: ripemd160::Hash) -> Option<Preimage32> {
        self.psbt.inputs()[self.index]
=======
    fn lookup_ripemd160(&self, h: &Pk::Ripemd160) -> Option<Preimage32> {
        self.psbt.inputs[self.index]
>>>>>>> f6dc9458
            .ripemd160_preimages
            .get(&Pk::to_ripemd160(h))
            .and_then(try_vec_as_preimage32)
    }
}

fn try_vec_as_preimage32(vec: &Vec<u8>) -> Option<Preimage32> {
    if vec.len() == 32 {
        let mut arr = [0u8; 32];
        arr.copy_from_slice(vec);
        Some(arr)
    } else {
        None
    }
}

fn sanity_check(psbt: &Psbt) -> Result<(), Error> {
    if psbt.global.n_inputs() != psbt.inputs().len() {
        return Err(Error::WrongInputCount {
            in_tx: psbt.global.n_inputs(),
            in_map: psbt.inputs().len(),
        });
    }

    Ok(())
}

/// Additional operations for miniscript descriptors for various psbt roles.
/// Note that these APIs would generally error when used on scripts that are not
/// miniscripts.
pub trait PsbtExt {
    /// Finalize the psbt. This function takes in a mutable reference to psbt
    /// and populates the final_witness and final_scriptsig
    /// for all miniscript inputs.
    ///
    /// Finalizes all inputs that it can finalize, and returns an error for each input
    /// that it cannot finalize. Also performs a sanity interpreter check on the
    /// finalized psbt which involves checking the signatures/ preimages/timelocks.
    ///
    /// Input finalization also fails if it is not possible to satisfy any of the inputs non-malleably
    /// See [finalizer::finalize_mall] if you want to allow malleable satisfactions
    ///
    /// For finalizing individual inputs, see also [`PsbtExt::finalize_inp`]
    ///
    /// # Errors:
    ///
    /// - A vector of errors, one of each of failed finalized input
    fn finalize_mut<C: secp256k1::Verification>(
        &mut self,
        secp: &secp256k1::Secp256k1<C>,
        genesis_hash: elements::BlockHash,
    ) -> Result<(), Vec<Error>>;

    /// Same as [`PsbtExt::finalize_mut`], but does not mutate the input psbt and
    /// returns a new psbt
    ///
    /// # Errors:
    ///
    /// - Returns a mutated psbt with all inputs `finalize_mut` could finalize
    /// - A vector of input errors, one of each of failed finalized input
    fn finalize<C: secp256k1::Verification>(
        self,
        secp: &secp256k1::Secp256k1<C>,
        genesis_hash: elements::BlockHash,
    ) -> Result<Psbt, (Psbt, Vec<Error>)>;

    /// Same as [PsbtExt::finalize_mut], but allows for malleable satisfactions
    fn finalize_mall_mut<C: secp256k1::Verification>(
        &mut self,
        secp: &Secp256k1<C>,
        genesis_hash: elements::BlockHash,
    ) -> Result<(), Vec<Error>>;

    /// Same as [PsbtExt::finalize], but allows for malleable satisfactions
    fn finalize_mall<C: secp256k1::Verification>(
        self,
        secp: &Secp256k1<C>,
        genesis_hash: elements::BlockHash,
    ) -> Result<Psbt, (Psbt, Vec<Error>)>;

    /// Same as [`PsbtExt::finalize_mut`], but only tries to finalize a single input leaving other
    /// inputs as is. Use this when not all of inputs that you are trying to
    /// satisfy are miniscripts
    ///
    /// # Errors:
    ///
    /// - Input error detailing why the finalization failed. The psbt is not mutated when the finalization fails
    fn finalize_inp_mut<C: secp256k1::Verification>(
        &mut self,
        secp: &secp256k1::Secp256k1<C>,
        index: usize,
        genesis_hash: elements::BlockHash,
    ) -> Result<(), Error>;

    /// Same as [`PsbtExt::finalize_inp_mut`], but does not mutate the psbt and returns a new one
    ///
    /// # Errors:
    ///  Returns a tuple containing
    /// - Original psbt
    /// - Input Error detailing why the input finalization failed
    fn finalize_inp<C: secp256k1::Verification>(
        self,
        secp: &secp256k1::Secp256k1<C>,
        index: usize,
        genesis_hash: elements::BlockHash,
    ) -> Result<Psbt, (Psbt, Error)>;

    /// Same as [`PsbtExt::finalize_inp_mut`], but allows for malleable satisfactions
    fn finalize_inp_mall_mut<C: secp256k1::Verification>(
        &mut self,
        secp: &secp256k1::Secp256k1<C>,
        index: usize,
        genesis_hash: elements::BlockHash,
    ) -> Result<(), Error>;

    /// Same as [`PsbtExt::finalize_inp`], but allows for malleable satisfactions
    fn finalize_inp_mall<C: secp256k1::Verification>(
        self,
        secp: &secp256k1::Secp256k1<C>,
        index: usize,
        genesis_hash: elements::BlockHash,
    ) -> Result<Psbt, (Psbt, Error)>;

    /// Psbt extractor as defined in BIP174 that takes in a psbt reference
    /// and outputs a extracted bitcoin::Transaction
    /// Also does the interpreter sanity check
    /// Will error if the final ScriptSig or final Witness are missing
    /// or the interpreter check fails.
    fn extract<C: secp256k1::Verification>(
        &self,
        secp: &Secp256k1<C>,
        genesis_hash: elements::BlockHash,
    ) -> Result<elements::Transaction, Error>;

    /// Update PSBT input with a descriptor and check consistency of `*_utxo` fields.
    ///
    /// This is the checked version of [`update_with_descriptor_unchecked`]. It checks that the
    /// `witness_utxo` and `non_witness_utxo` are sane and have a `script_pubkey` that matches the
    /// descriptor. In particular, it makes sure segwit descriptors always have `witness_utxo`
    /// present and pre-segwit descriptors always have `non_witness_utxo` present (and the txid
    /// matches). If both `witness_utxo` and `non_witness_utxo` are present then it also checks they
    /// are consistent with each other.
    ///
    /// Hint: because of the *[segwit bug]* some PSBT signers require that `non_witness_utxo` is
    /// present on segwitv0 inputs regardless but this function doesn't enforce this so you will
    /// have to do this check its presence manually (if it is present this *will* check its
    /// validity).
    ///
    /// The `descriptor` **must not have any wildcards** in it
    /// otherwise an error will be returned however it can (and should) have extended keys in it.
    ///
    /// [`update_with_descriptor_unchecked`]: PsbtInputExt::update_with_descriptor_unchecked
    /// [segwit bug]: https://bitcoinhackers.org/@lukedashjr/104287698361196952
    fn update_input_with_descriptor(
        &mut self,
        input_index: usize,
        descriptor: &Descriptor<DescriptorPublicKey, CovenantExt<CovExtArgs>>,
    ) -> Result<(), UtxoUpdateError>;

    /// Get the sighash message(data to sign) at input index `idx` based on the sighash
    /// flag specified in the [`Psbt`] sighash field. If the input sighash flag psbt field is `None`
    /// the [`SchnorrSigHashType::Default`](elements::util::sighash::SchnorrSigHashType::Default) is chosen
    /// for for taproot spends, otherwise [`EcdsaSignatureHashType::All`](elements::EcdsaSigHashType::All) is chosen.
    /// If the utxo at `idx` is a taproot output, returns a [`PsbtSigHashMsg::TapSigHash`] variant.
    /// If the utxo at `idx` is a pre-taproot output, returns a [`PsbtSigHashMsg::EcdsaSigHash`] variant.
    /// The `tapleaf_hash` parameter can be used to specify which tapleaf script hash has to be computed. If
    /// `tapleaf_hash` is [`None`], and the output is taproot output, the key spend hash is computed. This parameter must be
    /// set to [`None`] while computing sighash for pre-taproot outputs.
    /// The function also updates the sighash cache with transaction computed during sighash computation of this input
    ///
    /// # Arguments:
    ///
    /// * `idx`: The input index of psbt to sign
    /// * `cache`: The [`SighashCache`] for used to cache/read previously cached computations
    /// * `tapleaf_hash`: If the output is taproot, compute the sighash for this particular leaf.
    ///
    /// [`SighashCache`]: bitcoin::util::sighash::SighashCache
    fn sighash_msg<T: Deref<Target = elements::Transaction>>(
        &self,
        idx: usize,
        cache: &mut SigHashCache<T>,
        tapleaf_hash: Option<TapLeafHash>,
        genesis_hash: elements::BlockHash,
    ) -> Result<PsbtSigHashMsg, SighashError>;
}

impl PsbtExt for Psbt {
    fn finalize_mut<C: secp256k1::Verification>(
        &mut self,
        secp: &secp256k1::Secp256k1<C>,
        genesis_hash: elements::BlockHash,
    ) -> Result<(), Vec<Error>> {
        // Actually construct the witnesses
        let mut errors = vec![];
        for index in 0..self.inputs().len() {
            match finalizer::finalize_input(
                self,
                secp,
                index,
                /*allow_mall*/ false,
                genesis_hash,
            ) {
                Ok(..) => {}
                Err(e) => {
                    errors.push(e);
                }
            }
        }
        if errors.is_empty() {
            Ok(())
        } else {
            Err(errors)
        }
    }

    fn finalize<C: secp256k1::Verification>(
        mut self,
        secp: &secp256k1::Secp256k1<C>,
        genesis_hash: elements::BlockHash,
    ) -> Result<Psbt, (Psbt, Vec<Error>)> {
        match self.finalize_mut(secp, genesis_hash) {
            Ok(..) => Ok(self),
            Err(e) => Err((self, e)),
        }
    }

    fn finalize_mall_mut<C: secp256k1::Verification>(
        &mut self,
        secp: &secp256k1::Secp256k1<C>,
        genesis_hash: elements::BlockHash,
    ) -> Result<(), Vec<Error>> {
        let mut errors = vec![];
        for index in 0..self.inputs().len() {
            match finalizer::finalize_input(
                self,
                secp,
                index,
                /*allow_mall*/ true,
                genesis_hash,
            ) {
                Ok(..) => {}
                Err(e) => {
                    errors.push(e);
                }
            }
        }
        if errors.is_empty() {
            Ok(())
        } else {
            Err(errors)
        }
    }

    fn finalize_mall<C: secp256k1::Verification>(
        mut self,
        secp: &Secp256k1<C>,
        genesis_hash: elements::BlockHash,
    ) -> Result<Psbt, (Psbt, Vec<Error>)> {
        match self.finalize_mall_mut(secp, genesis_hash) {
            Ok(..) => Ok(self),
            Err(e) => Err((self, e)),
        }
    }

    fn finalize_inp_mut<C: secp256k1::Verification>(
        &mut self,
        secp: &secp256k1::Secp256k1<C>,
        index: usize,
        genesis_hash: elements::BlockHash,
    ) -> Result<(), Error> {
        if index >= self.inputs().len() {
            return Err(Error::InputIdxOutofBounds {
                psbt_inp: self.inputs().len(),
                index,
            });
        }
        finalizer::finalize_input(self, secp, index, /*allow_mall*/ false, genesis_hash)
    }

    fn finalize_inp<C: secp256k1::Verification>(
        mut self,
        secp: &secp256k1::Secp256k1<C>,
        index: usize,
        genesis_hash: elements::BlockHash,
    ) -> Result<Psbt, (Psbt, Error)> {
        match self.finalize_inp_mut(secp, index, genesis_hash) {
            Ok(..) => Ok(self),
            Err(e) => Err((self, e)),
        }
    }

    fn finalize_inp_mall_mut<C: secp256k1::Verification>(
        &mut self,
        secp: &secp256k1::Secp256k1<C>,
        index: usize,
        genesis_hash: elements::BlockHash,
    ) -> Result<(), Error> {
        if index >= self.inputs().len() {
            return Err(Error::InputIdxOutofBounds {
                psbt_inp: self.inputs().len(),
                index,
            });
        }
        finalizer::finalize_input(self, secp, index, /*allow_mall*/ false, genesis_hash)
    }

    fn finalize_inp_mall<C: secp256k1::Verification>(
        mut self,
        secp: &secp256k1::Secp256k1<C>,
        index: usize,
        genesis_hash: elements::BlockHash,
    ) -> Result<Psbt, (Psbt, Error)> {
        match self.finalize_inp_mall_mut(secp, index, genesis_hash) {
            Ok(..) => Ok(self),
            Err(e) => Err((self, e)),
        }
    }

    fn extract<C: secp256k1::Verification>(
        &self,
        secp: &Secp256k1<C>,
        genesis_hash: elements::BlockHash,
    ) -> Result<elements::Transaction, Error> {
        sanity_check(self)?;

        let ret = self.extract_tx()?;
        interpreter_check(self, secp, genesis_hash)?;
        Ok(ret)
    }

    fn update_input_with_descriptor(
        &mut self,
        input_index: usize,
        desc: &Descriptor<DescriptorPublicKey, CovenantExt<CovExtArgs>>,
    ) -> Result<(), UtxoUpdateError> {
        let n_inputs = self.inputs().len();
        let input = self
            .inputs()
            .get(input_index)
            .ok_or(UtxoUpdateError::IndexOutOfBounds(input_index, n_inputs))?;
        let txin = self
            .inputs()
            .get(input_index)
            .ok_or(UtxoUpdateError::MissingInputUtxo)?;

        let desc_type = desc.desc_type();

        if let Some(non_witness_utxo) = &input.non_witness_utxo {
            if txin.previous_txid != non_witness_utxo.txid() {
                return Err(UtxoUpdateError::UtxoCheck);
            }
        }

        let expected_spk = {
            match (&input.witness_utxo, &input.non_witness_utxo) {
                (Some(witness_utxo), None) => {
                    if desc_type.segwit_version().is_some() {
                        witness_utxo.script_pubkey.clone()
                    } else {
                        return Err(UtxoUpdateError::UtxoCheck);
                    }
                }
                (None, Some(non_witness_utxo)) => {
                    if desc_type.segwit_version().is_some() {
                        return Err(UtxoUpdateError::UtxoCheck);
                    }

                    non_witness_utxo
                        .output
                        .get(txin.previous_output_index as usize)
                        .ok_or(UtxoUpdateError::UtxoCheck)?
                        .script_pubkey
                        .clone()
                }
                (Some(witness_utxo), Some(non_witness_utxo)) => {
                    if witness_utxo
                        != non_witness_utxo
                            .output
                            .get(txin.previous_output_index as usize)
                            .ok_or(UtxoUpdateError::UtxoCheck)?
                    {
                        return Err(UtxoUpdateError::UtxoCheck);
                    }

                    witness_utxo.script_pubkey.clone()
                }
                (None, None) => return Err(UtxoUpdateError::UtxoCheck),
            }
        };

        let input = self
            .inputs_mut()
            .get_mut(input_index)
            .ok_or(UtxoUpdateError::IndexOutOfBounds(input_index, n_inputs))?;
        let (_, spk_check_passed) =
            update_input_with_descriptor_helper(input, desc, Some(expected_spk))
                .map_err(UtxoUpdateError::DerivationError)?;

        if !spk_check_passed {
            return Err(UtxoUpdateError::MismatchedScriptPubkey);
        }

        Ok(())
    }

    fn sighash_msg<T: Deref<Target = elements::Transaction>>(
        &self,
        idx: usize,
        cache: &mut SigHashCache<T>,
        tapleaf_hash: Option<TapLeafHash>,
        genesis_hash: elements::BlockHash,
    ) -> Result<PsbtSigHashMsg, SighashError> {
        // Infer a descriptor at idx
        if idx >= self.inputs().len() {
            return Err(SighashError::IndexOutOfBounds(idx, self.inputs().len()));
        }
        let inp = &self.inputs()[idx];
        let prevouts = finalizer::prevouts(self).map_err(|_e| SighashError::MissingSpendUtxos)?;
        // Note that as per Psbt spec we should have access to spent_utxos for the transaction
        // Even if the transaction does not require SigHashAll, we create `Prevouts::All` for code simplicity
        let prevouts = elements::sighash::Prevouts::All(&prevouts);
        let inp_spk =
            finalizer::get_scriptpubkey(self, idx).map_err(|_e| SighashError::MissingInputUtxo)?;
        if util::is_v1_p2tr(inp_spk) {
            let hash_ty = inp
                .sighash_type
                .map(|h| h.schnorr_hash_ty())
                .unwrap_or(Some(SchnorrSigHashType::Default))
                .ok_or(SighashError::InvalidSigHashType)?;
            match tapleaf_hash {
                Some(leaf_hash) => {
                    let tap_sighash_msg = cache.taproot_script_spend_signature_hash(
                        idx,
                        &prevouts,
                        leaf_hash,
                        hash_ty,
                        genesis_hash,
                    )?;
                    Ok(PsbtSigHashMsg::TapSigHash(tap_sighash_msg))
                }
                None => {
                    let tap_sighash_msg = cache.taproot_key_spend_signature_hash(
                        idx,
                        &prevouts,
                        hash_ty,
                        genesis_hash,
                    )?;
                    Ok(PsbtSigHashMsg::TapSigHash(tap_sighash_msg))
                }
            }
        } else {
            let hash_ty = inp
                .sighash_type
                .map(|h| h.ecdsa_hash_ty())
                .unwrap_or(Some(EcdsaSigHashType::All))
                .ok_or(SighashError::InvalidSigHashType)?;
            let amt = finalizer::get_utxo(self, idx)
                .map_err(|_e| SighashError::MissingInputUtxo)?
                .value;
            let is_nested_wpkh = inp_spk.is_p2sh()
                && inp
                    .redeem_script
                    .as_ref()
                    .map(|x| x.is_v0_p2wpkh())
                    .unwrap_or(false);
            let is_nested_wsh = inp_spk.is_p2sh()
                && inp
                    .redeem_script
                    .as_ref()
                    .map(|x| x.is_v0_p2wsh())
                    .unwrap_or(false);
            if inp_spk.is_v0_p2wpkh() || inp_spk.is_v0_p2wsh() || is_nested_wpkh || is_nested_wsh {
                let msg = if inp_spk.is_v0_p2wpkh() {
                    let script_code = script_code_wpkh(inp_spk);
                    cache.segwitv0_sighash(idx, &script_code, amt, hash_ty)
                } else if is_nested_wpkh {
                    let script_code = script_code_wpkh(
                        inp.redeem_script
                            .as_ref()
                            .expect("Redeem script non-empty checked earlier"),
                    );
                    cache.segwitv0_sighash(idx, &script_code, amt, hash_ty)
                } else {
                    // wsh and nested wsh, script code is witness script
                    let script_code = inp
                        .witness_script
                        .as_ref()
                        .ok_or(SighashError::MissingWitnessScript)?;
                    cache.segwitv0_sighash(idx, script_code, amt, hash_ty)
                };
                Ok(PsbtSigHashMsg::EcdsaSigHash(msg))
            } else {
                // legacy sighash case
                let script_code = if inp_spk.is_p2sh() {
                    inp.redeem_script
                        .as_ref()
                        .ok_or(SighashError::MissingRedeemScript)?
                } else {
                    inp_spk
                };
                let msg = cache.legacy_sighash(idx, script_code, hash_ty);
                Ok(PsbtSigHashMsg::EcdsaSigHash(msg))
            }
        }
    }
}

/// Extension trait for PSBT inputs
pub trait PsbtInputExt {
    /// Given the descriptor for a utxo being spent populate the PSBT input's fields so it can be signed.
    ///
    /// If the descriptor contains wildcards or otherwise cannot be transformed into a concrete
    /// descriptor an error will be returned. The descriptor *can* (and should) have extended keys in
    /// it so PSBT fields like `bip32_derivation` and `tap_key_origins` can be populated.
    ///
    /// Note that his method doesn't check that the `witness_utxo` or `non_witness_utxo` is
    /// consistent with the descriptor. To do that see [`update_input_with_descriptor`].
    ///
    /// ## Return value
    ///
    /// For convenience, this returns the concrete descriptor that is computed internally to fill
    /// out the PSBT input fields. This can be used to manually check that the `script_pubkey` in
    /// `witness_utxo` and/or `non_witness_utxo` is consistent with the descriptor.
    ///
    /// [`update_input_with_descriptor`]: PsbtExt::update_input_with_descriptor
    fn update_with_descriptor_unchecked(
        &mut self,
        descriptor: &Descriptor<DescriptorPublicKey, CovenantExt<CovExtArgs>>,
    ) -> Result<Descriptor<bitcoin::PublicKey, CovenantExt<CovExtArgs>>, descriptor::ConversionError>;
}

impl PsbtInputExt for psbt::Input {
    fn update_with_descriptor_unchecked(
        &mut self,
        descriptor: &Descriptor<DescriptorPublicKey, CovenantExt<CovExtArgs>>,
    ) -> Result<Descriptor<bitcoin::PublicKey, CovenantExt<CovExtArgs>>, descriptor::ConversionError>
    {
        let (derived, _) = update_input_with_descriptor_helper(self, descriptor, None)?;
        Ok(derived)
    }
}

// Traverse the pkh lookup while maintaining a reverse map for storing the map
// hash160 -> (XonlyPublicKey)/PublicKey
struct XOnlyHashLookUp(
    pub BTreeMap<hash160::Hash, bitcoin::XOnlyPublicKey>,
    pub secp256k1::Secp256k1<secp256k1::VerifyOnly>,
);

impl Translator<DescriptorPublicKey, bitcoin::PublicKey, descriptor::ConversionError>
    for XOnlyHashLookUp
{
    fn pk(
        &mut self,
        xpk: &DescriptorPublicKey,
    ) -> Result<bitcoin::PublicKey, descriptor::ConversionError> {
        xpk.derive_public_key(&self.1)
    }

    fn pkh(
        &mut self,
        xpk: &DescriptorPublicKey,
    ) -> Result<hash160::Hash, descriptor::ConversionError> {
        let pk = xpk.derive_public_key(&self.1)?;
        let xonly = pk.to_x_only_pubkey();
        let hash = xonly.to_pubkeyhash();
        self.0.insert(hash, xonly);
        Ok(hash)
    }

    fn sha256(
        &mut self,
        sha256: &sha256::Hash,
    ) -> Result<sha256::Hash, descriptor::ConversionError> {
        Ok(*sha256)
    }

    fn hash256(
        &mut self,
        hash256: &hash256::Hash,
    ) -> Result<hash256::Hash, descriptor::ConversionError> {
        Ok(*hash256)
    }
}

// Traverse the pkh lookup while maintaining a reverse map for storing the map
// hash160 -> (XonlyPublicKey)/PublicKey
struct KeySourceLookUp(
    pub BTreeMap<bitcoin::PublicKey, bitcoin::util::bip32::KeySource>,
    pub secp256k1::Secp256k1<secp256k1::VerifyOnly>,
);

impl Translator<DescriptorPublicKey, bitcoin::PublicKey, descriptor::ConversionError>
    for KeySourceLookUp
{
    fn pk(
        &mut self,
        xpk: &DescriptorPublicKey,
    ) -> Result<bitcoin::PublicKey, descriptor::ConversionError> {
        let derived = xpk.derive_public_key(&self.1)?;
        self.0.insert(
            derived.to_public_key(),
            (xpk.master_fingerprint(), xpk.full_derivation_path()),
        );
        Ok(derived)
    }

    fn pkh(
        &mut self,
        xpk: &DescriptorPublicKey,
    ) -> Result<hash160::Hash, descriptor::ConversionError> {
        Ok(self.pk(xpk)?.to_pubkeyhash())
    }

    fn sha256(
        &mut self,
        sha256: &sha256::Hash,
    ) -> Result<sha256::Hash, descriptor::ConversionError> {
        Ok(*sha256)
    }

    fn hash256(
        &mut self,
        hash256: &hash256::Hash,
    ) -> Result<hash256::Hash, descriptor::ConversionError> {
        Ok(*hash256)
    }
}

fn update_input_with_descriptor_helper(
    input: &mut psbt::Input,
    descriptor: &Descriptor<DescriptorPublicKey, CovenantExt<CovExtArgs>>,
    check_script: Option<Script>,
    // the return value is a tuple here since the two internal calls to it require different info.
    // One needs the derived descriptor and the other needs to know whether the script_pubkey check
    // failed.
) -> Result<
    (
        Descriptor<bitcoin::PublicKey, CovenantExt<CovExtArgs>>,
        bool,
    ),
    descriptor::ConversionError,
> {
    let secp = secp256k1::Secp256k1::verification_only();

    let derived = if let Descriptor::Tr(_) = &descriptor {
        let mut hash_lookup = XOnlyHashLookUp(BTreeMap::new(), secp);
        // Feed in information about pkh -> pk mapping here
        let derived = descriptor.translate_pk(&mut hash_lookup)?;

        if let Some(check_script) = check_script {
            if check_script != derived.script_pubkey() {
                return Ok((derived, false));
            }
        }

        // NOTE: they will both always be Tr
        if let (Descriptor::Tr(tr_derived), Descriptor::Tr(tr_xpk)) = (&derived, descriptor) {
            update_tr_psbt_helper(input, tr_derived, tr_xpk, &mut hash_lookup);
        }

        derived
    } else if let Descriptor::TrExt(_) = &descriptor {
        // Repeat the same code for Tr with extensions. Annoying to dedup this code without macros
        let mut hash_lookup = XOnlyHashLookUp(BTreeMap::new(), secp);
        // Feed in information about pkh -> pk mapping here
        let derived = descriptor.translate_pk(&mut hash_lookup)?;

        if let Some(check_script) = check_script {
            if check_script != derived.script_pubkey() {
                return Ok((derived, false));
            }
        }

        // NOTE: they will both always be Tr
        if let (Descriptor::TrExt(tr_derived), Descriptor::TrExt(tr_xpk)) = (&derived, descriptor) {
            update_tr_psbt_helper(input, tr_derived, tr_xpk, &mut hash_lookup);
        }

        derived
    } else {
        // have to use a RefCell because we can't pass FnMut to translate_pk2
        let mut bip32_derivation = KeySourceLookUp(BTreeMap::new(), Secp256k1::verification_only());
        let derived = descriptor.translate_pk(&mut bip32_derivation)?;

        if let Some(check_script) = check_script {
            if check_script != derived.script_pubkey() {
                return Ok((derived, false));
            }
        }

        input.bip32_derivation = bip32_derivation.0;

        match &derived {
            Descriptor::Bare(_) | Descriptor::Pkh(_) | Descriptor::Wpkh(_) => {}
            Descriptor::Sh(sh) => match sh.as_inner() {
                descriptor::ShInner::Wsh(wsh) => {
                    input.witness_script = Some(wsh.inner_script());
                    input.redeem_script = Some(wsh.inner_script().to_v0_p2wsh());
                }
                descriptor::ShInner::Wpkh(..) => input.redeem_script = Some(sh.inner_script()),
                descriptor::ShInner::SortedMulti(_) | descriptor::ShInner::Ms(_) => {
                    input.redeem_script = Some(sh.inner_script())
                }
            },
            Descriptor::Wsh(wsh) => input.witness_script = Some(wsh.inner_script()),
            Descriptor::Tr(_) => unreachable!("Tr is dealt with separately"),
            Descriptor::TrExt(_) => unreachable!("TrExt is dealt with separately"),
            Descriptor::LegacyCSFSCov(_) => {
                // Information for covenants is available directly in the transaction itself
            }
        }

        derived
    };

    Ok((derived, true))
}

fn update_tr_psbt_helper<Ext, Ext2>(
    input: &mut psbt::Input,
    tr_derived: &Tr<bitcoin::PublicKey, Ext>,
    tr_xpk: &Tr<DescriptorPublicKey, Ext2>,
    hash_lookup: &mut XOnlyHashLookUp,
) where
    Ext: ParseableExt,
    Ext2: Extension,
{
    let spend_info = tr_derived.spend_info();
    let ik_derived = spend_info.internal_key();
    let ik_xpk = tr_xpk.internal_key();
    input.tap_internal_key = Some(ik_derived);
    input.tap_merkle_root = spend_info.merkle_root();
    input.tap_key_origins.insert(
        ik_derived,
        (
            vec![],
            (ik_xpk.master_fingerprint(), ik_xpk.full_derivation_path()),
        ),
    );

    for ((_depth_der, ms_derived), (_depth, ms)) in
        tr_derived.iter_scripts().zip(tr_xpk.iter_scripts())
    {
        debug_assert_eq!(_depth_der, _depth);
        let leaf_script = (ms_derived.encode(), LeafVersion::default());
        let tapleaf_hash = TapLeafHash::from_script(&leaf_script.0, leaf_script.1);
        let control_block = spend_info
            .control_block(&leaf_script)
            .expect("Control block must exist in script map for every known leaf");
        input.tap_scripts.insert(control_block, leaf_script);

        for (pk_pkh_derived, pk_pkh_xpk) in ms_derived.iter_pk_pkh().zip(ms.iter_pk_pkh()) {
            let (xonly, xpk) = match (pk_pkh_derived, pk_pkh_xpk) {
                (PkPkh::PlainPubkey(pk), PkPkh::PlainPubkey(xpk)) => (pk.to_x_only_pubkey(), xpk),
                (PkPkh::HashedPubkey(hash), PkPkh::HashedPubkey(xpk)) => (
                    *hash_lookup
                        .0
                        .get(&hash)
                        .expect("translate_pk inserted an entry for every hash"),
                    xpk,
                ),
                _ => unreachable!("the iterators work in the same order"),
            };

            input
                .tap_key_origins
                .entry(xonly)
                .and_modify(|(tapleaf_hashes, _)| {
                    if tapleaf_hashes.last() != Some(&tapleaf_hash) {
                        tapleaf_hashes.push(tapleaf_hash);
                    }
                })
                .or_insert_with(|| {
                    (
                        vec![tapleaf_hash],
                        (xpk.master_fingerprint(), xpk.full_derivation_path()),
                    )
                });
        }
    }
}

// Get a script from witness script pubkey hash
fn script_code_wpkh(script: &Script) -> Script {
    assert!(script.is_v0_p2wpkh());
    // ugly segwit stuff
    let mut script_code = vec![0x76u8, 0xa9, 0x14];
    script_code.extend(&script.as_bytes()[2..]);
    script_code.push(0x88);
    script_code.push(0xac);
    Script::from(script_code)
}

/// Return error type for [`PsbtExt::update_input_with_descriptor`]
#[derive(Debug, PartialEq, Eq, PartialOrd, Ord, Hash, Clone, Copy)]
pub enum UtxoUpdateError {
    /// Index out of bounds
    IndexOutOfBounds(usize, usize),
    /// The PSBT transaction didn't have an input at that index
    MissingInputUtxo,
    /// Derivation error
    DerivationError(descriptor::ConversionError),
    /// The PSBT's `witness_utxo` and/or `non_witness_utxo` were invalid or missing
    UtxoCheck,
    /// The PSBT's `witness_utxo` and/or `non_witness_utxo` had a script_pubkey that did not match
    /// the descriptor
    MismatchedScriptPubkey,
}

impl fmt::Display for UtxoUpdateError {
    fn fmt(&self, f: &mut fmt::Formatter<'_>) -> fmt::Result {
        match self {
            UtxoUpdateError::IndexOutOfBounds(ind, len) => {
                write!(f, "index {}, psbt input len: {}", ind, len)
            }
            UtxoUpdateError::MissingInputUtxo => write!(f, "Missing input utxo in pbst"),
            UtxoUpdateError::DerivationError(e) => write!(f, "Key derivation error {}", e),
            UtxoUpdateError::UtxoCheck => write!(
                f,
                "The input's witness_utxo and/or non_witness_utxo were invalid or missing"
            ),
            UtxoUpdateError::MismatchedScriptPubkey => {
                write!(f, "The input's witness_utxo and/or non_witness_utxo had a script pubkey that didn't match the descriptor")
            }
        }
    }
}

impl error::Error for UtxoUpdateError {
    fn cause(&self) -> Option<&dyn error::Error> {
        use self::UtxoUpdateError::*;

        match self {
            IndexOutOfBounds(_, _) | MissingInputUtxo | UtxoCheck | MismatchedScriptPubkey => None,
            DerivationError(e) => Some(e),
        }
    }
}

/// Return error type for [`PsbtExt::sighash_msg`]
// We need to implement auto-derives upstream
#[derive(Debug)]
pub enum SighashError {
    /// Index out of bounds
    IndexOutOfBounds(usize, usize),
    /// Missing input utxo
    MissingInputUtxo,
    /// Missing Prevouts
    MissingSpendUtxos,
    /// Invalid Sighash type
    InvalidSigHashType,
    /// Sighash computation error
    /// Only happens when single does not have corresponding output as psbts
    /// already have information to compute the sighash
    SigHashComputationError(elements::sighash::Error),
    /// Missing Witness script
    MissingWitnessScript,
    /// Missing Redeem script,
    MissingRedeemScript,
}

impl fmt::Display for SighashError {
    fn fmt(&self, f: &mut fmt::Formatter<'_>) -> fmt::Result {
        match self {
            SighashError::IndexOutOfBounds(ind, len) => {
                write!(f, "index {}, psbt input len: {}", ind, len)
            }
            SighashError::MissingInputUtxo => write!(f, "Missing input utxo in pbst"),
            SighashError::MissingSpendUtxos => write!(f, "Missing Psbt spend utxos"),
            SighashError::InvalidSigHashType => write!(f, "Invalid Sighash type"),
            SighashError::SigHashComputationError(e) => {
                write!(f, "Sighash computation error : {}", e)
            }
            SighashError::MissingWitnessScript => write!(f, "Missing Witness Script"),
            SighashError::MissingRedeemScript => write!(f, "Missing Redeem Script"),
        }
    }
}

impl From<elements::sighash::Error> for SighashError {
    fn from(e: elements::sighash::Error) -> Self {
        SighashError::SigHashComputationError(e)
    }
}

impl error::Error for SighashError {
    fn cause(&self) -> Option<&dyn error::Error> {
        use self::SighashError::*;

        match self {
            IndexOutOfBounds(_, _)
            | MissingInputUtxo
            | MissingSpendUtxos
            | InvalidSigHashType
            | MissingWitnessScript
            | MissingRedeemScript => None,
            SigHashComputationError(e) => Some(e),
        }
    }
}

/// Sighash message(signing data) for a given psbt transaction input.
#[derive(Debug, PartialEq, Eq, PartialOrd, Ord, Hash, Clone, Copy)]
pub enum PsbtSigHashMsg {
    /// Taproot Signature hash
    TapSigHash(taproot::TapSighashHash),
    /// Ecdsa SigHash message (includes sighash for legacy/p2sh/segwitv0 outputs)
    EcdsaSigHash(elements::SigHash),
}

impl PsbtSigHashMsg {
    /// Convert the message to a [`secp256k1::Message`].
    pub fn to_secp_msg(&self) -> secp256k1::Message {
        match *self {
            PsbtSigHashMsg::TapSigHash(msg) => {
                secp256k1::Message::from_slice(msg.as_ref()).expect("SigHashes are 32 bytes")
            }
            PsbtSigHashMsg::EcdsaSigHash(msg) => {
                secp256k1::Message::from_slice(msg.as_ref()).expect("SigHashes are 32 bytes")
            }
        }
    }
}

#[cfg(test)]
mod tests {
    use std::str::FromStr;

    use bitcoin::util::bip32::{DerivationPath, ExtendedPubKey};
    use elements::encode::deserialize;
    use elements::hashes::hex::FromHex;
    use elements::secp256k1_zkp::XOnlyPublicKey;
    use elements::{AssetIssuance, OutPoint, TxIn, TxInWitness, TxOut};

    use super::*;
    use crate::Miniscript;

    #[test]
    fn test_extract_psbt() {
        let psbt: Psbt = deserialize(&Vec::<u8>::from_hex("70736574ff01020402000000010401020105010401fb04020000000001017a0bab8c49f1fce77440be124c72ce22bb23b58c6f52baf4cdde1f656056cd6b96440980610bc88e4ab656c2e5ff6fe6c6a39967a1c0d386682240c5ff039148dc335d03b636cc4beba2967c418a9443e161cd0ac77bec5e44c4bf98e72fc28857abca331600142d2186719dc0c245e7b4a30f17834f371ca7377c01086b02473044022040d1802d6e10da4c27f05eff807550e614b3d2fa20c663dbf1ebf162d3952689022001f477c953b7c543bce877e3297fccb00ef5dba21d427e79c8bfb8522713309801210334c307ad8142e7c8a6bf1ad3552b12fbb860885ea7f2d76c1f49f93a7c4bbbe7010e20cbbe4671915035276d8df41a7ef0b6a36dd101de48a4076046fdba3b0bec20ae010f04000000000001017a0b90df52169792d13db9b7d074d091aaa3e83aff261b1cc19d291441b62e7a03190899a91403ca5cd8bded09945bc99c2f980fd27601cada66833a5f4bc108baf63902e8bed2778bf381d17241be029f228664c7d1522ced55379e275b83fe805b370216001403bb7619d51d2af2c5538d3908ead081a7ef2b2b01086b02473044022017c696503f5e1539fe5cb8dd05f793bd3b6e39f193028a7299a80c94c817a02d022007889009088f46cd9d9f4d137815704170410f53d503b68c1e020292a85b93fa012103df8f51c053ba0dfb443cce9793b6dc3339ffb0ce97af4792dade3aae1eb890f6010e20cbbe4671915035276d8df41a7ef0b6a36dd101de48a4076046fdba3b0bec20ae010f04010000000007fc0470736574012108a337e7e0ecf24c121a17193623254c277a306e9fd39cd5aaf8b7d374f4011c6507fc047073657403210b8e11e3b8904ac80caeb16af1c93053f8a11a963269bcefa96823d75b8640ae940104220020c731ad44c00a2928d508ad82b05868cb42733a5b0d0b208f483307ce8c328d9307fc047073657404fd4e1060330000000000000001efdfbc0022a6437ec10c672d76c513868f403f6b9706e09733d6624e3cda831c2c199dd4c5763054a1c219e079e8cf3ce0c00dc2f16516972e1e64d576adfd9f5d778675c8a3172450a4cc82d6e6c59f2b16dffddc902d0aaa647b750d6224cafca7239a4fa81219cf2ee89741ffc5b7dd7e47d332ca931cffb1d1d432935a6013207629118c965b7a5102e62c43ca9d06bca191307a476738548536809ff6b01c6b5b25d76ff2f67d99e20fdf7d2eff6fc248186d21d054196023c5e4f572ccf0f3aad8728c46f2ff6756ea39de46028610a3d26cd42978b09e0e29e0a8aa46e4fd39d28d028592560264cf1a794c27f6c95d382f486dfe900a81d9d92935c7e0e6306549b3e49b1f60182512ccb994338c3541a2956139b2ccb3dd156853105abf5fb394cb2c45915dfd4106c7472dc5d360ab5bca408203a3fef58b4dd33b0c11c367dde2f19c8af7682be067244bf49a2b8cd4685f5481cc31ba27fe2f3d7b7a353be9b41e4eee2342fd70b8408c91951c71c75dde8fbc03e3f28e6d3d3b41e0e963d3ba0c25b2eb50560c21221950b0699d2615f0128e6cb7fa1b04ac1a046e569a7e87df98c14360b8ffc43db5e17548c7ea5056f84ffd14f4cdfc68a4f10e9b391cfa63eef2c2d623e7cdcdfae2fc4d63496d81462174ff360809b7e3b4305979d9cb8e9ad5b0f012494d31ce51ee6489555b09dddb16641ed9e2534fc34db99d2a4fa736eeabacf2f8cdca97f9e84c964277c6f30f1af7fe2b51b39b487d56ebaf593a3f98e811cb09849c5b445d5b7c9ba37807bd0189c8bdb2709fa70c230f9aba41dd3c62384aea6e1ca098ffec26367aa65a09459fca074d1da0365cf7fc2d8310ae099b838ca78e62cee10f95ec549faac1ff0f8236fb8cf2c0f6654e471d3950ef45e0159c44f9e343d05b3af59b939cf76090d040376407c41661eeda7d2cb61cad0088a286948787dae0cc5abdcb97f7f42026c65a13e1df1357c25d376955942adc858e73876e1d8812969055d55decac9a689dcd11dffe5cf6e06088b93a11e153ffed104266bba472cebffb2b0cfc8ef132309bd7836071d3b6ed459a5950c64cccf230015c98f9210f2d57b7f3a07c382f3df09f055c88e1f312db0d60d471afdc0b780d319a6229babd8f45edecff8d1073fa850f755219a3ea14e7234cbc7590c60eba0ba0cc1afde6ce91c8e8835b1ca809926b3e7d8d7a0941425e5f08e884f12693eeea1b3651f53da90972aaa37d426f37db3edae4285db114cbad5964c269e03b15358ad2a7242e0af538a594fc779ec3c43c3d94fab2028310c6d0acf3efdf0acf028ee757c5c02bb5b8b691aa5eed1a62acbabd0d61faa478cdcd54c6db2cec6144d8d1185115097a7da79c16ad3118d12e36dbcb7a70b0ddb27bddfcb1c6e5426b7e411f607d22c3ac2b8d3e41f55faf5e2105bf3b943846cc4c33edc64f902c1eeda09c8110d4f3ed0a5e511156a3e368f02161b92126abf649341ddb8ed03d1d41b91fc34548c6d94dfb47c088ef27a3cbfe1c9cb05f2ab2f18b8746394c8080c4cd92e818e46f861614ab870cb7ae3446e376793f3a6568a2ccfc2ab0ed0365567671436fee6cf427b6410a046d80b9d88f094924ad370da363e8eb70355b711687e92d88a08ed811ff241c7a6dbbad9dcfc18e6a42493483b938e36c1edd2a1c6e078a17c5d145c9c058b4dd69afc44c345f1c88afb95c1deb5c4994161ba25783165d43b9e50a2d8333a8037cec2ae809a3dbe026d6ba40d60badd05bce73b0f9f36966c30b9c0cb5776544c1182024a96e746a3b01f9db10b45aaffd3b055b02b40bccd41e57c10719bedb0fba99a0f6b0868b186fca0397ab8c219f33190f81e4cce2fbcbc0975c394919c98fdfd7e25a33e5f31fefd06c8dc409cbd3e743f0f48dc90abe45b2e68948436caa37fe9932a77b7e0fe0819d8283964b0eee2249d9190f3eb0bb8178e10a287be1059f35cc1a153dda14def65f3c49cdc5186da86bd3e965446f914e3c9b4cbfcfd2c379f306c5ef8844c4fd398b3c6f96601e90d2dc8810875663939f63abe3ee2e1c8a9c2c2010a01d0dcaebb556a7c98421f8e6465cb0434c07dcea9db1a142f9684e50b06c545785f0dee4def1257e4bb22d87a2b37ca9eb53081eb8f1ea0439c4575abac435868a36552df569ccc63477594ccf7eadfed6adbb8e81800a2e2fdd7effdd1e2f09cf76c9e780f6f8eb8408a3fcc06cb8bcd28db7a37edb0232a6f0e509c684318f179d0c91a97718ce3956c266790361ea3a1bf70cdb8a2f2a59b06dee18075745c7302db9b13a452c188c5624964af2d5d4bbb1138dec59df5dfb077a0f62ac4db3de81f54365f2a4a6dee63a6092b4660d3f5dca3cc8de3bb5350f5dcebabd515c72c9114bc58d96e2e863106f0982c2632bbacf2fe5cf6a8df880c550f7008fd09227baff82d4eb031802fbe7d50f6174860c70fcd9f0356e34c0d45df66492dc309b260b7158adf678e2da66348ca84de3e721c6196e0c717f59cb802c6866defdd9032a4b7da82b816d9681e5eb9115fc2a572fbbe105f479ab339bfa5961aa1920346c9ae4185a74aa828da78a71e55876c657249e83f5812cfb055400da1db8bbb5ed3ce2ca4655b0c39b698ed7d235fb0ed4f29a7e8925cb873176efcd1c6981dd23865468c6e01ddf61fa3e40d6fed18d8e3dbd97a08c68bfb092e441e512d44089cf563509785dd58203949a1ca9b66a700db14060a760aa404e5e9f31eaac015f1527f6d760d8714c88040b87fc8a4d183230cfae35326947e28a7a37eefe1d77070f5232a0d67e278a45d649709a7398cbd43094c5001263671517f83e62e79fb75e6f9bc592fb3bbececa3f597dee71dda0fc909079ea49d81554d2fd79d1cf3cf25d1186efb83cf972b7426600d7d6eb6c48a5f0e26af640c733f3f771e0926e6b38b6f39d7882b0538dcf281d92a6bd361bb32e16f3988d6790fa0a45f549e983f4eb68ce5ff11647b37f8e4c444aae8bc0f7c49ce7215545a29215b55f37dc42aa6add6fd1fb45d9ae580434097e7a8686e23cdbdbf6f8b6b1e5579a7908bafd8878b004c7c94e045fdf2b94f8c1a75ccee7bfabd9bb6d0ea8a60dca61053636160c19f8f3fff3d0330fc95d20a1393629f33f281e5da80a5ff66aaa5eefcf495f8bf7e24744778841d7c633f01af2305a122ee093837998e87f060105ffbc083c0d71f68c2c63820d7a547d9af5618544efb9736af56736e73cb696f191c68970ea1deb587231c889672b3b5399b9b5e915e3c567474c3905ec5b6468da826f1a6438ec335da847db540a091ab311c6846f96a2f17befa2f29ea491a41d7630e42583ad1212e6c606dc258a49f756e2480f90775c04c5c533300e37f8bc7afe7b155fb95877252ce4a53f78491ebf9d8a4aa41da1848633816542901d56e66f126316c80efdaf4b457f9ce771edb012a0b3c27c717f5cb3cc99ffcc959a02289e30d5b1ff936320579c469bd55cba6e79a0c5f1bda59981b71840a8c1ca56863e91eb21fbaf84525d5f04e0f282d03bb56d6dc2352f163d8357b86bc6e4e621bb693db3565eb9ef5629af537874c1cb3459582463362dab3c6fed7e574ce9bffcc685b8eea61599292cc69860c4f9584818182f94d719dcc463e9a6f854405ca2deb3de29ffa1826f795b7e7ac2555c0ee576c75494cb832c59de8d9620927167bc136549b731ef79a39fbf8789831cc003a772fa00d4d699d089d47037e12e1c6eb8c20c5535225a33a1a787ba866ad481e9a4d689c83d75f1986405c82154e312ce8b3494ac5721b96193c025bb75b2cc974f9171297da058d2ed4f00d94e60737af29da660fc51fb9bb4d241e78c9d1815d7e3ea90aa541c4c512ab423ece93f9ff2f479f464b953b4171217b758b280c5d8acda32cced7bb0c92cd9b405afb3a8405602da914e1831fec5b6a291f90635afe82b9389a8b41d957f81be125de2f943b7cda9e873fcd74b446bacc00bdfcbe643053f6cc8162c0a98343242b489f59f7ebac016a7fbf620dafc15c8ecfe20b954153dba19eb81087673a1e847238864036e9a300239a00a5a03d8b39aae2bc201c04c477b1f2a37552670c06ea65551c5c88a42476d0d797af494b077737cb48050bd35f4980964b8b9b98bde84615e8fdca407230f5d15e97ae65d63a96f3d88518fde12d6a82881db5c8d4cd79e724312e88b394129de3569c5c99bf842a90f193c91fa55a82116e237c877dec2da6dc652cb33e33df47420c5238fb6ba5fd96cb77f0cf6c8a12be1a95186680d16a064d9b1a7c2461fdf5e0a512a5a3ed2f8dc0eeadb6c95a658aa1c2713fea473de51f65b13a40a2fe64e5227bc9248f59c2bd60dd2fc14918e333faab6e792ce2f0597be47cee70f5a8b788a50c9cd153bf24786aa80f631ad21926e3285f41c5125a15c12cc889112df0b1857020160122c2595ab3359bcab184ecb32f7cf8f38eea23f4f9135104629d8f1e8273c44f8afa129d3a74cf58ce494214629cd53b99a8489ddc5d339e317ce75dd6c5dbd098d811c56ec5f19c00fa00b5465e39f8f2022c71ab3ed0d5a24058c197719551985ab30a851390ab5e11420c521b1398bff0038d904e5879db37d60c623a0a82e191cd0b6bd20a9e956d41d5daef703bdedd6bd0e20fb096423dd39706e939e796aa8bdf071e44791d2e1ed4a81ffd018cb79c5b6bdfd6297cc6cd379845fd7ddfdb0b83d7b26c21e3edb58185e71472a79cb65322579bd5e0e7b1fe081dcae5447834d70459f8a96b341a26d8922a2b1412f95f3533e04b5f65be112cca03ca45ee0eca10adc7593c78c041281c880d879125e585e68f5c7fbf8686f245cd736ab5aadc57c032c637b753b49575acf4bbff46883382f408417438d7817097accae3fc54afc6015b84b3b05627d7c83c4627c87727bd24c4b4d96a08c64164ab8d4abe3fff5c3b09e8fd12498e3cc3627e799e4ef72a870cd89598d51ba396655b4de66e48997faa51d05d581c52f52852cffc9f89252f26d314d2fb8fcbce197f3a8f330339c2ec3c710710b74f0915da3bbb638b1f1a0cb0c176adc151da0ab52796d466b23e8a269c5b22b76fe7586cbc217621acc955a43571dc04f69deb50066cc587595cf0ca4e9a00a261ff2791ada8de04bcbbea249d2a7840bd8fd3ef98a248eacb7fea5318b2e207668e13ab4e5578c03315d44b478df5247d8afd0624d2a57adf85fd16d86ae54cca21f6c91d8cafb3b31e3f9c4e903c04f39d67c90560dd10b2d28c6ee937cae01e921c98ddd833a9b9247053110c0f29d2f35f8ea322a738636f17648b627db622a9cc891fc1d066d5fcabc168f1b492479b0578d0bd8de0298d4bb96a4351714a10a39de49d57ad66bd6b458ae0d799a19da54bf620c0e6979a95b61a83cd06e46d7d263d53d66f77557232983268f5fd01d10442af0c840ab09c6cc4ad77add6379eeaf98f7cdbd70fffcb035abae4efecdb7e6f63ed8acebd8449b3a910e5eb06b0ee6d80dd45026c9e6c2f978f813b2800386a4d7ad9d127d76c4286c1b2facccfd16e6a263ba3e2893ae5e42049d421e08a62ee9e9574a1f70f0add7b68344256592513cc15f4bc64c5a029f60d617c245c1c34d06c095b2d0a9647e65dadb33ea79e3e0ea62ce55347d24eaab7cf9fc33fd70c07363771f78a13d92941daf7970c97b43d2fbe3e789a52ae7bed64736e6ce59f95322d20f9d6dc00b5824a0ce9072dd051c66ac20d39bd953f567a831d75fa91fb4d49b200fc893489e60df95c2810f7fc57b7f6b7725ae600e1c2def6a943b8d111ff3e9a5ac80aa981fad8709e98ee1550005bb8f65dedffbfe3793abb407fc0470736574056302000359a33e8f3d0439eb7d60aa79255858269bc1011e4cd0d4aa753bc2793f9638fe70dda4a99191f08700047a8b66d9cf7a53bf70756013c8630419e3a0bf428158dd02ab6e16822f239df0a6f1b67b6e1335509a286b30c4b11a22dcea9f95d51307fc04707365740721027fa518c54bb326d5ce3da5c2eb8a6521ab99df86b511477d0f5ebcd616f063ac0007fc04707365740121081271c10f0caf52a40e015e7d35966dbad39525a6c0691d4beeb3bfb22af5304d07fc047073657403210b85bd6dc21b4919f6ebda7ab86ac8122c793be3fad19e44455945ddec8b59e9f6010422002058037c2d81d3122185c8704d4276e2629122c95b8ea68575c451628d37eea84507fc047073657404fd4e1060330000000000000001cb6f1101e2b960c9a2fe480eb88fc76c63e58b57445c78d88e04f740580a36d6956006ef12ba606aaca89796dad5ff7cb4c4c7f4e65a07fea8a2ce3b58b265d4b3220013a09ecf4e01023aabca5586d61ecd5d7f2bedceb8b18a8e41451c97a192098b196add06a8a6b619e1e731fd9ae2973741aff6358c1ad45cc873a2d497271e3a20873a6f701d4c44ef670c8c7a9793079d9bdfe956bdc02a52d1de8b2de58b0f7d309240999f13985fa8c98e57fe1bb75219ae6330e9495b523e891dba7885a5302817d68a9891ae0c2597d4d7833b91b073c4f9b27be1cf81ca1c2c1014c57a4affe7b402c0e0c1862bd17bc1d43428671a106c26cab61d5e4ffd1c01f6af1c6e97f7a25ae8aaa8d2c91c57881df52bd5f242b127ec7aed5880101caa01783884dfe943ec9764473323f59b27a204f34aa1fe7fd4433fa606608b0f253247d149e3e269ae5445e917390be83d5650c05859e3a817a6c7e561e2b12baf6d4ca4221df0b7f29fa134269139afd9cee5c7d60149dfa23031705c6a8b72d00d659d7a085de8330de2e5c168ee3eba2180a9319f5e8e0806dadaf0fffbc2df839571360b8cd32300504a527cf914da7a1e788261c9cca2872ebec5a17cad33b15a7a7427c200b8746761359194520f0da1d7ae03f26190d07cf92d515e04815f514c66a98997320a028ad24e83182f213d991accf19a8a59003a2ca666ca505c0d8349e2cb22887efb7db9e4a4e3e2d8da0d5f032603e03f48fb967fd018fc99c6eb72acee4178edeb48703903a89e9462a2d1f447234c3373fff8b205848c7a9d6e45ccc31eeeb0105ed3af1188fb847cf6f03a7f0a646fa325b672796168dbbd9d1d19b2f41685b18c3c96f1cfb7ecb1dea132e8815b62647820ac4b12597d8e737a01a970704b03ba5ae68f8d64a1810db10427fbff1d74cfac91561484cfc8d3b23f74ba0f37e7db2f942c58fb1dd30f6a50c57b5eae720c6ed69b0fb81a6e0260c53028c732a544391e319987a24548230378f8f1ddf65a2d654c7b26951d5c6546cc8fda6003228e8913c9e3c5adf7b7b72f4ff5c4aedba6096097f9a4b58ea1e060609e8d1f0fb0e5dd905b29fec72b118d40c5f599a63f9a37041742a7f1af3ef951c31833621842ec212f9fc5cd3e8c08278ea192f8032ade447d2f35ab59810aff371f598b7dd57b3cde2ad854ecad0c786150748ac241ecd67cb868663a6fcbe9d68c3dc221d4fcec9b0ad89c337c1e10b91a38ab1357f260ca3a084da536e56262973e6c6cca838601fb2f335811375aed78295c4b17d3798d39d4cbf6254ce57680a102907e5c08b5c7ec0a1e73bf3d7b8babdc6156c6ca3f09c0423d6716ff4e6ee0338cfd778158202b5ffb60b74558dc6d0be9b5aed6892c4e0ad3e20de5b604b2b010af09ceaba7c0fba5a7fed39d31cb2769909a251ba5b0668330f734728f5c6786a8f1a35df77f3d739eec71d9268fb2a494a14bf7ab91c075023e76856d1745f5813d83878822934d0b4cc0538048c3f96cad7aef2bbc49bab139915dd4998ed3c6701973eb7913530b14c688f0b344ca9cb990de2a9b12fa7ad8b292234a33428b4d16813693964365bd412fb936c1461fdf8dfb0bba31202685f29addf95fc65f841e97042bc5d82f103e41017c6ac91d3d266e12db2dc195ac4f6d4353924270c7144cd96dcd07b9612e2bf1e0f7fc46ef83690648395c575a13c2b2df0fa04f740340e6b116b0866a401de22f68fa3f621d75b9f5f625cd5d5d7e12a5b0ff795749d742eb2648ddf068a451059390da566b3de84f9d528b2663de7dcc562eb014071e8277a054783d322fa67b9e5261b87e9c354ff58fc52bf9df404139311d6bf9650658fc94835a6220ca02a4bfbf46b2af4f30b1ba681c0de7c134d98dd52eb1e937c191cc9557aa73a343b99ae0b8954a3e929174984b574da75e90a9b71af1215317b04e4090770ab596091fc05c82235a324f86280f7fa081360ac758c1980c6a6763453e6b344611e46b05760941f9517ceb298ed7a2d6f96b11f5719ed0dec803c511dadb8d056d4ca06ca0ad090558a4fbf3a886f3ea9c33e1bb4bb5ddef4798cdfb384bea75a3794c42a53af60f12c95fe9b38d7f6a5d914ef100508091fc84756b596b9ba08d1dc42a7e253435b5481d1470ef00a1172cb036b5bdfaccaee02b15d099da17f9753846226325232e71ed9b48f57697bb3d1db75ed214310e6e3608ded6f188e37b21b96eefaa396db0df05a86416fe64aa950eea87e7af4407c828a8822b17be661269c9f9e365cdc79d20503e2d5e575c5387fa961206118dd379834aade7727a1b2477a24f05f6c2ba3156fe7f5b5ba6d7487b1a124f38e3ed3cda92a8edf05f28e3d699f0c12de9cfeb30ec8d4cd253287a6d3f596db0c06006a531e80083f5b41ee26c05d529e0a59ec151b4a9260a7ea8c1a175ca41b59f464adc122f448fc43e90dfa7b88f81caa7a84e3d6d4dbb85e5828b6ae7455dc2c87c8d9c706af2e62763675851b4ca449c9c0f95d953ce53c5327ba8981321a1cbfb76bafac7fa17c99567725d8e0ac288f3ccd3bad666e515156517281c97a3dbfbd5f345f8eb80bb3c4230301a38b7c920d74eb910d380f884a683f7d3e2738fabf9646138e8a32c35e43786e67925508e4cc7b1e7a36abdf6a497077704e216f1e730c20ecfcddfbdf2484d8eb0ef9b7478f77063fa90b8afbcd019d1a584df58c537b40b193f246598ae4c53958a947dd3916b14a5a4227f01bf543a8c5d6ab8eaefdfb959c8715b756a9c797fe39229dc56a86364cb367fa37e16e96cf8dca1fdc8b6a46ce88e3d29c75b6cc718ca8c28e9e1ae991b28c286107c1dced150814d6369cc8003b2976018941df7fb8eeb68be57adcf8a0e813d2fcd16dc390ce17dd0a91dd674d766d21b5de7f4678a548d75cc3de7d099b418fbdb66b2a2b12a56b1dd8b3f84a7b45e36db9bb63b3ef9fdadebc21c6a75364173925ffc69d481024e49076dca105795e7a64a3c82011889aacf0114a1bd31414e288cbb63eb47d399d0e025a54f11670c8ad4a793d0e7ebd3b0d8eb30b87cf62b131c61a4c55d2e56e47ae99fc543c57a1877ce44dac4c6f9fd99552701ade43858e0b4020230cb4d42d1990bfb509471a5c1c5557c29c00072c5cbbc056de6d465ea2ba2f4a1a5dd604dbf998e834b9200c59fdf90bec38af9218e47ea5ed5512cf8b0146126a15d49bf915eb893ad1ef83d8faf6c93f944ebce3704f930b6f69a1afe767ac2c9fdf092c804c7372ae1a64bca3a3b5a31f2ad430ba9e61dab3daa3be90a538cf0fba00796de511cddb5a594f14aa6d215bd0be19c0ca5f043403b7dc56c87b092d9436eb79509c3dbe367c2fcbc2b09f9818cf5a55d5ee0e477888166bbfece661b62812ffed3e4167ecc81dba148f89a8f2e7c27424a2ee091ac487e68fbbf9798e8caf46b35de8dde66a7cad6dc98a426ea7b8b930cf2d7d71fe71066dbe51e8a1c7151e97fecbeedef3d6f8e01cd5576dd58097b46153f9c3bcecf30bc82b4cdfb1bbfa826c7c5b217a023e4da02a35d0947b2c4d24d50a292e4c70fe854a420c54490d4850ee8c372756671fe130532f89878a64977ead60bf604b73859ae64ed62536423bb51b30c6fedbc819fdae05cb64b87b153f4252b832d6b866100a7b307d1e705643f96f0724858e6211802b2ce706d5424b99315db90c7d74fac66951251f6cb739ea008f839c7f62318f795337ca4ff05886a2640819873ae00b933081b64da1101d1b17451357921a2f4d4dc86c92a5eb346fd6cd3a63315768b94b90a15162aec91cea706b9221330db154d1fd71acac90be47055c725bce38710f1b4b4144f331cfa9fe15ebf6535747669e4aa1f0d72092ef395f16a4ec9014029b5c9d1b4bed9ec81a7568f8f1c87e0ce0f4ef9cf49e3fe4960b0b7904614772c63147f3c5463fffed182919c4973a8256346116be40b10a38cdea5bad5878760daaeda57476e86ec65e58030bc8ff99ebf017e9bf6383f981edc83b538e2bf4bb573637e6f4717d74a3ac71f5e151259b29c1b7226e3a8ab176baa2f27e3e385cd48c6f072bb6e8e9c92e35d7ff51177f4e3553555d967c04befc1847003a8592738c82eef231ce3d372372a19a01b27dc7916f986ff3f3ea8872d4986bc1ca649a92924c8f582ae2b44028e711e955d2563c33db3b7734aa246de553dab2c5268538f7c2b6dbe9a70657e2a26e52f5d216dfa9aa8e197a227c86a7d3b468880a721b804a0c51af1592043eee7fe3657b40c1832a858cfb4e037d208ee69c4fd697b929383a971b2a0864544505af2267e334db5f3f3f4ed88e2f6f2b3d7b96016ff92a120556e4d1e50440943893b00508c6242bcc41b6d06dc29ba20564b42257b9fa1b5f4f453e94e72501d31e8947e09a38261020400db4b8cf675b1854639a962a57905cbbee14ea0daa9bd281fd635c8f900fcabdcbcfb140f4f24b47731782ca899284fadfc9d0d6eff77045792e139afad34c7672bacfa22d85fcc05652178cc169bcf52ee3cef281d99935abf9c9910caa7994cfe33b9319d9854aa6e2590a86297f23b0cada7251a6ee1b2f3d2cb5a193cae8768d92f556994e416d4bcf5bba3a295d9e2215291237df74e3c493189bc5a27b3fec3e1a1329c6c6c75e0802b40fc74776476dd2d9e3453ec1709a8a2d162a936d9fe7dd4b6f7abdadfa429aed4cbd5896cfb24a2d91f1cee781d0ed73cf7306d6f9545fd3346c2232b8799553357a5a531d6085d04af5f183019dfd3483baf23b0ba5a6b58bba4b7a1eb0a32626bebb5cc0c4dad45c55d135be8b0a4dee787ed48b90a2a3fc120a753b52290c27ad0eb32b668a9540986ca0256c1676debc4d19b1b80bedd81e505154264a199ef1a54e1fff1b3589fbb6b2d87a1e04e67066571b68fe04f030d473f8d135585f8b7be91f0ae1a4fa2f44008c0f727f6aba9c5c60c3a9ff22911e267ffa2a5d1c71ff25f96ad257be29a2ec641e2055d785765cadd0c2fe513c44154e74f4b8cc4b24d9ee2f6cfe245549713f9dada1935247a2ac7ccc13c4a5c00c6ffe7ca33c0cde4c75c4fe2ea041a965e4c7385ebfdbc348da8c4216a02fa829892c827adbcbb87745120667cdc5a4aef28b190a54b422df45b8547c447765838dbf9f05de338ab672706b59b2f0644d6735d9316e64a1a15d3dfad893bb1bbcbe1b574a0b8ef5265e195a929148cc5e97c8bfb032d4528b523b6a6b29209428f38115cd102e3b4e268333e490140964278238e7ea9638ac34559e05300dad0c3f18e9228474cd3a7186102967c33fc14f086b4f1ec3957d87f2609d140dbb9e7ff793101d1cb90d004565c6a32924715b1bcab483e6389e2e824054edef350f328870f16412aca0fee39edcbd02a6a667aaaeabb6654c4762c639a26286a3c1730ab75defcd9451b4377f6acdc3b905684658c0844d904c47d313d85eb54963fd71a9a76dc8e345e479004f00e446b886ec41cf7bbb9311463e877aa4e357a0dd0b185a5cf12244296f5f8568e84cf6ac3b6125db6897e4e7c183cafc04f61b3263456f61a7880b446e3cffe986c3bf027c7deba490ec8544d2627e6596ef8f8a5cb577796e7c36ffc4f4346263b5d86ae1d7b8d04709367349d590047a8bfb34fbf6481adce60eddfdd1e148ab83874d70b5303fa0ce60c0ba7a047a477dc4c513d2218b0bb2bdf9b60be9a39e928976464e333ce0cb19aa21fda1c6851c6db9d5bbc6552e080f8e448637af711fed92e72c8d8530187de94603377dc387041a9eb42ac70b3923b9828de33bb337d55409cb419bf4089cb2bec79ffc3afc6dcc3cb82bc903d956d28e307fc0470736574056302000318eb22887126df9062243038440ef3fca2aa024fff8739db4930b314822b00cab172e83c33b7e5b959b0c3f27c714e447120833ef69bd634d1e011fc3c2585beaa882a29c2dabddfd31a48c0255d1ab57c6796aa4625a546a02cef51a9ee2e8007fc047073657407210302e71fc2fff37aeb6d2e2a7b7f2308d4ab7d4bf0a4cf9be7c06e89a66442b48300010308f40100000000000007fc04707365740220230f4f5d4b7c6fa845806ee4f67713459e1b69e8e60fcee2e4940c7a0d5de1b20104000007fc047073657401210970cb1dff96101101e24bed1a66fb0794d2fcb26aba11e7f2393edc1534df8a9607fc047073657403210b9991881df2ec384ff5616f6c03d45cf033ee64536297c3557f9fffec716c1fbe0104220020cd4ed5f0db8c450e8b0be595b6410c1759c19f1f6926279095c83dade9862b6d07fc047073657404fd4e10603300000000000000018b6d2d00790f618171a9e8eb6051fc14dc27c502a54f5ccecacb4bcb350581a8f4b1a887a1e58865a21f51ef5098400c115cca84f489637718d8c3ca4350ad677374d40d2b64fe949ca34bd4ba845a87c7693421b70aa8d852e021aee329762883b9820bc0a47ea2fc6a8411ef773703632849094e51c73997c67f3e922d2801b6abc445375cd963a62c2bb28d733bf9274fe503081b51a56023a94200743e7d38865c190331449d19bf3d4eb7bf0b2a9b90696484aab906b9470e10946744838fc428f88461864d6601e93f10909e049a315fcc0ea7f4d71507fe5ed19b9ac2f55b0d3902b153ee27da9c55ab66debfb5ca440dfbb1a600cd8875049c4c13bbf242d26b10035002c7859f9c3ea631d955914adfa0817e4801e85b3f250cd9e7523db62c4ecb17a49028a02a1b61eb96a410643f1fec0ac664d96f99a1db4ac335c2bfec2946707c3c779a56373db197039af9a903e833af6f51de5cf8fc667dbf5416845d415dc98641e0984ebdfab88bbcdf305f605d36f7a472a516206d7ec722251e269800a00e8adb8f2ce161395c1c6ad4b406e1fda77bc7f0af07ea075011cee6cc5e7fd1b6e96e321171ca7d28a35595ddf0b0c831d28a88d30c7391c5832d90f906539aa49185fc6c0864e2d10b21160991fc19a1d084006d03fe3fb6f571f1ffd9f06ffbc0c076689373f9c2f8655758f7f44618345a6d5f8edae46e73a09c38157d5c39dd51a47756ea761e6320d6a91a1bb22d8dd35e4e7806b0242bcc4cae8720a953c6f933c0ee3216513cce6742a2cb4bf44553d8eaf175471dbc0f71c7c245fe99ab4240ccac637a16c82f0c60586f00d83ff852af48a239289d8b70a2638b0aff02572d6d2d68e22b87ba93f3db51bb27825265607ba4b6e9a194c7351f220b9e715a23237c40024fb7cfedaf7c8e0a1c4c6aebef8841fcf2609a3dd7f44dfd8895077df41f10790372eac8adff5ea7eeb28e371b4700d5044b41fd358dc4ba29158213e0f93711026fac8abfbe7cd80a939477ce545bc91cd1d32e8f2268563b0fe3e80855777d51cdf4835050a557d3c7b7f6905ba744ae5450d22837d2c2fa0c0755934654a78601a1fe236f11b6d72f368880ed938ff4a2e8d82c118493a1bb9a9ee95cf329f2d175d467aacc2c6cd73ed59ce64d508604db77942f9b7f3b0f86d913d3e1b489d2190a6da1ed997ab1eee356c885270e4e0192acc9c2b8702107c96aed654318bbb7724b913808dd2cfbbf6ace8db9c4cbf26f2c90a76eb967e365c58855b83550819cb5b28ea5e6ec1ea153ad3ee5e6292a174f7cab1b39e852194a6926bdc4d42326e17998cc057f614e91f6acab5a5bbedd93d9a13dc61977aa2accaf35370a3f1d3819c43c9430d0e767e92de96bb225007a7b6576ed7c4f05c984ce2e437d3b7f7f50c270caf90f8e5dbecb992be2972ef8d79c7674e025ee06b1302bcbd57fe5be9d9b4e38f17d9dca898ef3d71918550fd77a15c7aa2b66ee1a2f38b81040f3d6ec6693f54cc3fe39515275849e9e24b0af3e81705dea95e8f1bb1b4665cfdeb0630a5542a2857f2b58c36761d743299d77872d6894302123f4347702572f04d9876191d771e87655c071fbd29338eef0f9acb0a8ca3f0327ead8e875bc2e7ba38f249e6eda1fb74162e972ff523d20c6638b93297d406e9b2264187c06d0a78203d771f2525227d029b27b23192f747492b9774b12b039729ef75d11ce8d701e56fbb202f3e4bd68686f096f13680456529e5f132915595e0e0b4061b3014219f1fbef4d7403dbfcac01c701b7727c2463cb838d427e07706400be4fdd9140a800e47e7ac15a7a8a897187a38a0080726349d8b7566252076b1ae1366496b50e9a6d236837ffa0c4c3e61bb409a7d9faf8662109ef7213007a76a6d94cb79ad07183a33a4cdedd78896278a3b5531ec0efda9d77076d85a63536b426a6b58c3d0e8a46faf0fdf678e4964272e8410b346cc753edb94a61a2f309f8e753ff332f5b15215e0a20ef32e6a6faa044a431764e008e66b4af820bb6afe4d8dc1679219fe7614482517fdc523d4d7ce2bad9d59f7b9aed89b813e5b36b58a7c668e53181c0e1da45e4ba3851b46de8e056d63e440c471fbe23fbffc31ece7cd20658784f2d2fca3f730a1f8a90ea6995ccb490fca475b1441e38468433d1423c1d83a20b04f1216aff13c8e035c2ed389695c2bb0bedadc38c8a6222d687f0235bda3566c0865774bb6098acd674ff9091db1a6c4f0c2955c1759730b361f310d956f892089f500eae0084022e610ca4e758ce2c680d213bd1b5e00a6c991976e93189159bb98a1e4eff14f681d47694060126c0852ad52489c15d7302d82c66aa830208a9fd13da87a2aac3e44dddae632f2e4d56dc768ee6b3622c61e59aee27fee5aa0bfa9c56402ae3525f00634b11381d0b9637ac699e4c4b225c32bef9dc563e87cfc33bf07450c2cdd015bbd94df63697cdd9b6cf4169cfe1f626c126dbb588c57542662d02eeed561946ce94b46571f72ca3cf7fe52a8a6ea24fa216f01655dadbeb0f74e383e522da69db64b368cb155c2ba4c4fc8aea8745b1081223317003f0cd7ae620fc7d9a6c9c4f39a237d5d9d7f3e756c77daeccbd5d06ed28ac2f089db5449340872bc444aa4aecf6552621b84e4fabfd6baf0e1b61cab00e5c2050bfa38899e9840e2dac55c7d5e7105f65dc3afe3c35dd3e8ebb1a013d65fb0b9d76665f3c4eff5b766fbb0c03cc10c411987ef516405296437a91a67d7398d788e30f55bc1e6236b317784504c53800cc07f4eaf78bac03a025a7943573edcc67db3d5d5281f85ee993238fee3580cb846efae33b45ee2ee1ad640b1d068302504521269a31a166435e8fd964d2e15048f299a95ec1cbeb0c8d5d119e24670112d61d56ea120d7bc30fcd924fc7b812404ac45798af3fb590570a4d7a3f41639b879d1bdf2c72c979105460892fb41570cffee716679eb7b4124be188e28ca4c68d206c1cc9d49cd7489d63372853dbe83f874579238ecdd28c0dc265871d6dccf782b571f1004702121e8b15c9d8af9e6812dbbe742812c7e7cd1dafbdbe3d189f618936e270855700be8f6a7b528f271a936a2cae204b44d909ae3f6a8bcbfcda44b430397b1c96187e5a8362afe92bb9afb0a0a482cb6c8cac39a0fb1fe0034f8a965a3be425b4b34f67ff38a8ab30f8219a8933539c1d06d9b2997b6de743c568caea8b269642b8503b546c9e136d0e47775c8fef45d4489e6b4747c6accd6fad3d34fdd6cbafe07264e7ae1e025306c97d77a130093cc8d5ab8e4abe095787183a9084c569168011766b47dade4e3e1353a78f9f3464d8237b7de02da10c7a7b8951bafbaa898003ad9de997c89d8507393c6fb782b8f41aa99d5c92d5ed93e02a2e7550d42f178739898406badb6da850e305c10063b1a687a2b321a1f867ddfc7949d9764493af4f9681137101f87ec3c3733c0ee23a758a69dd5dbfccd20e0e7cc8543c213688ef9cc85bf9c539d3b6758e24befb3c1b617b7d59a17e915bb985df8229429430dd3057a8225d22afc2775e352a2d7c2f2f46786d4e6e984fb35ac6d7e1b57da82a6d1470895e56521c88c166f8124a4f0c5ada7d5e43174e319c21b9416735858ab50958def63c9a38e853d28a0f47b8e601beb0cdfb30d87070003f957ae347d5b03e80890311ded8018de0227c430f29ff20f0d0d1331dd5f22cff547847c0a26c1fdc272cd234b668823635f68e0797bf68fb1e531a423b1fae9b056fb8c0589908cd2774a7bea8da465248a438a22919d35e0ed8c5020f06824aa856c1a75e0d50d8e9c2dca471d249a97e8e8055d0927432577ef07e6658aa6ab3e9f5f4f50848b12dcdcd9594dae732864f9c6253cccf39922b5f1f8e16458a0c11db397017821de73a331400a76c2a5a29c7661405e9f244a92862a8ca13bc86a78a36744e52019c067573574f75e01b21c36e19a714e9cc0860e9df8e659cefab57002dc2b3d1a2918dc20ff25bc0d87023813abcbbe29defa514bd71fedf314a140508c7e8dd4ace82d56cfd6307fc8299a65c8b3b0719881dc06070d670729902ebfa1dc0b88050e5824cc186454ec2727d0fb2f95eb677f949375a0a31661c7f2bc452426a052b160b0654bffae35766a5317b845582176f1ec52e5bb7d814651781e268cfaefcf6da560810d84343dab8a8b2f2f7976334043498f529d75f9dec893bafdde0ebf003ea7d43f22d8e4eb3afea7be8bd22a9adb9334db2d6b05b8bfe72a96ca2c5ecc925333e4076bf5b7d9ed519ac3eb87c73d0c8121b1034424991561eccb669807a722bcd43141915c9db90f7a8a8e732054970645da1845b988f21cd5d2a89abd8e14c0e6532a3db89e43571b795d6f475b11c16cd7253a4538f4e73d0e3791e0c8f3e51ce3d9645062f249549d9165185fe6920659fe72ae01f69c6d5cef5a01cbbce0fcfd671e1a0aac35d541210a723d2fde91f37c130657d8825662bc46ca7780e07422ce2e7e5cbc1b15ad29b8473ffb832f45c480e960d620267561b3e3112c54359459c3f0235eb6eb2720dd5cf65f88267e099ae87ec7e35b3a915f18a4ab67583ccb4d907637812d797dfa51acc7b5cb13ab58934217a562b00a4a3d030bd9d3565a47c95396034bd65d39d39a6e7795f13e5031d148db16eddba996e1e70730eee02c47bd8b5c42812a12a2db5490fc3ad50d7d03c72c0e933ed8b43f8e34124e272cb39e06e628f18acfe4488dcced67a2c47008801e8d2db5dc7f7556d38020d53512993f3efeb4b07fd1e7b631deeeda74983011ca401ec7b86eb2a7a4d341f97337d37ada0dbbe124fe481ecac3e9b8e8f3b8b90ccf81ec028f2ee4e62934abcfcc2647966f6eea6563a0fc8fc75348f5fb3d2390db24d49858bbca822217fa81d240cacb7b2f6c2e4bad8a7a112b83a5d35ad68ec1cd599afee41fd4e860097f33afbc2cd790b2933f1194549c5aa3fe5c651a456c8ba7c8fa5ee5492233c21a80bd9216fcfccc03ecb76af3849711a0f69d5a261ce94484c30f4b74ca6cb4d7d5c4dcc0be1f0390c208e1e7e863700c6dce7ea5ab3831c00e586094a6a1f3b32dfbbf99a7581f90001dd558738804d0663a59d77407b6ab1ef3a82c156bc58d5a694a365b300a90ebbcddc49bbe5ba63c88e7a6e0faf5364ea17cabc602ddbf87a4c2f55b068ef296be5bb66befc1e37ad77f8e97c08f02d17dcdeb47959b0f46c2ae2c3d99a948f2a52c5793d53fe57876c38336a74786042abafb63c2154096eaed98598aed76da5a17ae179e79f848b237bdd6db63e5fbe77ee28b2bdcae462905ce1827800407317c2a42fc0dc234b2183db9097c0fae23da91aca6b1b7894537b0dc8524536573a34ef68596021cba863ece0de4a068f806d888aa03ed88ad92f375860f8885c5533c637a7a330c24aa0357f007ac3678e59cb1f6aa7c6979e15fd107a98ab42a635a3c3e70b58a19ec73b4bdc482000c3dfb4af84012ea3957d3d30b80857d9e06a2e677c84e5d9041ad4bf22afbdf0351f6d5c7a7a2ada3dd5ab4e48e37d51e5fad56cf9963715438c5f04b9772773893a59e2e46c6b7e19e9001650b66b469f4b1c4d188b286d5ce8b21269179e772147c7cb09eaee9b9de684ffc33068e5d346e79b710d82fd1278aee64ddd4ed37a944e6c745217c6a626444aa95b565c1f68a12cd2b86a61927896884bd5a76a9df4f6fe548bc16444272ec1e856334d64e0f32ba90daa77085b0683e3e010abf571dc564fc703a12998c72b6712386cfa4ccc802c850a3604bb0b2d5cd2eb6e788d475ff198f94a220c925a32ab6d69b037f1b9f0f4ce1d1b89cc0d07fc047073657405630200033fb971149dc9881cf31b7bd90de445f0ada69611016c5fde4af5bffe2b40a1a27d651a1d2127b0a95539b18fbb835f5145c1c4c7492866c6bd08ba260abb300720d2d42b729b72c6166f9ae0e4ac09a0f6851ca65444bed00b72b7f12befbbd007fc047073657407210252a4b012198c2131d70498b5939c401c01eb1178dfd58123b55766b03f008f7b00").unwrap()).unwrap();
        let secp = Secp256k1::verification_only();
        let dummy_hash = elements::BlockHash::default();
        let tx = psbt.extract(&secp, dummy_hash).unwrap();
        let expected: elements::Transaction = deserialize(&Vec::<u8>::from_hex("020000000102cbbe4671915035276d8df41a7ef0b6a36dd101de48a4076046fdba3b0bec20ae0000000000ffffffffcbbe4671915035276d8df41a7ef0b6a36dd101de48a4076046fdba3b0bec20ae0100000000ffffffff040b8e11e3b8904ac80caeb16af1c93053f8a11a963269bcefa96823d75b8640ae9408a337e7e0ecf24c121a17193623254c277a306e9fd39cd5aaf8b7d374f4011c65027fa518c54bb326d5ce3da5c2eb8a6521ab99df86b511477d0f5ebcd616f063ac220020c731ad44c00a2928d508ad82b05868cb42733a5b0d0b208f483307ce8c328d930b85bd6dc21b4919f6ebda7ab86ac8122c793be3fad19e44455945ddec8b59e9f6081271c10f0caf52a40e015e7d35966dbad39525a6c0691d4beeb3bfb22af5304d0302e71fc2fff37aeb6d2e2a7b7f2308d4ab7d4bf0a4cf9be7c06e89a66442b48322002058037c2d81d3122185c8704d4276e2629122c95b8ea68575c451628d37eea84501230f4f5d4b7c6fa845806ee4f67713459e1b69e8e60fcee2e4940c7a0d5de1b20100000000000001f400000b9991881df2ec384ff5616f6c03d45cf033ee64536297c3557f9fffec716c1fbe0970cb1dff96101101e24bed1a66fb0794d2fcb26aba11e7f2393edc1534df8a960252a4b012198c2131d70498b5939c401c01eb1178dfd58123b55766b03f008f7b220020cd4ed5f0db8c450e8b0be595b6410c1759c19f1f6926279095c83dade9862b6d00000000000002473044022040d1802d6e10da4c27f05eff807550e614b3d2fa20c663dbf1ebf162d3952689022001f477c953b7c543bce877e3297fccb00ef5dba21d427e79c8bfb8522713309801210334c307ad8142e7c8a6bf1ad3552b12fbb860885ea7f2d76c1f49f93a7c4bbbe700000002473044022017c696503f5e1539fe5cb8dd05f793bd3b6e39f193028a7299a80c94c817a02d022007889009088f46cd9d9f4d137815704170410f53d503b68c1e020292a85b93fa012103df8f51c053ba0dfb443cce9793b6dc3339ffb0ce97af4792dade3aae1eb890f6006302000359a33e8f3d0439eb7d60aa79255858269bc1011e4cd0d4aa753bc2793f9638fe70dda4a99191f08700047a8b66d9cf7a53bf70756013c8630419e3a0bf428158dd02ab6e16822f239df0a6f1b67b6e1335509a286b30c4b11a22dcea9f95d513fd4e1060330000000000000001efdfbc0022a6437ec10c672d76c513868f403f6b9706e09733d6624e3cda831c2c199dd4c5763054a1c219e079e8cf3ce0c00dc2f16516972e1e64d576adfd9f5d778675c8a3172450a4cc82d6e6c59f2b16dffddc902d0aaa647b750d6224cafca7239a4fa81219cf2ee89741ffc5b7dd7e47d332ca931cffb1d1d432935a6013207629118c965b7a5102e62c43ca9d06bca191307a476738548536809ff6b01c6b5b25d76ff2f67d99e20fdf7d2eff6fc248186d21d054196023c5e4f572ccf0f3aad8728c46f2ff6756ea39de46028610a3d26cd42978b09e0e29e0a8aa46e4fd39d28d028592560264cf1a794c27f6c95d382f486dfe900a81d9d92935c7e0e6306549b3e49b1f60182512ccb994338c3541a2956139b2ccb3dd156853105abf5fb394cb2c45915dfd4106c7472dc5d360ab5bca408203a3fef58b4dd33b0c11c367dde2f19c8af7682be067244bf49a2b8cd4685f5481cc31ba27fe2f3d7b7a353be9b41e4eee2342fd70b8408c91951c71c75dde8fbc03e3f28e6d3d3b41e0e963d3ba0c25b2eb50560c21221950b0699d2615f0128e6cb7fa1b04ac1a046e569a7e87df98c14360b8ffc43db5e17548c7ea5056f84ffd14f4cdfc68a4f10e9b391cfa63eef2c2d623e7cdcdfae2fc4d63496d81462174ff360809b7e3b4305979d9cb8e9ad5b0f012494d31ce51ee6489555b09dddb16641ed9e2534fc34db99d2a4fa736eeabacf2f8cdca97f9e84c964277c6f30f1af7fe2b51b39b487d56ebaf593a3f98e811cb09849c5b445d5b7c9ba37807bd0189c8bdb2709fa70c230f9aba41dd3c62384aea6e1ca098ffec26367aa65a09459fca074d1da0365cf7fc2d8310ae099b838ca78e62cee10f95ec549faac1ff0f8236fb8cf2c0f6654e471d3950ef45e0159c44f9e343d05b3af59b939cf76090d040376407c41661eeda7d2cb61cad0088a286948787dae0cc5abdcb97f7f42026c65a13e1df1357c25d376955942adc858e73876e1d8812969055d55decac9a689dcd11dffe5cf6e06088b93a11e153ffed104266bba472cebffb2b0cfc8ef132309bd7836071d3b6ed459a5950c64cccf230015c98f9210f2d57b7f3a07c382f3df09f055c88e1f312db0d60d471afdc0b780d319a6229babd8f45edecff8d1073fa850f755219a3ea14e7234cbc7590c60eba0ba0cc1afde6ce91c8e8835b1ca809926b3e7d8d7a0941425e5f08e884f12693eeea1b3651f53da90972aaa37d426f37db3edae4285db114cbad5964c269e03b15358ad2a7242e0af538a594fc779ec3c43c3d94fab2028310c6d0acf3efdf0acf028ee757c5c02bb5b8b691aa5eed1a62acbabd0d61faa478cdcd54c6db2cec6144d8d1185115097a7da79c16ad3118d12e36dbcb7a70b0ddb27bddfcb1c6e5426b7e411f607d22c3ac2b8d3e41f55faf5e2105bf3b943846cc4c33edc64f902c1eeda09c8110d4f3ed0a5e511156a3e368f02161b92126abf649341ddb8ed03d1d41b91fc34548c6d94dfb47c088ef27a3cbfe1c9cb05f2ab2f18b8746394c8080c4cd92e818e46f861614ab870cb7ae3446e376793f3a6568a2ccfc2ab0ed0365567671436fee6cf427b6410a046d80b9d88f094924ad370da363e8eb70355b711687e92d88a08ed811ff241c7a6dbbad9dcfc18e6a42493483b938e36c1edd2a1c6e078a17c5d145c9c058b4dd69afc44c345f1c88afb95c1deb5c4994161ba25783165d43b9e50a2d8333a8037cec2ae809a3dbe026d6ba40d60badd05bce73b0f9f36966c30b9c0cb5776544c1182024a96e746a3b01f9db10b45aaffd3b055b02b40bccd41e57c10719bedb0fba99a0f6b0868b186fca0397ab8c219f33190f81e4cce2fbcbc0975c394919c98fdfd7e25a33e5f31fefd06c8dc409cbd3e743f0f48dc90abe45b2e68948436caa37fe9932a77b7e0fe0819d8283964b0eee2249d9190f3eb0bb8178e10a287be1059f35cc1a153dda14def65f3c49cdc5186da86bd3e965446f914e3c9b4cbfcfd2c379f306c5ef8844c4fd398b3c6f96601e90d2dc8810875663939f63abe3ee2e1c8a9c2c2010a01d0dcaebb556a7c98421f8e6465cb0434c07dcea9db1a142f9684e50b06c545785f0dee4def1257e4bb22d87a2b37ca9eb53081eb8f1ea0439c4575abac435868a36552df569ccc63477594ccf7eadfed6adbb8e81800a2e2fdd7effdd1e2f09cf76c9e780f6f8eb8408a3fcc06cb8bcd28db7a37edb0232a6f0e509c684318f179d0c91a97718ce3956c266790361ea3a1bf70cdb8a2f2a59b06dee18075745c7302db9b13a452c188c5624964af2d5d4bbb1138dec59df5dfb077a0f62ac4db3de81f54365f2a4a6dee63a6092b4660d3f5dca3cc8de3bb5350f5dcebabd515c72c9114bc58d96e2e863106f0982c2632bbacf2fe5cf6a8df880c550f7008fd09227baff82d4eb031802fbe7d50f6174860c70fcd9f0356e34c0d45df66492dc309b260b7158adf678e2da66348ca84de3e721c6196e0c717f59cb802c6866defdd9032a4b7da82b816d9681e5eb9115fc2a572fbbe105f479ab339bfa5961aa1920346c9ae4185a74aa828da78a71e55876c657249e83f5812cfb055400da1db8bbb5ed3ce2ca4655b0c39b698ed7d235fb0ed4f29a7e8925cb873176efcd1c6981dd23865468c6e01ddf61fa3e40d6fed18d8e3dbd97a08c68bfb092e441e512d44089cf563509785dd58203949a1ca9b66a700db14060a760aa404e5e9f31eaac015f1527f6d760d8714c88040b87fc8a4d183230cfae35326947e28a7a37eefe1d77070f5232a0d67e278a45d649709a7398cbd43094c5001263671517f83e62e79fb75e6f9bc592fb3bbececa3f597dee71dda0fc909079ea49d81554d2fd79d1cf3cf25d1186efb83cf972b7426600d7d6eb6c48a5f0e26af640c733f3f771e0926e6b38b6f39d7882b0538dcf281d92a6bd361bb32e16f3988d6790fa0a45f549e983f4eb68ce5ff11647b37f8e4c444aae8bc0f7c49ce7215545a29215b55f37dc42aa6add6fd1fb45d9ae580434097e7a8686e23cdbdbf6f8b6b1e5579a7908bafd8878b004c7c94e045fdf2b94f8c1a75ccee7bfabd9bb6d0ea8a60dca61053636160c19f8f3fff3d0330fc95d20a1393629f33f281e5da80a5ff66aaa5eefcf495f8bf7e24744778841d7c633f01af2305a122ee093837998e87f060105ffbc083c0d71f68c2c63820d7a547d9af5618544efb9736af56736e73cb696f191c68970ea1deb587231c889672b3b5399b9b5e915e3c567474c3905ec5b6468da826f1a6438ec335da847db540a091ab311c6846f96a2f17befa2f29ea491a41d7630e42583ad1212e6c606dc258a49f756e2480f90775c04c5c533300e37f8bc7afe7b155fb95877252ce4a53f78491ebf9d8a4aa41da1848633816542901d56e66f126316c80efdaf4b457f9ce771edb012a0b3c27c717f5cb3cc99ffcc959a02289e30d5b1ff936320579c469bd55cba6e79a0c5f1bda59981b71840a8c1ca56863e91eb21fbaf84525d5f04e0f282d03bb56d6dc2352f163d8357b86bc6e4e621bb693db3565eb9ef5629af537874c1cb3459582463362dab3c6fed7e574ce9bffcc685b8eea61599292cc69860c4f9584818182f94d719dcc463e9a6f854405ca2deb3de29ffa1826f795b7e7ac2555c0ee576c75494cb832c59de8d9620927167bc136549b731ef79a39fbf8789831cc003a772fa00d4d699d089d47037e12e1c6eb8c20c5535225a33a1a787ba866ad481e9a4d689c83d75f1986405c82154e312ce8b3494ac5721b96193c025bb75b2cc974f9171297da058d2ed4f00d94e60737af29da660fc51fb9bb4d241e78c9d1815d7e3ea90aa541c4c512ab423ece93f9ff2f479f464b953b4171217b758b280c5d8acda32cced7bb0c92cd9b405afb3a8405602da914e1831fec5b6a291f90635afe82b9389a8b41d957f81be125de2f943b7cda9e873fcd74b446bacc00bdfcbe643053f6cc8162c0a98343242b489f59f7ebac016a7fbf620dafc15c8ecfe20b954153dba19eb81087673a1e847238864036e9a300239a00a5a03d8b39aae2bc201c04c477b1f2a37552670c06ea65551c5c88a42476d0d797af494b077737cb48050bd35f4980964b8b9b98bde84615e8fdca407230f5d15e97ae65d63a96f3d88518fde12d6a82881db5c8d4cd79e724312e88b394129de3569c5c99bf842a90f193c91fa55a82116e237c877dec2da6dc652cb33e33df47420c5238fb6ba5fd96cb77f0cf6c8a12be1a95186680d16a064d9b1a7c2461fdf5e0a512a5a3ed2f8dc0eeadb6c95a658aa1c2713fea473de51f65b13a40a2fe64e5227bc9248f59c2bd60dd2fc14918e333faab6e792ce2f0597be47cee70f5a8b788a50c9cd153bf24786aa80f631ad21926e3285f41c5125a15c12cc889112df0b1857020160122c2595ab3359bcab184ecb32f7cf8f38eea23f4f9135104629d8f1e8273c44f8afa129d3a74cf58ce494214629cd53b99a8489ddc5d339e317ce75dd6c5dbd098d811c56ec5f19c00fa00b5465e39f8f2022c71ab3ed0d5a24058c197719551985ab30a851390ab5e11420c521b1398bff0038d904e5879db37d60c623a0a82e191cd0b6bd20a9e956d41d5daef703bdedd6bd0e20fb096423dd39706e939e796aa8bdf071e44791d2e1ed4a81ffd018cb79c5b6bdfd6297cc6cd379845fd7ddfdb0b83d7b26c21e3edb58185e71472a79cb65322579bd5e0e7b1fe081dcae5447834d70459f8a96b341a26d8922a2b1412f95f3533e04b5f65be112cca03ca45ee0eca10adc7593c78c041281c880d879125e585e68f5c7fbf8686f245cd736ab5aadc57c032c637b753b49575acf4bbff46883382f408417438d7817097accae3fc54afc6015b84b3b05627d7c83c4627c87727bd24c4b4d96a08c64164ab8d4abe3fff5c3b09e8fd12498e3cc3627e799e4ef72a870cd89598d51ba396655b4de66e48997faa51d05d581c52f52852cffc9f89252f26d314d2fb8fcbce197f3a8f330339c2ec3c710710b74f0915da3bbb638b1f1a0cb0c176adc151da0ab52796d466b23e8a269c5b22b76fe7586cbc217621acc955a43571dc04f69deb50066cc587595cf0ca4e9a00a261ff2791ada8de04bcbbea249d2a7840bd8fd3ef98a248eacb7fea5318b2e207668e13ab4e5578c03315d44b478df5247d8afd0624d2a57adf85fd16d86ae54cca21f6c91d8cafb3b31e3f9c4e903c04f39d67c90560dd10b2d28c6ee937cae01e921c98ddd833a9b9247053110c0f29d2f35f8ea322a738636f17648b627db622a9cc891fc1d066d5fcabc168f1b492479b0578d0bd8de0298d4bb96a4351714a10a39de49d57ad66bd6b458ae0d799a19da54bf620c0e6979a95b61a83cd06e46d7d263d53d66f77557232983268f5fd01d10442af0c840ab09c6cc4ad77add6379eeaf98f7cdbd70fffcb035abae4efecdb7e6f63ed8acebd8449b3a910e5eb06b0ee6d80dd45026c9e6c2f978f813b2800386a4d7ad9d127d76c4286c1b2facccfd16e6a263ba3e2893ae5e42049d421e08a62ee9e9574a1f70f0add7b68344256592513cc15f4bc64c5a029f60d617c245c1c34d06c095b2d0a9647e65dadb33ea79e3e0ea62ce55347d24eaab7cf9fc33fd70c07363771f78a13d92941daf7970c97b43d2fbe3e789a52ae7bed64736e6ce59f95322d20f9d6dc00b5824a0ce9072dd051c66ac20d39bd953f567a831d75fa91fb4d49b200fc893489e60df95c2810f7fc57b7f6b7725ae600e1c2def6a943b8d111ff3e9a5ac80aa981fad8709e98ee1550005bb8f65dedffbfe3793abb46302000318eb22887126df9062243038440ef3fca2aa024fff8739db4930b314822b00cab172e83c33b7e5b959b0c3f27c714e447120833ef69bd634d1e011fc3c2585beaa882a29c2dabddfd31a48c0255d1ab57c6796aa4625a546a02cef51a9ee2e80fd4e1060330000000000000001cb6f1101e2b960c9a2fe480eb88fc76c63e58b57445c78d88e04f740580a36d6956006ef12ba606aaca89796dad5ff7cb4c4c7f4e65a07fea8a2ce3b58b265d4b3220013a09ecf4e01023aabca5586d61ecd5d7f2bedceb8b18a8e41451c97a192098b196add06a8a6b619e1e731fd9ae2973741aff6358c1ad45cc873a2d497271e3a20873a6f701d4c44ef670c8c7a9793079d9bdfe956bdc02a52d1de8b2de58b0f7d309240999f13985fa8c98e57fe1bb75219ae6330e9495b523e891dba7885a5302817d68a9891ae0c2597d4d7833b91b073c4f9b27be1cf81ca1c2c1014c57a4affe7b402c0e0c1862bd17bc1d43428671a106c26cab61d5e4ffd1c01f6af1c6e97f7a25ae8aaa8d2c91c57881df52bd5f242b127ec7aed5880101caa01783884dfe943ec9764473323f59b27a204f34aa1fe7fd4433fa606608b0f253247d149e3e269ae5445e917390be83d5650c05859e3a817a6c7e561e2b12baf6d4ca4221df0b7f29fa134269139afd9cee5c7d60149dfa23031705c6a8b72d00d659d7a085de8330de2e5c168ee3eba2180a9319f5e8e0806dadaf0fffbc2df839571360b8cd32300504a527cf914da7a1e788261c9cca2872ebec5a17cad33b15a7a7427c200b8746761359194520f0da1d7ae03f26190d07cf92d515e04815f514c66a98997320a028ad24e83182f213d991accf19a8a59003a2ca666ca505c0d8349e2cb22887efb7db9e4a4e3e2d8da0d5f032603e03f48fb967fd018fc99c6eb72acee4178edeb48703903a89e9462a2d1f447234c3373fff8b205848c7a9d6e45ccc31eeeb0105ed3af1188fb847cf6f03a7f0a646fa325b672796168dbbd9d1d19b2f41685b18c3c96f1cfb7ecb1dea132e8815b62647820ac4b12597d8e737a01a970704b03ba5ae68f8d64a1810db10427fbff1d74cfac91561484cfc8d3b23f74ba0f37e7db2f942c58fb1dd30f6a50c57b5eae720c6ed69b0fb81a6e0260c53028c732a544391e319987a24548230378f8f1ddf65a2d654c7b26951d5c6546cc8fda6003228e8913c9e3c5adf7b7b72f4ff5c4aedba6096097f9a4b58ea1e060609e8d1f0fb0e5dd905b29fec72b118d40c5f599a63f9a37041742a7f1af3ef951c31833621842ec212f9fc5cd3e8c08278ea192f8032ade447d2f35ab59810aff371f598b7dd57b3cde2ad854ecad0c786150748ac241ecd67cb868663a6fcbe9d68c3dc221d4fcec9b0ad89c337c1e10b91a38ab1357f260ca3a084da536e56262973e6c6cca838601fb2f335811375aed78295c4b17d3798d39d4cbf6254ce57680a102907e5c08b5c7ec0a1e73bf3d7b8babdc6156c6ca3f09c0423d6716ff4e6ee0338cfd778158202b5ffb60b74558dc6d0be9b5aed6892c4e0ad3e20de5b604b2b010af09ceaba7c0fba5a7fed39d31cb2769909a251ba5b0668330f734728f5c6786a8f1a35df77f3d739eec71d9268fb2a494a14bf7ab91c075023e76856d1745f5813d83878822934d0b4cc0538048c3f96cad7aef2bbc49bab139915dd4998ed3c6701973eb7913530b14c688f0b344ca9cb990de2a9b12fa7ad8b292234a33428b4d16813693964365bd412fb936c1461fdf8dfb0bba31202685f29addf95fc65f841e97042bc5d82f103e41017c6ac91d3d266e12db2dc195ac4f6d4353924270c7144cd96dcd07b9612e2bf1e0f7fc46ef83690648395c575a13c2b2df0fa04f740340e6b116b0866a401de22f68fa3f621d75b9f5f625cd5d5d7e12a5b0ff795749d742eb2648ddf068a451059390da566b3de84f9d528b2663de7dcc562eb014071e8277a054783d322fa67b9e5261b87e9c354ff58fc52bf9df404139311d6bf9650658fc94835a6220ca02a4bfbf46b2af4f30b1ba681c0de7c134d98dd52eb1e937c191cc9557aa73a343b99ae0b8954a3e929174984b574da75e90a9b71af1215317b04e4090770ab596091fc05c82235a324f86280f7fa081360ac758c1980c6a6763453e6b344611e46b05760941f9517ceb298ed7a2d6f96b11f5719ed0dec803c511dadb8d056d4ca06ca0ad090558a4fbf3a886f3ea9c33e1bb4bb5ddef4798cdfb384bea75a3794c42a53af60f12c95fe9b38d7f6a5d914ef100508091fc84756b596b9ba08d1dc42a7e253435b5481d1470ef00a1172cb036b5bdfaccaee02b15d099da17f9753846226325232e71ed9b48f57697bb3d1db75ed214310e6e3608ded6f188e37b21b96eefaa396db0df05a86416fe64aa950eea87e7af4407c828a8822b17be661269c9f9e365cdc79d20503e2d5e575c5387fa961206118dd379834aade7727a1b2477a24f05f6c2ba3156fe7f5b5ba6d7487b1a124f38e3ed3cda92a8edf05f28e3d699f0c12de9cfeb30ec8d4cd253287a6d3f596db0c06006a531e80083f5b41ee26c05d529e0a59ec151b4a9260a7ea8c1a175ca41b59f464adc122f448fc43e90dfa7b88f81caa7a84e3d6d4dbb85e5828b6ae7455dc2c87c8d9c706af2e62763675851b4ca449c9c0f95d953ce53c5327ba8981321a1cbfb76bafac7fa17c99567725d8e0ac288f3ccd3bad666e515156517281c97a3dbfbd5f345f8eb80bb3c4230301a38b7c920d74eb910d380f884a683f7d3e2738fabf9646138e8a32c35e43786e67925508e4cc7b1e7a36abdf6a497077704e216f1e730c20ecfcddfbdf2484d8eb0ef9b7478f77063fa90b8afbcd019d1a584df58c537b40b193f246598ae4c53958a947dd3916b14a5a4227f01bf543a8c5d6ab8eaefdfb959c8715b756a9c797fe39229dc56a86364cb367fa37e16e96cf8dca1fdc8b6a46ce88e3d29c75b6cc718ca8c28e9e1ae991b28c286107c1dced150814d6369cc8003b2976018941df7fb8eeb68be57adcf8a0e813d2fcd16dc390ce17dd0a91dd674d766d21b5de7f4678a548d75cc3de7d099b418fbdb66b2a2b12a56b1dd8b3f84a7b45e36db9bb63b3ef9fdadebc21c6a75364173925ffc69d481024e49076dca105795e7a64a3c82011889aacf0114a1bd31414e288cbb63eb47d399d0e025a54f11670c8ad4a793d0e7ebd3b0d8eb30b87cf62b131c61a4c55d2e56e47ae99fc543c57a1877ce44dac4c6f9fd99552701ade43858e0b4020230cb4d42d1990bfb509471a5c1c5557c29c00072c5cbbc056de6d465ea2ba2f4a1a5dd604dbf998e834b9200c59fdf90bec38af9218e47ea5ed5512cf8b0146126a15d49bf915eb893ad1ef83d8faf6c93f944ebce3704f930b6f69a1afe767ac2c9fdf092c804c7372ae1a64bca3a3b5a31f2ad430ba9e61dab3daa3be90a538cf0fba00796de511cddb5a594f14aa6d215bd0be19c0ca5f043403b7dc56c87b092d9436eb79509c3dbe367c2fcbc2b09f9818cf5a55d5ee0e477888166bbfece661b62812ffed3e4167ecc81dba148f89a8f2e7c27424a2ee091ac487e68fbbf9798e8caf46b35de8dde66a7cad6dc98a426ea7b8b930cf2d7d71fe71066dbe51e8a1c7151e97fecbeedef3d6f8e01cd5576dd58097b46153f9c3bcecf30bc82b4cdfb1bbfa826c7c5b217a023e4da02a35d0947b2c4d24d50a292e4c70fe854a420c54490d4850ee8c372756671fe130532f89878a64977ead60bf604b73859ae64ed62536423bb51b30c6fedbc819fdae05cb64b87b153f4252b832d6b866100a7b307d1e705643f96f0724858e6211802b2ce706d5424b99315db90c7d74fac66951251f6cb739ea008f839c7f62318f795337ca4ff05886a2640819873ae00b933081b64da1101d1b17451357921a2f4d4dc86c92a5eb346fd6cd3a63315768b94b90a15162aec91cea706b9221330db154d1fd71acac90be47055c725bce38710f1b4b4144f331cfa9fe15ebf6535747669e4aa1f0d72092ef395f16a4ec9014029b5c9d1b4bed9ec81a7568f8f1c87e0ce0f4ef9cf49e3fe4960b0b7904614772c63147f3c5463fffed182919c4973a8256346116be40b10a38cdea5bad5878760daaeda57476e86ec65e58030bc8ff99ebf017e9bf6383f981edc83b538e2bf4bb573637e6f4717d74a3ac71f5e151259b29c1b7226e3a8ab176baa2f27e3e385cd48c6f072bb6e8e9c92e35d7ff51177f4e3553555d967c04befc1847003a8592738c82eef231ce3d372372a19a01b27dc7916f986ff3f3ea8872d4986bc1ca649a92924c8f582ae2b44028e711e955d2563c33db3b7734aa246de553dab2c5268538f7c2b6dbe9a70657e2a26e52f5d216dfa9aa8e197a227c86a7d3b468880a721b804a0c51af1592043eee7fe3657b40c1832a858cfb4e037d208ee69c4fd697b929383a971b2a0864544505af2267e334db5f3f3f4ed88e2f6f2b3d7b96016ff92a120556e4d1e50440943893b00508c6242bcc41b6d06dc29ba20564b42257b9fa1b5f4f453e94e72501d31e8947e09a38261020400db4b8cf675b1854639a962a57905cbbee14ea0daa9bd281fd635c8f900fcabdcbcfb140f4f24b47731782ca899284fadfc9d0d6eff77045792e139afad34c7672bacfa22d85fcc05652178cc169bcf52ee3cef281d99935abf9c9910caa7994cfe33b9319d9854aa6e2590a86297f23b0cada7251a6ee1b2f3d2cb5a193cae8768d92f556994e416d4bcf5bba3a295d9e2215291237df74e3c493189bc5a27b3fec3e1a1329c6c6c75e0802b40fc74776476dd2d9e3453ec1709a8a2d162a936d9fe7dd4b6f7abdadfa429aed4cbd5896cfb24a2d91f1cee781d0ed73cf7306d6f9545fd3346c2232b8799553357a5a531d6085d04af5f183019dfd3483baf23b0ba5a6b58bba4b7a1eb0a32626bebb5cc0c4dad45c55d135be8b0a4dee787ed48b90a2a3fc120a753b52290c27ad0eb32b668a9540986ca0256c1676debc4d19b1b80bedd81e505154264a199ef1a54e1fff1b3589fbb6b2d87a1e04e67066571b68fe04f030d473f8d135585f8b7be91f0ae1a4fa2f44008c0f727f6aba9c5c60c3a9ff22911e267ffa2a5d1c71ff25f96ad257be29a2ec641e2055d785765cadd0c2fe513c44154e74f4b8cc4b24d9ee2f6cfe245549713f9dada1935247a2ac7ccc13c4a5c00c6ffe7ca33c0cde4c75c4fe2ea041a965e4c7385ebfdbc348da8c4216a02fa829892c827adbcbb87745120667cdc5a4aef28b190a54b422df45b8547c447765838dbf9f05de338ab672706b59b2f0644d6735d9316e64a1a15d3dfad893bb1bbcbe1b574a0b8ef5265e195a929148cc5e97c8bfb032d4528b523b6a6b29209428f38115cd102e3b4e268333e490140964278238e7ea9638ac34559e05300dad0c3f18e9228474cd3a7186102967c33fc14f086b4f1ec3957d87f2609d140dbb9e7ff793101d1cb90d004565c6a32924715b1bcab483e6389e2e824054edef350f328870f16412aca0fee39edcbd02a6a667aaaeabb6654c4762c639a26286a3c1730ab75defcd9451b4377f6acdc3b905684658c0844d904c47d313d85eb54963fd71a9a76dc8e345e479004f00e446b886ec41cf7bbb9311463e877aa4e357a0dd0b185a5cf12244296f5f8568e84cf6ac3b6125db6897e4e7c183cafc04f61b3263456f61a7880b446e3cffe986c3bf027c7deba490ec8544d2627e6596ef8f8a5cb577796e7c36ffc4f4346263b5d86ae1d7b8d04709367349d590047a8bfb34fbf6481adce60eddfdd1e148ab83874d70b5303fa0ce60c0ba7a047a477dc4c513d2218b0bb2bdf9b60be9a39e928976464e333ce0cb19aa21fda1c6851c6db9d5bbc6552e080f8e448637af711fed92e72c8d8530187de94603377dc387041a9eb42ac70b3923b9828de33bb337d55409cb419bf4089cb2bec79ffc3afc6dcc3cb82bc903d956d28e30000630200033fb971149dc9881cf31b7bd90de445f0ada69611016c5fde4af5bffe2b40a1a27d651a1d2127b0a95539b18fbb835f5145c1c4c7492866c6bd08ba260abb300720d2d42b729b72c6166f9ae0e4ac09a0f6851ca65444bed00b72b7f12befbbd0fd4e10603300000000000000018b6d2d00790f618171a9e8eb6051fc14dc27c502a54f5ccecacb4bcb350581a8f4b1a887a1e58865a21f51ef5098400c115cca84f489637718d8c3ca4350ad677374d40d2b64fe949ca34bd4ba845a87c7693421b70aa8d852e021aee329762883b9820bc0a47ea2fc6a8411ef773703632849094e51c73997c67f3e922d2801b6abc445375cd963a62c2bb28d733bf9274fe503081b51a56023a94200743e7d38865c190331449d19bf3d4eb7bf0b2a9b90696484aab906b9470e10946744838fc428f88461864d6601e93f10909e049a315fcc0ea7f4d71507fe5ed19b9ac2f55b0d3902b153ee27da9c55ab66debfb5ca440dfbb1a600cd8875049c4c13bbf242d26b10035002c7859f9c3ea631d955914adfa0817e4801e85b3f250cd9e7523db62c4ecb17a49028a02a1b61eb96a410643f1fec0ac664d96f99a1db4ac335c2bfec2946707c3c779a56373db197039af9a903e833af6f51de5cf8fc667dbf5416845d415dc98641e0984ebdfab88bbcdf305f605d36f7a472a516206d7ec722251e269800a00e8adb8f2ce161395c1c6ad4b406e1fda77bc7f0af07ea075011cee6cc5e7fd1b6e96e321171ca7d28a35595ddf0b0c831d28a88d30c7391c5832d90f906539aa49185fc6c0864e2d10b21160991fc19a1d084006d03fe3fb6f571f1ffd9f06ffbc0c076689373f9c2f8655758f7f44618345a6d5f8edae46e73a09c38157d5c39dd51a47756ea761e6320d6a91a1bb22d8dd35e4e7806b0242bcc4cae8720a953c6f933c0ee3216513cce6742a2cb4bf44553d8eaf175471dbc0f71c7c245fe99ab4240ccac637a16c82f0c60586f00d83ff852af48a239289d8b70a2638b0aff02572d6d2d68e22b87ba93f3db51bb27825265607ba4b6e9a194c7351f220b9e715a23237c40024fb7cfedaf7c8e0a1c4c6aebef8841fcf2609a3dd7f44dfd8895077df41f10790372eac8adff5ea7eeb28e371b4700d5044b41fd358dc4ba29158213e0f93711026fac8abfbe7cd80a939477ce545bc91cd1d32e8f2268563b0fe3e80855777d51cdf4835050a557d3c7b7f6905ba744ae5450d22837d2c2fa0c0755934654a78601a1fe236f11b6d72f368880ed938ff4a2e8d82c118493a1bb9a9ee95cf329f2d175d467aacc2c6cd73ed59ce64d508604db77942f9b7f3b0f86d913d3e1b489d2190a6da1ed997ab1eee356c885270e4e0192acc9c2b8702107c96aed654318bbb7724b913808dd2cfbbf6ace8db9c4cbf26f2c90a76eb967e365c58855b83550819cb5b28ea5e6ec1ea153ad3ee5e6292a174f7cab1b39e852194a6926bdc4d42326e17998cc057f614e91f6acab5a5bbedd93d9a13dc61977aa2accaf35370a3f1d3819c43c9430d0e767e92de96bb225007a7b6576ed7c4f05c984ce2e437d3b7f7f50c270caf90f8e5dbecb992be2972ef8d79c7674e025ee06b1302bcbd57fe5be9d9b4e38f17d9dca898ef3d71918550fd77a15c7aa2b66ee1a2f38b81040f3d6ec6693f54cc3fe39515275849e9e24b0af3e81705dea95e8f1bb1b4665cfdeb0630a5542a2857f2b58c36761d743299d77872d6894302123f4347702572f04d9876191d771e87655c071fbd29338eef0f9acb0a8ca3f0327ead8e875bc2e7ba38f249e6eda1fb74162e972ff523d20c6638b93297d406e9b2264187c06d0a78203d771f2525227d029b27b23192f747492b9774b12b039729ef75d11ce8d701e56fbb202f3e4bd68686f096f13680456529e5f132915595e0e0b4061b3014219f1fbef4d7403dbfcac01c701b7727c2463cb838d427e07706400be4fdd9140a800e47e7ac15a7a8a897187a38a0080726349d8b7566252076b1ae1366496b50e9a6d236837ffa0c4c3e61bb409a7d9faf8662109ef7213007a76a6d94cb79ad07183a33a4cdedd78896278a3b5531ec0efda9d77076d85a63536b426a6b58c3d0e8a46faf0fdf678e4964272e8410b346cc753edb94a61a2f309f8e753ff332f5b15215e0a20ef32e6a6faa044a431764e008e66b4af820bb6afe4d8dc1679219fe7614482517fdc523d4d7ce2bad9d59f7b9aed89b813e5b36b58a7c668e53181c0e1da45e4ba3851b46de8e056d63e440c471fbe23fbffc31ece7cd20658784f2d2fca3f730a1f8a90ea6995ccb490fca475b1441e38468433d1423c1d83a20b04f1216aff13c8e035c2ed389695c2bb0bedadc38c8a6222d687f0235bda3566c0865774bb6098acd674ff9091db1a6c4f0c2955c1759730b361f310d956f892089f500eae0084022e610ca4e758ce2c680d213bd1b5e00a6c991976e93189159bb98a1e4eff14f681d47694060126c0852ad52489c15d7302d82c66aa830208a9fd13da87a2aac3e44dddae632f2e4d56dc768ee6b3622c61e59aee27fee5aa0bfa9c56402ae3525f00634b11381d0b9637ac699e4c4b225c32bef9dc563e87cfc33bf07450c2cdd015bbd94df63697cdd9b6cf4169cfe1f626c126dbb588c57542662d02eeed561946ce94b46571f72ca3cf7fe52a8a6ea24fa216f01655dadbeb0f74e383e522da69db64b368cb155c2ba4c4fc8aea8745b1081223317003f0cd7ae620fc7d9a6c9c4f39a237d5d9d7f3e756c77daeccbd5d06ed28ac2f089db5449340872bc444aa4aecf6552621b84e4fabfd6baf0e1b61cab00e5c2050bfa38899e9840e2dac55c7d5e7105f65dc3afe3c35dd3e8ebb1a013d65fb0b9d76665f3c4eff5b766fbb0c03cc10c411987ef516405296437a91a67d7398d788e30f55bc1e6236b317784504c53800cc07f4eaf78bac03a025a7943573edcc67db3d5d5281f85ee993238fee3580cb846efae33b45ee2ee1ad640b1d068302504521269a31a166435e8fd964d2e15048f299a95ec1cbeb0c8d5d119e24670112d61d56ea120d7bc30fcd924fc7b812404ac45798af3fb590570a4d7a3f41639b879d1bdf2c72c979105460892fb41570cffee716679eb7b4124be188e28ca4c68d206c1cc9d49cd7489d63372853dbe83f874579238ecdd28c0dc265871d6dccf782b571f1004702121e8b15c9d8af9e6812dbbe742812c7e7cd1dafbdbe3d189f618936e270855700be8f6a7b528f271a936a2cae204b44d909ae3f6a8bcbfcda44b430397b1c96187e5a8362afe92bb9afb0a0a482cb6c8cac39a0fb1fe0034f8a965a3be425b4b34f67ff38a8ab30f8219a8933539c1d06d9b2997b6de743c568caea8b269642b8503b546c9e136d0e47775c8fef45d4489e6b4747c6accd6fad3d34fdd6cbafe07264e7ae1e025306c97d77a130093cc8d5ab8e4abe095787183a9084c569168011766b47dade4e3e1353a78f9f3464d8237b7de02da10c7a7b8951bafbaa898003ad9de997c89d8507393c6fb782b8f41aa99d5c92d5ed93e02a2e7550d42f178739898406badb6da850e305c10063b1a687a2b321a1f867ddfc7949d9764493af4f9681137101f87ec3c3733c0ee23a758a69dd5dbfccd20e0e7cc8543c213688ef9cc85bf9c539d3b6758e24befb3c1b617b7d59a17e915bb985df8229429430dd3057a8225d22afc2775e352a2d7c2f2f46786d4e6e984fb35ac6d7e1b57da82a6d1470895e56521c88c166f8124a4f0c5ada7d5e43174e319c21b9416735858ab50958def63c9a38e853d28a0f47b8e601beb0cdfb30d87070003f957ae347d5b03e80890311ded8018de0227c430f29ff20f0d0d1331dd5f22cff547847c0a26c1fdc272cd234b668823635f68e0797bf68fb1e531a423b1fae9b056fb8c0589908cd2774a7bea8da465248a438a22919d35e0ed8c5020f06824aa856c1a75e0d50d8e9c2dca471d249a97e8e8055d0927432577ef07e6658aa6ab3e9f5f4f50848b12dcdcd9594dae732864f9c6253cccf39922b5f1f8e16458a0c11db397017821de73a331400a76c2a5a29c7661405e9f244a92862a8ca13bc86a78a36744e52019c067573574f75e01b21c36e19a714e9cc0860e9df8e659cefab57002dc2b3d1a2918dc20ff25bc0d87023813abcbbe29defa514bd71fedf314a140508c7e8dd4ace82d56cfd6307fc8299a65c8b3b0719881dc06070d670729902ebfa1dc0b88050e5824cc186454ec2727d0fb2f95eb677f949375a0a31661c7f2bc452426a052b160b0654bffae35766a5317b845582176f1ec52e5bb7d814651781e268cfaefcf6da560810d84343dab8a8b2f2f7976334043498f529d75f9dec893bafdde0ebf003ea7d43f22d8e4eb3afea7be8bd22a9adb9334db2d6b05b8bfe72a96ca2c5ecc925333e4076bf5b7d9ed519ac3eb87c73d0c8121b1034424991561eccb669807a722bcd43141915c9db90f7a8a8e732054970645da1845b988f21cd5d2a89abd8e14c0e6532a3db89e43571b795d6f475b11c16cd7253a4538f4e73d0e3791e0c8f3e51ce3d9645062f249549d9165185fe6920659fe72ae01f69c6d5cef5a01cbbce0fcfd671e1a0aac35d541210a723d2fde91f37c130657d8825662bc46ca7780e07422ce2e7e5cbc1b15ad29b8473ffb832f45c480e960d620267561b3e3112c54359459c3f0235eb6eb2720dd5cf65f88267e099ae87ec7e35b3a915f18a4ab67583ccb4d907637812d797dfa51acc7b5cb13ab58934217a562b00a4a3d030bd9d3565a47c95396034bd65d39d39a6e7795f13e5031d148db16eddba996e1e70730eee02c47bd8b5c42812a12a2db5490fc3ad50d7d03c72c0e933ed8b43f8e34124e272cb39e06e628f18acfe4488dcced67a2c47008801e8d2db5dc7f7556d38020d53512993f3efeb4b07fd1e7b631deeeda74983011ca401ec7b86eb2a7a4d341f97337d37ada0dbbe124fe481ecac3e9b8e8f3b8b90ccf81ec028f2ee4e62934abcfcc2647966f6eea6563a0fc8fc75348f5fb3d2390db24d49858bbca822217fa81d240cacb7b2f6c2e4bad8a7a112b83a5d35ad68ec1cd599afee41fd4e860097f33afbc2cd790b2933f1194549c5aa3fe5c651a456c8ba7c8fa5ee5492233c21a80bd9216fcfccc03ecb76af3849711a0f69d5a261ce94484c30f4b74ca6cb4d7d5c4dcc0be1f0390c208e1e7e863700c6dce7ea5ab3831c00e586094a6a1f3b32dfbbf99a7581f90001dd558738804d0663a59d77407b6ab1ef3a82c156bc58d5a694a365b300a90ebbcddc49bbe5ba63c88e7a6e0faf5364ea17cabc602ddbf87a4c2f55b068ef296be5bb66befc1e37ad77f8e97c08f02d17dcdeb47959b0f46c2ae2c3d99a948f2a52c5793d53fe57876c38336a74786042abafb63c2154096eaed98598aed76da5a17ae179e79f848b237bdd6db63e5fbe77ee28b2bdcae462905ce1827800407317c2a42fc0dc234b2183db9097c0fae23da91aca6b1b7894537b0dc8524536573a34ef68596021cba863ece0de4a068f806d888aa03ed88ad92f375860f8885c5533c637a7a330c24aa0357f007ac3678e59cb1f6aa7c6979e15fd107a98ab42a635a3c3e70b58a19ec73b4bdc482000c3dfb4af84012ea3957d3d30b80857d9e06a2e677c84e5d9041ad4bf22afbdf0351f6d5c7a7a2ada3dd5ab4e48e37d51e5fad56cf9963715438c5f04b9772773893a59e2e46c6b7e19e9001650b66b469f4b1c4d188b286d5ce8b21269179e772147c7cb09eaee9b9de684ffc33068e5d346e79b710d82fd1278aee64ddd4ed37a944e6c745217c6a626444aa95b565c1f68a12cd2b86a61927896884bd5a76a9df4f6fe548bc16444272ec1e856334d64e0f32ba90daa77085b0683e3e010abf571dc564fc703a12998c72b6712386cfa4ccc802c850a3604bb0b2d5cd2eb6e788d475ff198f94a220c925a32ab6d69b037f1b9f0f4ce1d1b89cc0d").unwrap()).unwrap();
        assert_eq!(tx, expected);
    }

    #[test]
    fn test_finalize_psbt() {
        let mut psbt: Psbt = deserialize(&Vec::<u8>::from_hex("70736574ff01020402000000010401020105010401fb04020000000001017a0bab8c49f1fce77440be124c72ce22bb23b58c6f52baf4cdde1f656056cd6b96440980610bc88e4ab656c2e5ff6fe6c6a39967a1c0d386682240c5ff039148dc335d03b636cc4beba2967c418a9443e161cd0ac77bec5e44c4bf98e72fc28857abca331600142d2186719dc0c245e7b4a30f17834f371ca7377c22020334c307ad8142e7c8a6bf1ad3552b12fbb860885ea7f2d76c1f49f93a7c4bbbe7473044022040d1802d6e10da4c27f05eff807550e614b3d2fa20c663dbf1ebf162d3952689022001f477c953b7c543bce877e3297fccb00ef5dba21d427e79c8bfb8522713309801010e20cbbe4671915035276d8df41a7ef0b6a36dd101de48a4076046fdba3b0bec20ae010f04000000000001017a0b90df52169792d13db9b7d074d091aaa3e83aff261b1cc19d291441b62e7a03190899a91403ca5cd8bded09945bc99c2f980fd27601cada66833a5f4bc108baf63902e8bed2778bf381d17241be029f228664c7d1522ced55379e275b83fe805b370216001403bb7619d51d2af2c5538d3908ead081a7ef2b2b220203df8f51c053ba0dfb443cce9793b6dc3339ffb0ce97af4792dade3aae1eb890f6473044022017c696503f5e1539fe5cb8dd05f793bd3b6e39f193028a7299a80c94c817a02d022007889009088f46cd9d9f4d137815704170410f53d503b68c1e020292a85b93fa01010e20cbbe4671915035276d8df41a7ef0b6a36dd101de48a4076046fdba3b0bec20ae010f04010000000007fc0470736574012108a337e7e0ecf24c121a17193623254c277a306e9fd39cd5aaf8b7d374f4011c6507fc047073657403210b8e11e3b8904ac80caeb16af1c93053f8a11a963269bcefa96823d75b8640ae940104220020c731ad44c00a2928d508ad82b05868cb42733a5b0d0b208f483307ce8c328d9307fc047073657404fd4e1060330000000000000001efdfbc0022a6437ec10c672d76c513868f403f6b9706e09733d6624e3cda831c2c199dd4c5763054a1c219e079e8cf3ce0c00dc2f16516972e1e64d576adfd9f5d778675c8a3172450a4cc82d6e6c59f2b16dffddc902d0aaa647b750d6224cafca7239a4fa81219cf2ee89741ffc5b7dd7e47d332ca931cffb1d1d432935a6013207629118c965b7a5102e62c43ca9d06bca191307a476738548536809ff6b01c6b5b25d76ff2f67d99e20fdf7d2eff6fc248186d21d054196023c5e4f572ccf0f3aad8728c46f2ff6756ea39de46028610a3d26cd42978b09e0e29e0a8aa46e4fd39d28d028592560264cf1a794c27f6c95d382f486dfe900a81d9d92935c7e0e6306549b3e49b1f60182512ccb994338c3541a2956139b2ccb3dd156853105abf5fb394cb2c45915dfd4106c7472dc5d360ab5bca408203a3fef58b4dd33b0c11c367dde2f19c8af7682be067244bf49a2b8cd4685f5481cc31ba27fe2f3d7b7a353be9b41e4eee2342fd70b8408c91951c71c75dde8fbc03e3f28e6d3d3b41e0e963d3ba0c25b2eb50560c21221950b0699d2615f0128e6cb7fa1b04ac1a046e569a7e87df98c14360b8ffc43db5e17548c7ea5056f84ffd14f4cdfc68a4f10e9b391cfa63eef2c2d623e7cdcdfae2fc4d63496d81462174ff360809b7e3b4305979d9cb8e9ad5b0f012494d31ce51ee6489555b09dddb16641ed9e2534fc34db99d2a4fa736eeabacf2f8cdca97f9e84c964277c6f30f1af7fe2b51b39b487d56ebaf593a3f98e811cb09849c5b445d5b7c9ba37807bd0189c8bdb2709fa70c230f9aba41dd3c62384aea6e1ca098ffec26367aa65a09459fca074d1da0365cf7fc2d8310ae099b838ca78e62cee10f95ec549faac1ff0f8236fb8cf2c0f6654e471d3950ef45e0159c44f9e343d05b3af59b939cf76090d040376407c41661eeda7d2cb61cad0088a286948787dae0cc5abdcb97f7f42026c65a13e1df1357c25d376955942adc858e73876e1d8812969055d55decac9a689dcd11dffe5cf6e06088b93a11e153ffed104266bba472cebffb2b0cfc8ef132309bd7836071d3b6ed459a5950c64cccf230015c98f9210f2d57b7f3a07c382f3df09f055c88e1f312db0d60d471afdc0b780d319a6229babd8f45edecff8d1073fa850f755219a3ea14e7234cbc7590c60eba0ba0cc1afde6ce91c8e8835b1ca809926b3e7d8d7a0941425e5f08e884f12693eeea1b3651f53da90972aaa37d426f37db3edae4285db114cbad5964c269e03b15358ad2a7242e0af538a594fc779ec3c43c3d94fab2028310c6d0acf3efdf0acf028ee757c5c02bb5b8b691aa5eed1a62acbabd0d61faa478cdcd54c6db2cec6144d8d1185115097a7da79c16ad3118d12e36dbcb7a70b0ddb27bddfcb1c6e5426b7e411f607d22c3ac2b8d3e41f55faf5e2105bf3b943846cc4c33edc64f902c1eeda09c8110d4f3ed0a5e511156a3e368f02161b92126abf649341ddb8ed03d1d41b91fc34548c6d94dfb47c088ef27a3cbfe1c9cb05f2ab2f18b8746394c8080c4cd92e818e46f861614ab870cb7ae3446e376793f3a6568a2ccfc2ab0ed0365567671436fee6cf427b6410a046d80b9d88f094924ad370da363e8eb70355b711687e92d88a08ed811ff241c7a6dbbad9dcfc18e6a42493483b938e36c1edd2a1c6e078a17c5d145c9c058b4dd69afc44c345f1c88afb95c1deb5c4994161ba25783165d43b9e50a2d8333a8037cec2ae809a3dbe026d6ba40d60badd05bce73b0f9f36966c30b9c0cb5776544c1182024a96e746a3b01f9db10b45aaffd3b055b02b40bccd41e57c10719bedb0fba99a0f6b0868b186fca0397ab8c219f33190f81e4cce2fbcbc0975c394919c98fdfd7e25a33e5f31fefd06c8dc409cbd3e743f0f48dc90abe45b2e68948436caa37fe9932a77b7e0fe0819d8283964b0eee2249d9190f3eb0bb8178e10a287be1059f35cc1a153dda14def65f3c49cdc5186da86bd3e965446f914e3c9b4cbfcfd2c379f306c5ef8844c4fd398b3c6f96601e90d2dc8810875663939f63abe3ee2e1c8a9c2c2010a01d0dcaebb556a7c98421f8e6465cb0434c07dcea9db1a142f9684e50b06c545785f0dee4def1257e4bb22d87a2b37ca9eb53081eb8f1ea0439c4575abac435868a36552df569ccc63477594ccf7eadfed6adbb8e81800a2e2fdd7effdd1e2f09cf76c9e780f6f8eb8408a3fcc06cb8bcd28db7a37edb0232a6f0e509c684318f179d0c91a97718ce3956c266790361ea3a1bf70cdb8a2f2a59b06dee18075745c7302db9b13a452c188c5624964af2d5d4bbb1138dec59df5dfb077a0f62ac4db3de81f54365f2a4a6dee63a6092b4660d3f5dca3cc8de3bb5350f5dcebabd515c72c9114bc58d96e2e863106f0982c2632bbacf2fe5cf6a8df880c550f7008fd09227baff82d4eb031802fbe7d50f6174860c70fcd9f0356e34c0d45df66492dc309b260b7158adf678e2da66348ca84de3e721c6196e0c717f59cb802c6866defdd9032a4b7da82b816d9681e5eb9115fc2a572fbbe105f479ab339bfa5961aa1920346c9ae4185a74aa828da78a71e55876c657249e83f5812cfb055400da1db8bbb5ed3ce2ca4655b0c39b698ed7d235fb0ed4f29a7e8925cb873176efcd1c6981dd23865468c6e01ddf61fa3e40d6fed18d8e3dbd97a08c68bfb092e441e512d44089cf563509785dd58203949a1ca9b66a700db14060a760aa404e5e9f31eaac015f1527f6d760d8714c88040b87fc8a4d183230cfae35326947e28a7a37eefe1d77070f5232a0d67e278a45d649709a7398cbd43094c5001263671517f83e62e79fb75e6f9bc592fb3bbececa3f597dee71dda0fc909079ea49d81554d2fd79d1cf3cf25d1186efb83cf972b7426600d7d6eb6c48a5f0e26af640c733f3f771e0926e6b38b6f39d7882b0538dcf281d92a6bd361bb32e16f3988d6790fa0a45f549e983f4eb68ce5ff11647b37f8e4c444aae8bc0f7c49ce7215545a29215b55f37dc42aa6add6fd1fb45d9ae580434097e7a8686e23cdbdbf6f8b6b1e5579a7908bafd8878b004c7c94e045fdf2b94f8c1a75ccee7bfabd9bb6d0ea8a60dca61053636160c19f8f3fff3d0330fc95d20a1393629f33f281e5da80a5ff66aaa5eefcf495f8bf7e24744778841d7c633f01af2305a122ee093837998e87f060105ffbc083c0d71f68c2c63820d7a547d9af5618544efb9736af56736e73cb696f191c68970ea1deb587231c889672b3b5399b9b5e915e3c567474c3905ec5b6468da826f1a6438ec335da847db540a091ab311c6846f96a2f17befa2f29ea491a41d7630e42583ad1212e6c606dc258a49f756e2480f90775c04c5c533300e37f8bc7afe7b155fb95877252ce4a53f78491ebf9d8a4aa41da1848633816542901d56e66f126316c80efdaf4b457f9ce771edb012a0b3c27c717f5cb3cc99ffcc959a02289e30d5b1ff936320579c469bd55cba6e79a0c5f1bda59981b71840a8c1ca56863e91eb21fbaf84525d5f04e0f282d03bb56d6dc2352f163d8357b86bc6e4e621bb693db3565eb9ef5629af537874c1cb3459582463362dab3c6fed7e574ce9bffcc685b8eea61599292cc69860c4f9584818182f94d719dcc463e9a6f854405ca2deb3de29ffa1826f795b7e7ac2555c0ee576c75494cb832c59de8d9620927167bc136549b731ef79a39fbf8789831cc003a772fa00d4d699d089d47037e12e1c6eb8c20c5535225a33a1a787ba866ad481e9a4d689c83d75f1986405c82154e312ce8b3494ac5721b96193c025bb75b2cc974f9171297da058d2ed4f00d94e60737af29da660fc51fb9bb4d241e78c9d1815d7e3ea90aa541c4c512ab423ece93f9ff2f479f464b953b4171217b758b280c5d8acda32cced7bb0c92cd9b405afb3a8405602da914e1831fec5b6a291f90635afe82b9389a8b41d957f81be125de2f943b7cda9e873fcd74b446bacc00bdfcbe643053f6cc8162c0a98343242b489f59f7ebac016a7fbf620dafc15c8ecfe20b954153dba19eb81087673a1e847238864036e9a300239a00a5a03d8b39aae2bc201c04c477b1f2a37552670c06ea65551c5c88a42476d0d797af494b077737cb48050bd35f4980964b8b9b98bde84615e8fdca407230f5d15e97ae65d63a96f3d88518fde12d6a82881db5c8d4cd79e724312e88b394129de3569c5c99bf842a90f193c91fa55a82116e237c877dec2da6dc652cb33e33df47420c5238fb6ba5fd96cb77f0cf6c8a12be1a95186680d16a064d9b1a7c2461fdf5e0a512a5a3ed2f8dc0eeadb6c95a658aa1c2713fea473de51f65b13a40a2fe64e5227bc9248f59c2bd60dd2fc14918e333faab6e792ce2f0597be47cee70f5a8b788a50c9cd153bf24786aa80f631ad21926e3285f41c5125a15c12cc889112df0b1857020160122c2595ab3359bcab184ecb32f7cf8f38eea23f4f9135104629d8f1e8273c44f8afa129d3a74cf58ce494214629cd53b99a8489ddc5d339e317ce75dd6c5dbd098d811c56ec5f19c00fa00b5465e39f8f2022c71ab3ed0d5a24058c197719551985ab30a851390ab5e11420c521b1398bff0038d904e5879db37d60c623a0a82e191cd0b6bd20a9e956d41d5daef703bdedd6bd0e20fb096423dd39706e939e796aa8bdf071e44791d2e1ed4a81ffd018cb79c5b6bdfd6297cc6cd379845fd7ddfdb0b83d7b26c21e3edb58185e71472a79cb65322579bd5e0e7b1fe081dcae5447834d70459f8a96b341a26d8922a2b1412f95f3533e04b5f65be112cca03ca45ee0eca10adc7593c78c041281c880d879125e585e68f5c7fbf8686f245cd736ab5aadc57c032c637b753b49575acf4bbff46883382f408417438d7817097accae3fc54afc6015b84b3b05627d7c83c4627c87727bd24c4b4d96a08c64164ab8d4abe3fff5c3b09e8fd12498e3cc3627e799e4ef72a870cd89598d51ba396655b4de66e48997faa51d05d581c52f52852cffc9f89252f26d314d2fb8fcbce197f3a8f330339c2ec3c710710b74f0915da3bbb638b1f1a0cb0c176adc151da0ab52796d466b23e8a269c5b22b76fe7586cbc217621acc955a43571dc04f69deb50066cc587595cf0ca4e9a00a261ff2791ada8de04bcbbea249d2a7840bd8fd3ef98a248eacb7fea5318b2e207668e13ab4e5578c03315d44b478df5247d8afd0624d2a57adf85fd16d86ae54cca21f6c91d8cafb3b31e3f9c4e903c04f39d67c90560dd10b2d28c6ee937cae01e921c98ddd833a9b9247053110c0f29d2f35f8ea322a738636f17648b627db622a9cc891fc1d066d5fcabc168f1b492479b0578d0bd8de0298d4bb96a4351714a10a39de49d57ad66bd6b458ae0d799a19da54bf620c0e6979a95b61a83cd06e46d7d263d53d66f77557232983268f5fd01d10442af0c840ab09c6cc4ad77add6379eeaf98f7cdbd70fffcb035abae4efecdb7e6f63ed8acebd8449b3a910e5eb06b0ee6d80dd45026c9e6c2f978f813b2800386a4d7ad9d127d76c4286c1b2facccfd16e6a263ba3e2893ae5e42049d421e08a62ee9e9574a1f70f0add7b68344256592513cc15f4bc64c5a029f60d617c245c1c34d06c095b2d0a9647e65dadb33ea79e3e0ea62ce55347d24eaab7cf9fc33fd70c07363771f78a13d92941daf7970c97b43d2fbe3e789a52ae7bed64736e6ce59f95322d20f9d6dc00b5824a0ce9072dd051c66ac20d39bd953f567a831d75fa91fb4d49b200fc893489e60df95c2810f7fc57b7f6b7725ae600e1c2def6a943b8d111ff3e9a5ac80aa981fad8709e98ee1550005bb8f65dedffbfe3793abb407fc0470736574056302000359a33e8f3d0439eb7d60aa79255858269bc1011e4cd0d4aa753bc2793f9638fe70dda4a99191f08700047a8b66d9cf7a53bf70756013c8630419e3a0bf428158dd02ab6e16822f239df0a6f1b67b6e1335509a286b30c4b11a22dcea9f95d51307fc04707365740721027fa518c54bb326d5ce3da5c2eb8a6521ab99df86b511477d0f5ebcd616f063ac0007fc04707365740121081271c10f0caf52a40e015e7d35966dbad39525a6c0691d4beeb3bfb22af5304d07fc047073657403210b85bd6dc21b4919f6ebda7ab86ac8122c793be3fad19e44455945ddec8b59e9f6010422002058037c2d81d3122185c8704d4276e2629122c95b8ea68575c451628d37eea84507fc047073657404fd4e1060330000000000000001cb6f1101e2b960c9a2fe480eb88fc76c63e58b57445c78d88e04f740580a36d6956006ef12ba606aaca89796dad5ff7cb4c4c7f4e65a07fea8a2ce3b58b265d4b3220013a09ecf4e01023aabca5586d61ecd5d7f2bedceb8b18a8e41451c97a192098b196add06a8a6b619e1e731fd9ae2973741aff6358c1ad45cc873a2d497271e3a20873a6f701d4c44ef670c8c7a9793079d9bdfe956bdc02a52d1de8b2de58b0f7d309240999f13985fa8c98e57fe1bb75219ae6330e9495b523e891dba7885a5302817d68a9891ae0c2597d4d7833b91b073c4f9b27be1cf81ca1c2c1014c57a4affe7b402c0e0c1862bd17bc1d43428671a106c26cab61d5e4ffd1c01f6af1c6e97f7a25ae8aaa8d2c91c57881df52bd5f242b127ec7aed5880101caa01783884dfe943ec9764473323f59b27a204f34aa1fe7fd4433fa606608b0f253247d149e3e269ae5445e917390be83d5650c05859e3a817a6c7e561e2b12baf6d4ca4221df0b7f29fa134269139afd9cee5c7d60149dfa23031705c6a8b72d00d659d7a085de8330de2e5c168ee3eba2180a9319f5e8e0806dadaf0fffbc2df839571360b8cd32300504a527cf914da7a1e788261c9cca2872ebec5a17cad33b15a7a7427c200b8746761359194520f0da1d7ae03f26190d07cf92d515e04815f514c66a98997320a028ad24e83182f213d991accf19a8a59003a2ca666ca505c0d8349e2cb22887efb7db9e4a4e3e2d8da0d5f032603e03f48fb967fd018fc99c6eb72acee4178edeb48703903a89e9462a2d1f447234c3373fff8b205848c7a9d6e45ccc31eeeb0105ed3af1188fb847cf6f03a7f0a646fa325b672796168dbbd9d1d19b2f41685b18c3c96f1cfb7ecb1dea132e8815b62647820ac4b12597d8e737a01a970704b03ba5ae68f8d64a1810db10427fbff1d74cfac91561484cfc8d3b23f74ba0f37e7db2f942c58fb1dd30f6a50c57b5eae720c6ed69b0fb81a6e0260c53028c732a544391e319987a24548230378f8f1ddf65a2d654c7b26951d5c6546cc8fda6003228e8913c9e3c5adf7b7b72f4ff5c4aedba6096097f9a4b58ea1e060609e8d1f0fb0e5dd905b29fec72b118d40c5f599a63f9a37041742a7f1af3ef951c31833621842ec212f9fc5cd3e8c08278ea192f8032ade447d2f35ab59810aff371f598b7dd57b3cde2ad854ecad0c786150748ac241ecd67cb868663a6fcbe9d68c3dc221d4fcec9b0ad89c337c1e10b91a38ab1357f260ca3a084da536e56262973e6c6cca838601fb2f335811375aed78295c4b17d3798d39d4cbf6254ce57680a102907e5c08b5c7ec0a1e73bf3d7b8babdc6156c6ca3f09c0423d6716ff4e6ee0338cfd778158202b5ffb60b74558dc6d0be9b5aed6892c4e0ad3e20de5b604b2b010af09ceaba7c0fba5a7fed39d31cb2769909a251ba5b0668330f734728f5c6786a8f1a35df77f3d739eec71d9268fb2a494a14bf7ab91c075023e76856d1745f5813d83878822934d0b4cc0538048c3f96cad7aef2bbc49bab139915dd4998ed3c6701973eb7913530b14c688f0b344ca9cb990de2a9b12fa7ad8b292234a33428b4d16813693964365bd412fb936c1461fdf8dfb0bba31202685f29addf95fc65f841e97042bc5d82f103e41017c6ac91d3d266e12db2dc195ac4f6d4353924270c7144cd96dcd07b9612e2bf1e0f7fc46ef83690648395c575a13c2b2df0fa04f740340e6b116b0866a401de22f68fa3f621d75b9f5f625cd5d5d7e12a5b0ff795749d742eb2648ddf068a451059390da566b3de84f9d528b2663de7dcc562eb014071e8277a054783d322fa67b9e5261b87e9c354ff58fc52bf9df404139311d6bf9650658fc94835a6220ca02a4bfbf46b2af4f30b1ba681c0de7c134d98dd52eb1e937c191cc9557aa73a343b99ae0b8954a3e929174984b574da75e90a9b71af1215317b04e4090770ab596091fc05c82235a324f86280f7fa081360ac758c1980c6a6763453e6b344611e46b05760941f9517ceb298ed7a2d6f96b11f5719ed0dec803c511dadb8d056d4ca06ca0ad090558a4fbf3a886f3ea9c33e1bb4bb5ddef4798cdfb384bea75a3794c42a53af60f12c95fe9b38d7f6a5d914ef100508091fc84756b596b9ba08d1dc42a7e253435b5481d1470ef00a1172cb036b5bdfaccaee02b15d099da17f9753846226325232e71ed9b48f57697bb3d1db75ed214310e6e3608ded6f188e37b21b96eefaa396db0df05a86416fe64aa950eea87e7af4407c828a8822b17be661269c9f9e365cdc79d20503e2d5e575c5387fa961206118dd379834aade7727a1b2477a24f05f6c2ba3156fe7f5b5ba6d7487b1a124f38e3ed3cda92a8edf05f28e3d699f0c12de9cfeb30ec8d4cd253287a6d3f596db0c06006a531e80083f5b41ee26c05d529e0a59ec151b4a9260a7ea8c1a175ca41b59f464adc122f448fc43e90dfa7b88f81caa7a84e3d6d4dbb85e5828b6ae7455dc2c87c8d9c706af2e62763675851b4ca449c9c0f95d953ce53c5327ba8981321a1cbfb76bafac7fa17c99567725d8e0ac288f3ccd3bad666e515156517281c97a3dbfbd5f345f8eb80bb3c4230301a38b7c920d74eb910d380f884a683f7d3e2738fabf9646138e8a32c35e43786e67925508e4cc7b1e7a36abdf6a497077704e216f1e730c20ecfcddfbdf2484d8eb0ef9b7478f77063fa90b8afbcd019d1a584df58c537b40b193f246598ae4c53958a947dd3916b14a5a4227f01bf543a8c5d6ab8eaefdfb959c8715b756a9c797fe39229dc56a86364cb367fa37e16e96cf8dca1fdc8b6a46ce88e3d29c75b6cc718ca8c28e9e1ae991b28c286107c1dced150814d6369cc8003b2976018941df7fb8eeb68be57adcf8a0e813d2fcd16dc390ce17dd0a91dd674d766d21b5de7f4678a548d75cc3de7d099b418fbdb66b2a2b12a56b1dd8b3f84a7b45e36db9bb63b3ef9fdadebc21c6a75364173925ffc69d481024e49076dca105795e7a64a3c82011889aacf0114a1bd31414e288cbb63eb47d399d0e025a54f11670c8ad4a793d0e7ebd3b0d8eb30b87cf62b131c61a4c55d2e56e47ae99fc543c57a1877ce44dac4c6f9fd99552701ade43858e0b4020230cb4d42d1990bfb509471a5c1c5557c29c00072c5cbbc056de6d465ea2ba2f4a1a5dd604dbf998e834b9200c59fdf90bec38af9218e47ea5ed5512cf8b0146126a15d49bf915eb893ad1ef83d8faf6c93f944ebce3704f930b6f69a1afe767ac2c9fdf092c804c7372ae1a64bca3a3b5a31f2ad430ba9e61dab3daa3be90a538cf0fba00796de511cddb5a594f14aa6d215bd0be19c0ca5f043403b7dc56c87b092d9436eb79509c3dbe367c2fcbc2b09f9818cf5a55d5ee0e477888166bbfece661b62812ffed3e4167ecc81dba148f89a8f2e7c27424a2ee091ac487e68fbbf9798e8caf46b35de8dde66a7cad6dc98a426ea7b8b930cf2d7d71fe71066dbe51e8a1c7151e97fecbeedef3d6f8e01cd5576dd58097b46153f9c3bcecf30bc82b4cdfb1bbfa826c7c5b217a023e4da02a35d0947b2c4d24d50a292e4c70fe854a420c54490d4850ee8c372756671fe130532f89878a64977ead60bf604b73859ae64ed62536423bb51b30c6fedbc819fdae05cb64b87b153f4252b832d6b866100a7b307d1e705643f96f0724858e6211802b2ce706d5424b99315db90c7d74fac66951251f6cb739ea008f839c7f62318f795337ca4ff05886a2640819873ae00b933081b64da1101d1b17451357921a2f4d4dc86c92a5eb346fd6cd3a63315768b94b90a15162aec91cea706b9221330db154d1fd71acac90be47055c725bce38710f1b4b4144f331cfa9fe15ebf6535747669e4aa1f0d72092ef395f16a4ec9014029b5c9d1b4bed9ec81a7568f8f1c87e0ce0f4ef9cf49e3fe4960b0b7904614772c63147f3c5463fffed182919c4973a8256346116be40b10a38cdea5bad5878760daaeda57476e86ec65e58030bc8ff99ebf017e9bf6383f981edc83b538e2bf4bb573637e6f4717d74a3ac71f5e151259b29c1b7226e3a8ab176baa2f27e3e385cd48c6f072bb6e8e9c92e35d7ff51177f4e3553555d967c04befc1847003a8592738c82eef231ce3d372372a19a01b27dc7916f986ff3f3ea8872d4986bc1ca649a92924c8f582ae2b44028e711e955d2563c33db3b7734aa246de553dab2c5268538f7c2b6dbe9a70657e2a26e52f5d216dfa9aa8e197a227c86a7d3b468880a721b804a0c51af1592043eee7fe3657b40c1832a858cfb4e037d208ee69c4fd697b929383a971b2a0864544505af2267e334db5f3f3f4ed88e2f6f2b3d7b96016ff92a120556e4d1e50440943893b00508c6242bcc41b6d06dc29ba20564b42257b9fa1b5f4f453e94e72501d31e8947e09a38261020400db4b8cf675b1854639a962a57905cbbee14ea0daa9bd281fd635c8f900fcabdcbcfb140f4f24b47731782ca899284fadfc9d0d6eff77045792e139afad34c7672bacfa22d85fcc05652178cc169bcf52ee3cef281d99935abf9c9910caa7994cfe33b9319d9854aa6e2590a86297f23b0cada7251a6ee1b2f3d2cb5a193cae8768d92f556994e416d4bcf5bba3a295d9e2215291237df74e3c493189bc5a27b3fec3e1a1329c6c6c75e0802b40fc74776476dd2d9e3453ec1709a8a2d162a936d9fe7dd4b6f7abdadfa429aed4cbd5896cfb24a2d91f1cee781d0ed73cf7306d6f9545fd3346c2232b8799553357a5a531d6085d04af5f183019dfd3483baf23b0ba5a6b58bba4b7a1eb0a32626bebb5cc0c4dad45c55d135be8b0a4dee787ed48b90a2a3fc120a753b52290c27ad0eb32b668a9540986ca0256c1676debc4d19b1b80bedd81e505154264a199ef1a54e1fff1b3589fbb6b2d87a1e04e67066571b68fe04f030d473f8d135585f8b7be91f0ae1a4fa2f44008c0f727f6aba9c5c60c3a9ff22911e267ffa2a5d1c71ff25f96ad257be29a2ec641e2055d785765cadd0c2fe513c44154e74f4b8cc4b24d9ee2f6cfe245549713f9dada1935247a2ac7ccc13c4a5c00c6ffe7ca33c0cde4c75c4fe2ea041a965e4c7385ebfdbc348da8c4216a02fa829892c827adbcbb87745120667cdc5a4aef28b190a54b422df45b8547c447765838dbf9f05de338ab672706b59b2f0644d6735d9316e64a1a15d3dfad893bb1bbcbe1b574a0b8ef5265e195a929148cc5e97c8bfb032d4528b523b6a6b29209428f38115cd102e3b4e268333e490140964278238e7ea9638ac34559e05300dad0c3f18e9228474cd3a7186102967c33fc14f086b4f1ec3957d87f2609d140dbb9e7ff793101d1cb90d004565c6a32924715b1bcab483e6389e2e824054edef350f328870f16412aca0fee39edcbd02a6a667aaaeabb6654c4762c639a26286a3c1730ab75defcd9451b4377f6acdc3b905684658c0844d904c47d313d85eb54963fd71a9a76dc8e345e479004f00e446b886ec41cf7bbb9311463e877aa4e357a0dd0b185a5cf12244296f5f8568e84cf6ac3b6125db6897e4e7c183cafc04f61b3263456f61a7880b446e3cffe986c3bf027c7deba490ec8544d2627e6596ef8f8a5cb577796e7c36ffc4f4346263b5d86ae1d7b8d04709367349d590047a8bfb34fbf6481adce60eddfdd1e148ab83874d70b5303fa0ce60c0ba7a047a477dc4c513d2218b0bb2bdf9b60be9a39e928976464e333ce0cb19aa21fda1c6851c6db9d5bbc6552e080f8e448637af711fed92e72c8d8530187de94603377dc387041a9eb42ac70b3923b9828de33bb337d55409cb419bf4089cb2bec79ffc3afc6dcc3cb82bc903d956d28e307fc0470736574056302000318eb22887126df9062243038440ef3fca2aa024fff8739db4930b314822b00cab172e83c33b7e5b959b0c3f27c714e447120833ef69bd634d1e011fc3c2585beaa882a29c2dabddfd31a48c0255d1ab57c6796aa4625a546a02cef51a9ee2e8007fc047073657407210302e71fc2fff37aeb6d2e2a7b7f2308d4ab7d4bf0a4cf9be7c06e89a66442b48300010308f40100000000000007fc04707365740220230f4f5d4b7c6fa845806ee4f67713459e1b69e8e60fcee2e4940c7a0d5de1b20104000007fc047073657401210970cb1dff96101101e24bed1a66fb0794d2fcb26aba11e7f2393edc1534df8a9607fc047073657403210b9991881df2ec384ff5616f6c03d45cf033ee64536297c3557f9fffec716c1fbe0104220020cd4ed5f0db8c450e8b0be595b6410c1759c19f1f6926279095c83dade9862b6d07fc047073657404fd4e10603300000000000000018b6d2d00790f618171a9e8eb6051fc14dc27c502a54f5ccecacb4bcb350581a8f4b1a887a1e58865a21f51ef5098400c115cca84f489637718d8c3ca4350ad677374d40d2b64fe949ca34bd4ba845a87c7693421b70aa8d852e021aee329762883b9820bc0a47ea2fc6a8411ef773703632849094e51c73997c67f3e922d2801b6abc445375cd963a62c2bb28d733bf9274fe503081b51a56023a94200743e7d38865c190331449d19bf3d4eb7bf0b2a9b90696484aab906b9470e10946744838fc428f88461864d6601e93f10909e049a315fcc0ea7f4d71507fe5ed19b9ac2f55b0d3902b153ee27da9c55ab66debfb5ca440dfbb1a600cd8875049c4c13bbf242d26b10035002c7859f9c3ea631d955914adfa0817e4801e85b3f250cd9e7523db62c4ecb17a49028a02a1b61eb96a410643f1fec0ac664d96f99a1db4ac335c2bfec2946707c3c779a56373db197039af9a903e833af6f51de5cf8fc667dbf5416845d415dc98641e0984ebdfab88bbcdf305f605d36f7a472a516206d7ec722251e269800a00e8adb8f2ce161395c1c6ad4b406e1fda77bc7f0af07ea075011cee6cc5e7fd1b6e96e321171ca7d28a35595ddf0b0c831d28a88d30c7391c5832d90f906539aa49185fc6c0864e2d10b21160991fc19a1d084006d03fe3fb6f571f1ffd9f06ffbc0c076689373f9c2f8655758f7f44618345a6d5f8edae46e73a09c38157d5c39dd51a47756ea761e6320d6a91a1bb22d8dd35e4e7806b0242bcc4cae8720a953c6f933c0ee3216513cce6742a2cb4bf44553d8eaf175471dbc0f71c7c245fe99ab4240ccac637a16c82f0c60586f00d83ff852af48a239289d8b70a2638b0aff02572d6d2d68e22b87ba93f3db51bb27825265607ba4b6e9a194c7351f220b9e715a23237c40024fb7cfedaf7c8e0a1c4c6aebef8841fcf2609a3dd7f44dfd8895077df41f10790372eac8adff5ea7eeb28e371b4700d5044b41fd358dc4ba29158213e0f93711026fac8abfbe7cd80a939477ce545bc91cd1d32e8f2268563b0fe3e80855777d51cdf4835050a557d3c7b7f6905ba744ae5450d22837d2c2fa0c0755934654a78601a1fe236f11b6d72f368880ed938ff4a2e8d82c118493a1bb9a9ee95cf329f2d175d467aacc2c6cd73ed59ce64d508604db77942f9b7f3b0f86d913d3e1b489d2190a6da1ed997ab1eee356c885270e4e0192acc9c2b8702107c96aed654318bbb7724b913808dd2cfbbf6ace8db9c4cbf26f2c90a76eb967e365c58855b83550819cb5b28ea5e6ec1ea153ad3ee5e6292a174f7cab1b39e852194a6926bdc4d42326e17998cc057f614e91f6acab5a5bbedd93d9a13dc61977aa2accaf35370a3f1d3819c43c9430d0e767e92de96bb225007a7b6576ed7c4f05c984ce2e437d3b7f7f50c270caf90f8e5dbecb992be2972ef8d79c7674e025ee06b1302bcbd57fe5be9d9b4e38f17d9dca898ef3d71918550fd77a15c7aa2b66ee1a2f38b81040f3d6ec6693f54cc3fe39515275849e9e24b0af3e81705dea95e8f1bb1b4665cfdeb0630a5542a2857f2b58c36761d743299d77872d6894302123f4347702572f04d9876191d771e87655c071fbd29338eef0f9acb0a8ca3f0327ead8e875bc2e7ba38f249e6eda1fb74162e972ff523d20c6638b93297d406e9b2264187c06d0a78203d771f2525227d029b27b23192f747492b9774b12b039729ef75d11ce8d701e56fbb202f3e4bd68686f096f13680456529e5f132915595e0e0b4061b3014219f1fbef4d7403dbfcac01c701b7727c2463cb838d427e07706400be4fdd9140a800e47e7ac15a7a8a897187a38a0080726349d8b7566252076b1ae1366496b50e9a6d236837ffa0c4c3e61bb409a7d9faf8662109ef7213007a76a6d94cb79ad07183a33a4cdedd78896278a3b5531ec0efda9d77076d85a63536b426a6b58c3d0e8a46faf0fdf678e4964272e8410b346cc753edb94a61a2f309f8e753ff332f5b15215e0a20ef32e6a6faa044a431764e008e66b4af820bb6afe4d8dc1679219fe7614482517fdc523d4d7ce2bad9d59f7b9aed89b813e5b36b58a7c668e53181c0e1da45e4ba3851b46de8e056d63e440c471fbe23fbffc31ece7cd20658784f2d2fca3f730a1f8a90ea6995ccb490fca475b1441e38468433d1423c1d83a20b04f1216aff13c8e035c2ed389695c2bb0bedadc38c8a6222d687f0235bda3566c0865774bb6098acd674ff9091db1a6c4f0c2955c1759730b361f310d956f892089f500eae0084022e610ca4e758ce2c680d213bd1b5e00a6c991976e93189159bb98a1e4eff14f681d47694060126c0852ad52489c15d7302d82c66aa830208a9fd13da87a2aac3e44dddae632f2e4d56dc768ee6b3622c61e59aee27fee5aa0bfa9c56402ae3525f00634b11381d0b9637ac699e4c4b225c32bef9dc563e87cfc33bf07450c2cdd015bbd94df63697cdd9b6cf4169cfe1f626c126dbb588c57542662d02eeed561946ce94b46571f72ca3cf7fe52a8a6ea24fa216f01655dadbeb0f74e383e522da69db64b368cb155c2ba4c4fc8aea8745b1081223317003f0cd7ae620fc7d9a6c9c4f39a237d5d9d7f3e756c77daeccbd5d06ed28ac2f089db5449340872bc444aa4aecf6552621b84e4fabfd6baf0e1b61cab00e5c2050bfa38899e9840e2dac55c7d5e7105f65dc3afe3c35dd3e8ebb1a013d65fb0b9d76665f3c4eff5b766fbb0c03cc10c411987ef516405296437a91a67d7398d788e30f55bc1e6236b317784504c53800cc07f4eaf78bac03a025a7943573edcc67db3d5d5281f85ee993238fee3580cb846efae33b45ee2ee1ad640b1d068302504521269a31a166435e8fd964d2e15048f299a95ec1cbeb0c8d5d119e24670112d61d56ea120d7bc30fcd924fc7b812404ac45798af3fb590570a4d7a3f41639b879d1bdf2c72c979105460892fb41570cffee716679eb7b4124be188e28ca4c68d206c1cc9d49cd7489d63372853dbe83f874579238ecdd28c0dc265871d6dccf782b571f1004702121e8b15c9d8af9e6812dbbe742812c7e7cd1dafbdbe3d189f618936e270855700be8f6a7b528f271a936a2cae204b44d909ae3f6a8bcbfcda44b430397b1c96187e5a8362afe92bb9afb0a0a482cb6c8cac39a0fb1fe0034f8a965a3be425b4b34f67ff38a8ab30f8219a8933539c1d06d9b2997b6de743c568caea8b269642b8503b546c9e136d0e47775c8fef45d4489e6b4747c6accd6fad3d34fdd6cbafe07264e7ae1e025306c97d77a130093cc8d5ab8e4abe095787183a9084c569168011766b47dade4e3e1353a78f9f3464d8237b7de02da10c7a7b8951bafbaa898003ad9de997c89d8507393c6fb782b8f41aa99d5c92d5ed93e02a2e7550d42f178739898406badb6da850e305c10063b1a687a2b321a1f867ddfc7949d9764493af4f9681137101f87ec3c3733c0ee23a758a69dd5dbfccd20e0e7cc8543c213688ef9cc85bf9c539d3b6758e24befb3c1b617b7d59a17e915bb985df8229429430dd3057a8225d22afc2775e352a2d7c2f2f46786d4e6e984fb35ac6d7e1b57da82a6d1470895e56521c88c166f8124a4f0c5ada7d5e43174e319c21b9416735858ab50958def63c9a38e853d28a0f47b8e601beb0cdfb30d87070003f957ae347d5b03e80890311ded8018de0227c430f29ff20f0d0d1331dd5f22cff547847c0a26c1fdc272cd234b668823635f68e0797bf68fb1e531a423b1fae9b056fb8c0589908cd2774a7bea8da465248a438a22919d35e0ed8c5020f06824aa856c1a75e0d50d8e9c2dca471d249a97e8e8055d0927432577ef07e6658aa6ab3e9f5f4f50848b12dcdcd9594dae732864f9c6253cccf39922b5f1f8e16458a0c11db397017821de73a331400a76c2a5a29c7661405e9f244a92862a8ca13bc86a78a36744e52019c067573574f75e01b21c36e19a714e9cc0860e9df8e659cefab57002dc2b3d1a2918dc20ff25bc0d87023813abcbbe29defa514bd71fedf314a140508c7e8dd4ace82d56cfd6307fc8299a65c8b3b0719881dc06070d670729902ebfa1dc0b88050e5824cc186454ec2727d0fb2f95eb677f949375a0a31661c7f2bc452426a052b160b0654bffae35766a5317b845582176f1ec52e5bb7d814651781e268cfaefcf6da560810d84343dab8a8b2f2f7976334043498f529d75f9dec893bafdde0ebf003ea7d43f22d8e4eb3afea7be8bd22a9adb9334db2d6b05b8bfe72a96ca2c5ecc925333e4076bf5b7d9ed519ac3eb87c73d0c8121b1034424991561eccb669807a722bcd43141915c9db90f7a8a8e732054970645da1845b988f21cd5d2a89abd8e14c0e6532a3db89e43571b795d6f475b11c16cd7253a4538f4e73d0e3791e0c8f3e51ce3d9645062f249549d9165185fe6920659fe72ae01f69c6d5cef5a01cbbce0fcfd671e1a0aac35d541210a723d2fde91f37c130657d8825662bc46ca7780e07422ce2e7e5cbc1b15ad29b8473ffb832f45c480e960d620267561b3e3112c54359459c3f0235eb6eb2720dd5cf65f88267e099ae87ec7e35b3a915f18a4ab67583ccb4d907637812d797dfa51acc7b5cb13ab58934217a562b00a4a3d030bd9d3565a47c95396034bd65d39d39a6e7795f13e5031d148db16eddba996e1e70730eee02c47bd8b5c42812a12a2db5490fc3ad50d7d03c72c0e933ed8b43f8e34124e272cb39e06e628f18acfe4488dcced67a2c47008801e8d2db5dc7f7556d38020d53512993f3efeb4b07fd1e7b631deeeda74983011ca401ec7b86eb2a7a4d341f97337d37ada0dbbe124fe481ecac3e9b8e8f3b8b90ccf81ec028f2ee4e62934abcfcc2647966f6eea6563a0fc8fc75348f5fb3d2390db24d49858bbca822217fa81d240cacb7b2f6c2e4bad8a7a112b83a5d35ad68ec1cd599afee41fd4e860097f33afbc2cd790b2933f1194549c5aa3fe5c651a456c8ba7c8fa5ee5492233c21a80bd9216fcfccc03ecb76af3849711a0f69d5a261ce94484c30f4b74ca6cb4d7d5c4dcc0be1f0390c208e1e7e863700c6dce7ea5ab3831c00e586094a6a1f3b32dfbbf99a7581f90001dd558738804d0663a59d77407b6ab1ef3a82c156bc58d5a694a365b300a90ebbcddc49bbe5ba63c88e7a6e0faf5364ea17cabc602ddbf87a4c2f55b068ef296be5bb66befc1e37ad77f8e97c08f02d17dcdeb47959b0f46c2ae2c3d99a948f2a52c5793d53fe57876c38336a74786042abafb63c2154096eaed98598aed76da5a17ae179e79f848b237bdd6db63e5fbe77ee28b2bdcae462905ce1827800407317c2a42fc0dc234b2183db9097c0fae23da91aca6b1b7894537b0dc8524536573a34ef68596021cba863ece0de4a068f806d888aa03ed88ad92f375860f8885c5533c637a7a330c24aa0357f007ac3678e59cb1f6aa7c6979e15fd107a98ab42a635a3c3e70b58a19ec73b4bdc482000c3dfb4af84012ea3957d3d30b80857d9e06a2e677c84e5d9041ad4bf22afbdf0351f6d5c7a7a2ada3dd5ab4e48e37d51e5fad56cf9963715438c5f04b9772773893a59e2e46c6b7e19e9001650b66b469f4b1c4d188b286d5ce8b21269179e772147c7cb09eaee9b9de684ffc33068e5d346e79b710d82fd1278aee64ddd4ed37a944e6c745217c6a626444aa95b565c1f68a12cd2b86a61927896884bd5a76a9df4f6fe548bc16444272ec1e856334d64e0f32ba90daa77085b0683e3e010abf571dc564fc703a12998c72b6712386cfa4ccc802c850a3604bb0b2d5cd2eb6e788d475ff198f94a220c925a32ab6d69b037f1b9f0f4ce1d1b89cc0d07fc047073657405630200033fb971149dc9881cf31b7bd90de445f0ada69611016c5fde4af5bffe2b40a1a27d651a1d2127b0a95539b18fbb835f5145c1c4c7492866c6bd08ba260abb300720d2d42b729b72c6166f9ae0e4ac09a0f6851ca65444bed00b72b7f12befbbd007fc047073657407210252a4b012198c2131d70498b5939c401c01eb1178dfd58123b55766b03f008f7b00").unwrap()).unwrap();
        let secp = Secp256k1::verification_only();

        let dummy_hash = elements::BlockHash::default();
        finalize(&mut psbt, &secp, dummy_hash).unwrap();
        let expected = "70736574ff01020402000000010401020105010401fb04020000000001017a0bab8c49f1fce77440be124c72ce22bb23b58c6f52baf4cdde1f656056cd6b96440980610bc88e4ab656c2e5ff6fe6c6a39967a1c0d386682240c5ff039148dc335d03b636cc4beba2967c418a9443e161cd0ac77bec5e44c4bf98e72fc28857abca331600142d2186719dc0c245e7b4a30f17834f371ca7377c01086b02473044022040d1802d6e10da4c27f05eff807550e614b3d2fa20c663dbf1ebf162d3952689022001f477c953b7c543bce877e3297fccb00ef5dba21d427e79c8bfb8522713309801210334c307ad8142e7c8a6bf1ad3552b12fbb860885ea7f2d76c1f49f93a7c4bbbe7010e20cbbe4671915035276d8df41a7ef0b6a36dd101de48a4076046fdba3b0bec20ae010f04000000000001017a0b90df52169792d13db9b7d074d091aaa3e83aff261b1cc19d291441b62e7a03190899a91403ca5cd8bded09945bc99c2f980fd27601cada66833a5f4bc108baf63902e8bed2778bf381d17241be029f228664c7d1522ced55379e275b83fe805b370216001403bb7619d51d2af2c5538d3908ead081a7ef2b2b01086b02473044022017c696503f5e1539fe5cb8dd05f793bd3b6e39f193028a7299a80c94c817a02d022007889009088f46cd9d9f4d137815704170410f53d503b68c1e020292a85b93fa012103df8f51c053ba0dfb443cce9793b6dc3339ffb0ce97af4792dade3aae1eb890f6010e20cbbe4671915035276d8df41a7ef0b6a36dd101de48a4076046fdba3b0bec20ae010f04010000000007fc0470736574012108a337e7e0ecf24c121a17193623254c277a306e9fd39cd5aaf8b7d374f4011c6507fc047073657403210b8e11e3b8904ac80caeb16af1c93053f8a11a963269bcefa96823d75b8640ae940104220020c731ad44c00a2928d508ad82b05868cb42733a5b0d0b208f483307ce8c328d9307fc047073657404fd4e1060330000000000000001efdfbc0022a6437ec10c672d76c513868f403f6b9706e09733d6624e3cda831c2c199dd4c5763054a1c219e079e8cf3ce0c00dc2f16516972e1e64d576adfd9f5d778675c8a3172450a4cc82d6e6c59f2b16dffddc902d0aaa647b750d6224cafca7239a4fa81219cf2ee89741ffc5b7dd7e47d332ca931cffb1d1d432935a6013207629118c965b7a5102e62c43ca9d06bca191307a476738548536809ff6b01c6b5b25d76ff2f67d99e20fdf7d2eff6fc248186d21d054196023c5e4f572ccf0f3aad8728c46f2ff6756ea39de46028610a3d26cd42978b09e0e29e0a8aa46e4fd39d28d028592560264cf1a794c27f6c95d382f486dfe900a81d9d92935c7e0e6306549b3e49b1f60182512ccb994338c3541a2956139b2ccb3dd156853105abf5fb394cb2c45915dfd4106c7472dc5d360ab5bca408203a3fef58b4dd33b0c11c367dde2f19c8af7682be067244bf49a2b8cd4685f5481cc31ba27fe2f3d7b7a353be9b41e4eee2342fd70b8408c91951c71c75dde8fbc03e3f28e6d3d3b41e0e963d3ba0c25b2eb50560c21221950b0699d2615f0128e6cb7fa1b04ac1a046e569a7e87df98c14360b8ffc43db5e17548c7ea5056f84ffd14f4cdfc68a4f10e9b391cfa63eef2c2d623e7cdcdfae2fc4d63496d81462174ff360809b7e3b4305979d9cb8e9ad5b0f012494d31ce51ee6489555b09dddb16641ed9e2534fc34db99d2a4fa736eeabacf2f8cdca97f9e84c964277c6f30f1af7fe2b51b39b487d56ebaf593a3f98e811cb09849c5b445d5b7c9ba37807bd0189c8bdb2709fa70c230f9aba41dd3c62384aea6e1ca098ffec26367aa65a09459fca074d1da0365cf7fc2d8310ae099b838ca78e62cee10f95ec549faac1ff0f8236fb8cf2c0f6654e471d3950ef45e0159c44f9e343d05b3af59b939cf76090d040376407c41661eeda7d2cb61cad0088a286948787dae0cc5abdcb97f7f42026c65a13e1df1357c25d376955942adc858e73876e1d8812969055d55decac9a689dcd11dffe5cf6e06088b93a11e153ffed104266bba472cebffb2b0cfc8ef132309bd7836071d3b6ed459a5950c64cccf230015c98f9210f2d57b7f3a07c382f3df09f055c88e1f312db0d60d471afdc0b780d319a6229babd8f45edecff8d1073fa850f755219a3ea14e7234cbc7590c60eba0ba0cc1afde6ce91c8e8835b1ca809926b3e7d8d7a0941425e5f08e884f12693eeea1b3651f53da90972aaa37d426f37db3edae4285db114cbad5964c269e03b15358ad2a7242e0af538a594fc779ec3c43c3d94fab2028310c6d0acf3efdf0acf028ee757c5c02bb5b8b691aa5eed1a62acbabd0d61faa478cdcd54c6db2cec6144d8d1185115097a7da79c16ad3118d12e36dbcb7a70b0ddb27bddfcb1c6e5426b7e411f607d22c3ac2b8d3e41f55faf5e2105bf3b943846cc4c33edc64f902c1eeda09c8110d4f3ed0a5e511156a3e368f02161b92126abf649341ddb8ed03d1d41b91fc34548c6d94dfb47c088ef27a3cbfe1c9cb05f2ab2f18b8746394c8080c4cd92e818e46f861614ab870cb7ae3446e376793f3a6568a2ccfc2ab0ed0365567671436fee6cf427b6410a046d80b9d88f094924ad370da363e8eb70355b711687e92d88a08ed811ff241c7a6dbbad9dcfc18e6a42493483b938e36c1edd2a1c6e078a17c5d145c9c058b4dd69afc44c345f1c88afb95c1deb5c4994161ba25783165d43b9e50a2d8333a8037cec2ae809a3dbe026d6ba40d60badd05bce73b0f9f36966c30b9c0cb5776544c1182024a96e746a3b01f9db10b45aaffd3b055b02b40bccd41e57c10719bedb0fba99a0f6b0868b186fca0397ab8c219f33190f81e4cce2fbcbc0975c394919c98fdfd7e25a33e5f31fefd06c8dc409cbd3e743f0f48dc90abe45b2e68948436caa37fe9932a77b7e0fe0819d8283964b0eee2249d9190f3eb0bb8178e10a287be1059f35cc1a153dda14def65f3c49cdc5186da86bd3e965446f914e3c9b4cbfcfd2c379f306c5ef8844c4fd398b3c6f96601e90d2dc8810875663939f63abe3ee2e1c8a9c2c2010a01d0dcaebb556a7c98421f8e6465cb0434c07dcea9db1a142f9684e50b06c545785f0dee4def1257e4bb22d87a2b37ca9eb53081eb8f1ea0439c4575abac435868a36552df569ccc63477594ccf7eadfed6adbb8e81800a2e2fdd7effdd1e2f09cf76c9e780f6f8eb8408a3fcc06cb8bcd28db7a37edb0232a6f0e509c684318f179d0c91a97718ce3956c266790361ea3a1bf70cdb8a2f2a59b06dee18075745c7302db9b13a452c188c5624964af2d5d4bbb1138dec59df5dfb077a0f62ac4db3de81f54365f2a4a6dee63a6092b4660d3f5dca3cc8de3bb5350f5dcebabd515c72c9114bc58d96e2e863106f0982c2632bbacf2fe5cf6a8df880c550f7008fd09227baff82d4eb031802fbe7d50f6174860c70fcd9f0356e34c0d45df66492dc309b260b7158adf678e2da66348ca84de3e721c6196e0c717f59cb802c6866defdd9032a4b7da82b816d9681e5eb9115fc2a572fbbe105f479ab339bfa5961aa1920346c9ae4185a74aa828da78a71e55876c657249e83f5812cfb055400da1db8bbb5ed3ce2ca4655b0c39b698ed7d235fb0ed4f29a7e8925cb873176efcd1c6981dd23865468c6e01ddf61fa3e40d6fed18d8e3dbd97a08c68bfb092e441e512d44089cf563509785dd58203949a1ca9b66a700db14060a760aa404e5e9f31eaac015f1527f6d760d8714c88040b87fc8a4d183230cfae35326947e28a7a37eefe1d77070f5232a0d67e278a45d649709a7398cbd43094c5001263671517f83e62e79fb75e6f9bc592fb3bbececa3f597dee71dda0fc909079ea49d81554d2fd79d1cf3cf25d1186efb83cf972b7426600d7d6eb6c48a5f0e26af640c733f3f771e0926e6b38b6f39d7882b0538dcf281d92a6bd361bb32e16f3988d6790fa0a45f549e983f4eb68ce5ff11647b37f8e4c444aae8bc0f7c49ce7215545a29215b55f37dc42aa6add6fd1fb45d9ae580434097e7a8686e23cdbdbf6f8b6b1e5579a7908bafd8878b004c7c94e045fdf2b94f8c1a75ccee7bfabd9bb6d0ea8a60dca61053636160c19f8f3fff3d0330fc95d20a1393629f33f281e5da80a5ff66aaa5eefcf495f8bf7e24744778841d7c633f01af2305a122ee093837998e87f060105ffbc083c0d71f68c2c63820d7a547d9af5618544efb9736af56736e73cb696f191c68970ea1deb587231c889672b3b5399b9b5e915e3c567474c3905ec5b6468da826f1a6438ec335da847db540a091ab311c6846f96a2f17befa2f29ea491a41d7630e42583ad1212e6c606dc258a49f756e2480f90775c04c5c533300e37f8bc7afe7b155fb95877252ce4a53f78491ebf9d8a4aa41da1848633816542901d56e66f126316c80efdaf4b457f9ce771edb012a0b3c27c717f5cb3cc99ffcc959a02289e30d5b1ff936320579c469bd55cba6e79a0c5f1bda59981b71840a8c1ca56863e91eb21fbaf84525d5f04e0f282d03bb56d6dc2352f163d8357b86bc6e4e621bb693db3565eb9ef5629af537874c1cb3459582463362dab3c6fed7e574ce9bffcc685b8eea61599292cc69860c4f9584818182f94d719dcc463e9a6f854405ca2deb3de29ffa1826f795b7e7ac2555c0ee576c75494cb832c59de8d9620927167bc136549b731ef79a39fbf8789831cc003a772fa00d4d699d089d47037e12e1c6eb8c20c5535225a33a1a787ba866ad481e9a4d689c83d75f1986405c82154e312ce8b3494ac5721b96193c025bb75b2cc974f9171297da058d2ed4f00d94e60737af29da660fc51fb9bb4d241e78c9d1815d7e3ea90aa541c4c512ab423ece93f9ff2f479f464b953b4171217b758b280c5d8acda32cced7bb0c92cd9b405afb3a8405602da914e1831fec5b6a291f90635afe82b9389a8b41d957f81be125de2f943b7cda9e873fcd74b446bacc00bdfcbe643053f6cc8162c0a98343242b489f59f7ebac016a7fbf620dafc15c8ecfe20b954153dba19eb81087673a1e847238864036e9a300239a00a5a03d8b39aae2bc201c04c477b1f2a37552670c06ea65551c5c88a42476d0d797af494b077737cb48050bd35f4980964b8b9b98bde84615e8fdca407230f5d15e97ae65d63a96f3d88518fde12d6a82881db5c8d4cd79e724312e88b394129de3569c5c99bf842a90f193c91fa55a82116e237c877dec2da6dc652cb33e33df47420c5238fb6ba5fd96cb77f0cf6c8a12be1a95186680d16a064d9b1a7c2461fdf5e0a512a5a3ed2f8dc0eeadb6c95a658aa1c2713fea473de51f65b13a40a2fe64e5227bc9248f59c2bd60dd2fc14918e333faab6e792ce2f0597be47cee70f5a8b788a50c9cd153bf24786aa80f631ad21926e3285f41c5125a15c12cc889112df0b1857020160122c2595ab3359bcab184ecb32f7cf8f38eea23f4f9135104629d8f1e8273c44f8afa129d3a74cf58ce494214629cd53b99a8489ddc5d339e317ce75dd6c5dbd098d811c56ec5f19c00fa00b5465e39f8f2022c71ab3ed0d5a24058c197719551985ab30a851390ab5e11420c521b1398bff0038d904e5879db37d60c623a0a82e191cd0b6bd20a9e956d41d5daef703bdedd6bd0e20fb096423dd39706e939e796aa8bdf071e44791d2e1ed4a81ffd018cb79c5b6bdfd6297cc6cd379845fd7ddfdb0b83d7b26c21e3edb58185e71472a79cb65322579bd5e0e7b1fe081dcae5447834d70459f8a96b341a26d8922a2b1412f95f3533e04b5f65be112cca03ca45ee0eca10adc7593c78c041281c880d879125e585e68f5c7fbf8686f245cd736ab5aadc57c032c637b753b49575acf4bbff46883382f408417438d7817097accae3fc54afc6015b84b3b05627d7c83c4627c87727bd24c4b4d96a08c64164ab8d4abe3fff5c3b09e8fd12498e3cc3627e799e4ef72a870cd89598d51ba396655b4de66e48997faa51d05d581c52f52852cffc9f89252f26d314d2fb8fcbce197f3a8f330339c2ec3c710710b74f0915da3bbb638b1f1a0cb0c176adc151da0ab52796d466b23e8a269c5b22b76fe7586cbc217621acc955a43571dc04f69deb50066cc587595cf0ca4e9a00a261ff2791ada8de04bcbbea249d2a7840bd8fd3ef98a248eacb7fea5318b2e207668e13ab4e5578c03315d44b478df5247d8afd0624d2a57adf85fd16d86ae54cca21f6c91d8cafb3b31e3f9c4e903c04f39d67c90560dd10b2d28c6ee937cae01e921c98ddd833a9b9247053110c0f29d2f35f8ea322a738636f17648b627db622a9cc891fc1d066d5fcabc168f1b492479b0578d0bd8de0298d4bb96a4351714a10a39de49d57ad66bd6b458ae0d799a19da54bf620c0e6979a95b61a83cd06e46d7d263d53d66f77557232983268f5fd01d10442af0c840ab09c6cc4ad77add6379eeaf98f7cdbd70fffcb035abae4efecdb7e6f63ed8acebd8449b3a910e5eb06b0ee6d80dd45026c9e6c2f978f813b2800386a4d7ad9d127d76c4286c1b2facccfd16e6a263ba3e2893ae5e42049d421e08a62ee9e9574a1f70f0add7b68344256592513cc15f4bc64c5a029f60d617c245c1c34d06c095b2d0a9647e65dadb33ea79e3e0ea62ce55347d24eaab7cf9fc33fd70c07363771f78a13d92941daf7970c97b43d2fbe3e789a52ae7bed64736e6ce59f95322d20f9d6dc00b5824a0ce9072dd051c66ac20d39bd953f567a831d75fa91fb4d49b200fc893489e60df95c2810f7fc57b7f6b7725ae600e1c2def6a943b8d111ff3e9a5ac80aa981fad8709e98ee1550005bb8f65dedffbfe3793abb407fc0470736574056302000359a33e8f3d0439eb7d60aa79255858269bc1011e4cd0d4aa753bc2793f9638fe70dda4a99191f08700047a8b66d9cf7a53bf70756013c8630419e3a0bf428158dd02ab6e16822f239df0a6f1b67b6e1335509a286b30c4b11a22dcea9f95d51307fc04707365740721027fa518c54bb326d5ce3da5c2eb8a6521ab99df86b511477d0f5ebcd616f063ac0007fc04707365740121081271c10f0caf52a40e015e7d35966dbad39525a6c0691d4beeb3bfb22af5304d07fc047073657403210b85bd6dc21b4919f6ebda7ab86ac8122c793be3fad19e44455945ddec8b59e9f6010422002058037c2d81d3122185c8704d4276e2629122c95b8ea68575c451628d37eea84507fc047073657404fd4e1060330000000000000001cb6f1101e2b960c9a2fe480eb88fc76c63e58b57445c78d88e04f740580a36d6956006ef12ba606aaca89796dad5ff7cb4c4c7f4e65a07fea8a2ce3b58b265d4b3220013a09ecf4e01023aabca5586d61ecd5d7f2bedceb8b18a8e41451c97a192098b196add06a8a6b619e1e731fd9ae2973741aff6358c1ad45cc873a2d497271e3a20873a6f701d4c44ef670c8c7a9793079d9bdfe956bdc02a52d1de8b2de58b0f7d309240999f13985fa8c98e57fe1bb75219ae6330e9495b523e891dba7885a5302817d68a9891ae0c2597d4d7833b91b073c4f9b27be1cf81ca1c2c1014c57a4affe7b402c0e0c1862bd17bc1d43428671a106c26cab61d5e4ffd1c01f6af1c6e97f7a25ae8aaa8d2c91c57881df52bd5f242b127ec7aed5880101caa01783884dfe943ec9764473323f59b27a204f34aa1fe7fd4433fa606608b0f253247d149e3e269ae5445e917390be83d5650c05859e3a817a6c7e561e2b12baf6d4ca4221df0b7f29fa134269139afd9cee5c7d60149dfa23031705c6a8b72d00d659d7a085de8330de2e5c168ee3eba2180a9319f5e8e0806dadaf0fffbc2df839571360b8cd32300504a527cf914da7a1e788261c9cca2872ebec5a17cad33b15a7a7427c200b8746761359194520f0da1d7ae03f26190d07cf92d515e04815f514c66a98997320a028ad24e83182f213d991accf19a8a59003a2ca666ca505c0d8349e2cb22887efb7db9e4a4e3e2d8da0d5f032603e03f48fb967fd018fc99c6eb72acee4178edeb48703903a89e9462a2d1f447234c3373fff8b205848c7a9d6e45ccc31eeeb0105ed3af1188fb847cf6f03a7f0a646fa325b672796168dbbd9d1d19b2f41685b18c3c96f1cfb7ecb1dea132e8815b62647820ac4b12597d8e737a01a970704b03ba5ae68f8d64a1810db10427fbff1d74cfac91561484cfc8d3b23f74ba0f37e7db2f942c58fb1dd30f6a50c57b5eae720c6ed69b0fb81a6e0260c53028c732a544391e319987a24548230378f8f1ddf65a2d654c7b26951d5c6546cc8fda6003228e8913c9e3c5adf7b7b72f4ff5c4aedba6096097f9a4b58ea1e060609e8d1f0fb0e5dd905b29fec72b118d40c5f599a63f9a37041742a7f1af3ef951c31833621842ec212f9fc5cd3e8c08278ea192f8032ade447d2f35ab59810aff371f598b7dd57b3cde2ad854ecad0c786150748ac241ecd67cb868663a6fcbe9d68c3dc221d4fcec9b0ad89c337c1e10b91a38ab1357f260ca3a084da536e56262973e6c6cca838601fb2f335811375aed78295c4b17d3798d39d4cbf6254ce57680a102907e5c08b5c7ec0a1e73bf3d7b8babdc6156c6ca3f09c0423d6716ff4e6ee0338cfd778158202b5ffb60b74558dc6d0be9b5aed6892c4e0ad3e20de5b604b2b010af09ceaba7c0fba5a7fed39d31cb2769909a251ba5b0668330f734728f5c6786a8f1a35df77f3d739eec71d9268fb2a494a14bf7ab91c075023e76856d1745f5813d83878822934d0b4cc0538048c3f96cad7aef2bbc49bab139915dd4998ed3c6701973eb7913530b14c688f0b344ca9cb990de2a9b12fa7ad8b292234a33428b4d16813693964365bd412fb936c1461fdf8dfb0bba31202685f29addf95fc65f841e97042bc5d82f103e41017c6ac91d3d266e12db2dc195ac4f6d4353924270c7144cd96dcd07b9612e2bf1e0f7fc46ef83690648395c575a13c2b2df0fa04f740340e6b116b0866a401de22f68fa3f621d75b9f5f625cd5d5d7e12a5b0ff795749d742eb2648ddf068a451059390da566b3de84f9d528b2663de7dcc562eb014071e8277a054783d322fa67b9e5261b87e9c354ff58fc52bf9df404139311d6bf9650658fc94835a6220ca02a4bfbf46b2af4f30b1ba681c0de7c134d98dd52eb1e937c191cc9557aa73a343b99ae0b8954a3e929174984b574da75e90a9b71af1215317b04e4090770ab596091fc05c82235a324f86280f7fa081360ac758c1980c6a6763453e6b344611e46b05760941f9517ceb298ed7a2d6f96b11f5719ed0dec803c511dadb8d056d4ca06ca0ad090558a4fbf3a886f3ea9c33e1bb4bb5ddef4798cdfb384bea75a3794c42a53af60f12c95fe9b38d7f6a5d914ef100508091fc84756b596b9ba08d1dc42a7e253435b5481d1470ef00a1172cb036b5bdfaccaee02b15d099da17f9753846226325232e71ed9b48f57697bb3d1db75ed214310e6e3608ded6f188e37b21b96eefaa396db0df05a86416fe64aa950eea87e7af4407c828a8822b17be661269c9f9e365cdc79d20503e2d5e575c5387fa961206118dd379834aade7727a1b2477a24f05f6c2ba3156fe7f5b5ba6d7487b1a124f38e3ed3cda92a8edf05f28e3d699f0c12de9cfeb30ec8d4cd253287a6d3f596db0c06006a531e80083f5b41ee26c05d529e0a59ec151b4a9260a7ea8c1a175ca41b59f464adc122f448fc43e90dfa7b88f81caa7a84e3d6d4dbb85e5828b6ae7455dc2c87c8d9c706af2e62763675851b4ca449c9c0f95d953ce53c5327ba8981321a1cbfb76bafac7fa17c99567725d8e0ac288f3ccd3bad666e515156517281c97a3dbfbd5f345f8eb80bb3c4230301a38b7c920d74eb910d380f884a683f7d3e2738fabf9646138e8a32c35e43786e67925508e4cc7b1e7a36abdf6a497077704e216f1e730c20ecfcddfbdf2484d8eb0ef9b7478f77063fa90b8afbcd019d1a584df58c537b40b193f246598ae4c53958a947dd3916b14a5a4227f01bf543a8c5d6ab8eaefdfb959c8715b756a9c797fe39229dc56a86364cb367fa37e16e96cf8dca1fdc8b6a46ce88e3d29c75b6cc718ca8c28e9e1ae991b28c286107c1dced150814d6369cc8003b2976018941df7fb8eeb68be57adcf8a0e813d2fcd16dc390ce17dd0a91dd674d766d21b5de7f4678a548d75cc3de7d099b418fbdb66b2a2b12a56b1dd8b3f84a7b45e36db9bb63b3ef9fdadebc21c6a75364173925ffc69d481024e49076dca105795e7a64a3c82011889aacf0114a1bd31414e288cbb63eb47d399d0e025a54f11670c8ad4a793d0e7ebd3b0d8eb30b87cf62b131c61a4c55d2e56e47ae99fc543c57a1877ce44dac4c6f9fd99552701ade43858e0b4020230cb4d42d1990bfb509471a5c1c5557c29c00072c5cbbc056de6d465ea2ba2f4a1a5dd604dbf998e834b9200c59fdf90bec38af9218e47ea5ed5512cf8b0146126a15d49bf915eb893ad1ef83d8faf6c93f944ebce3704f930b6f69a1afe767ac2c9fdf092c804c7372ae1a64bca3a3b5a31f2ad430ba9e61dab3daa3be90a538cf0fba00796de511cddb5a594f14aa6d215bd0be19c0ca5f043403b7dc56c87b092d9436eb79509c3dbe367c2fcbc2b09f9818cf5a55d5ee0e477888166bbfece661b62812ffed3e4167ecc81dba148f89a8f2e7c27424a2ee091ac487e68fbbf9798e8caf46b35de8dde66a7cad6dc98a426ea7b8b930cf2d7d71fe71066dbe51e8a1c7151e97fecbeedef3d6f8e01cd5576dd58097b46153f9c3bcecf30bc82b4cdfb1bbfa826c7c5b217a023e4da02a35d0947b2c4d24d50a292e4c70fe854a420c54490d4850ee8c372756671fe130532f89878a64977ead60bf604b73859ae64ed62536423bb51b30c6fedbc819fdae05cb64b87b153f4252b832d6b866100a7b307d1e705643f96f0724858e6211802b2ce706d5424b99315db90c7d74fac66951251f6cb739ea008f839c7f62318f795337ca4ff05886a2640819873ae00b933081b64da1101d1b17451357921a2f4d4dc86c92a5eb346fd6cd3a63315768b94b90a15162aec91cea706b9221330db154d1fd71acac90be47055c725bce38710f1b4b4144f331cfa9fe15ebf6535747669e4aa1f0d72092ef395f16a4ec9014029b5c9d1b4bed9ec81a7568f8f1c87e0ce0f4ef9cf49e3fe4960b0b7904614772c63147f3c5463fffed182919c4973a8256346116be40b10a38cdea5bad5878760daaeda57476e86ec65e58030bc8ff99ebf017e9bf6383f981edc83b538e2bf4bb573637e6f4717d74a3ac71f5e151259b29c1b7226e3a8ab176baa2f27e3e385cd48c6f072bb6e8e9c92e35d7ff51177f4e3553555d967c04befc1847003a8592738c82eef231ce3d372372a19a01b27dc7916f986ff3f3ea8872d4986bc1ca649a92924c8f582ae2b44028e711e955d2563c33db3b7734aa246de553dab2c5268538f7c2b6dbe9a70657e2a26e52f5d216dfa9aa8e197a227c86a7d3b468880a721b804a0c51af1592043eee7fe3657b40c1832a858cfb4e037d208ee69c4fd697b929383a971b2a0864544505af2267e334db5f3f3f4ed88e2f6f2b3d7b96016ff92a120556e4d1e50440943893b00508c6242bcc41b6d06dc29ba20564b42257b9fa1b5f4f453e94e72501d31e8947e09a38261020400db4b8cf675b1854639a962a57905cbbee14ea0daa9bd281fd635c8f900fcabdcbcfb140f4f24b47731782ca899284fadfc9d0d6eff77045792e139afad34c7672bacfa22d85fcc05652178cc169bcf52ee3cef281d99935abf9c9910caa7994cfe33b9319d9854aa6e2590a86297f23b0cada7251a6ee1b2f3d2cb5a193cae8768d92f556994e416d4bcf5bba3a295d9e2215291237df74e3c493189bc5a27b3fec3e1a1329c6c6c75e0802b40fc74776476dd2d9e3453ec1709a8a2d162a936d9fe7dd4b6f7abdadfa429aed4cbd5896cfb24a2d91f1cee781d0ed73cf7306d6f9545fd3346c2232b8799553357a5a531d6085d04af5f183019dfd3483baf23b0ba5a6b58bba4b7a1eb0a32626bebb5cc0c4dad45c55d135be8b0a4dee787ed48b90a2a3fc120a753b52290c27ad0eb32b668a9540986ca0256c1676debc4d19b1b80bedd81e505154264a199ef1a54e1fff1b3589fbb6b2d87a1e04e67066571b68fe04f030d473f8d135585f8b7be91f0ae1a4fa2f44008c0f727f6aba9c5c60c3a9ff22911e267ffa2a5d1c71ff25f96ad257be29a2ec641e2055d785765cadd0c2fe513c44154e74f4b8cc4b24d9ee2f6cfe245549713f9dada1935247a2ac7ccc13c4a5c00c6ffe7ca33c0cde4c75c4fe2ea041a965e4c7385ebfdbc348da8c4216a02fa829892c827adbcbb87745120667cdc5a4aef28b190a54b422df45b8547c447765838dbf9f05de338ab672706b59b2f0644d6735d9316e64a1a15d3dfad893bb1bbcbe1b574a0b8ef5265e195a929148cc5e97c8bfb032d4528b523b6a6b29209428f38115cd102e3b4e268333e490140964278238e7ea9638ac34559e05300dad0c3f18e9228474cd3a7186102967c33fc14f086b4f1ec3957d87f2609d140dbb9e7ff793101d1cb90d004565c6a32924715b1bcab483e6389e2e824054edef350f328870f16412aca0fee39edcbd02a6a667aaaeabb6654c4762c639a26286a3c1730ab75defcd9451b4377f6acdc3b905684658c0844d904c47d313d85eb54963fd71a9a76dc8e345e479004f00e446b886ec41cf7bbb9311463e877aa4e357a0dd0b185a5cf12244296f5f8568e84cf6ac3b6125db6897e4e7c183cafc04f61b3263456f61a7880b446e3cffe986c3bf027c7deba490ec8544d2627e6596ef8f8a5cb577796e7c36ffc4f4346263b5d86ae1d7b8d04709367349d590047a8bfb34fbf6481adce60eddfdd1e148ab83874d70b5303fa0ce60c0ba7a047a477dc4c513d2218b0bb2bdf9b60be9a39e928976464e333ce0cb19aa21fda1c6851c6db9d5bbc6552e080f8e448637af711fed92e72c8d8530187de94603377dc387041a9eb42ac70b3923b9828de33bb337d55409cb419bf4089cb2bec79ffc3afc6dcc3cb82bc903d956d28e307fc0470736574056302000318eb22887126df9062243038440ef3fca2aa024fff8739db4930b314822b00cab172e83c33b7e5b959b0c3f27c714e447120833ef69bd634d1e011fc3c2585beaa882a29c2dabddfd31a48c0255d1ab57c6796aa4625a546a02cef51a9ee2e8007fc047073657407210302e71fc2fff37aeb6d2e2a7b7f2308d4ab7d4bf0a4cf9be7c06e89a66442b48300010308f40100000000000007fc04707365740220230f4f5d4b7c6fa845806ee4f67713459e1b69e8e60fcee2e4940c7a0d5de1b20104000007fc047073657401210970cb1dff96101101e24bed1a66fb0794d2fcb26aba11e7f2393edc1534df8a9607fc047073657403210b9991881df2ec384ff5616f6c03d45cf033ee64536297c3557f9fffec716c1fbe0104220020cd4ed5f0db8c450e8b0be595b6410c1759c19f1f6926279095c83dade9862b6d07fc047073657404fd4e10603300000000000000018b6d2d00790f618171a9e8eb6051fc14dc27c502a54f5ccecacb4bcb350581a8f4b1a887a1e58865a21f51ef5098400c115cca84f489637718d8c3ca4350ad677374d40d2b64fe949ca34bd4ba845a87c7693421b70aa8d852e021aee329762883b9820bc0a47ea2fc6a8411ef773703632849094e51c73997c67f3e922d2801b6abc445375cd963a62c2bb28d733bf9274fe503081b51a56023a94200743e7d38865c190331449d19bf3d4eb7bf0b2a9b90696484aab906b9470e10946744838fc428f88461864d6601e93f10909e049a315fcc0ea7f4d71507fe5ed19b9ac2f55b0d3902b153ee27da9c55ab66debfb5ca440dfbb1a600cd8875049c4c13bbf242d26b10035002c7859f9c3ea631d955914adfa0817e4801e85b3f250cd9e7523db62c4ecb17a49028a02a1b61eb96a410643f1fec0ac664d96f99a1db4ac335c2bfec2946707c3c779a56373db197039af9a903e833af6f51de5cf8fc667dbf5416845d415dc98641e0984ebdfab88bbcdf305f605d36f7a472a516206d7ec722251e269800a00e8adb8f2ce161395c1c6ad4b406e1fda77bc7f0af07ea075011cee6cc5e7fd1b6e96e321171ca7d28a35595ddf0b0c831d28a88d30c7391c5832d90f906539aa49185fc6c0864e2d10b21160991fc19a1d084006d03fe3fb6f571f1ffd9f06ffbc0c076689373f9c2f8655758f7f44618345a6d5f8edae46e73a09c38157d5c39dd51a47756ea761e6320d6a91a1bb22d8dd35e4e7806b0242bcc4cae8720a953c6f933c0ee3216513cce6742a2cb4bf44553d8eaf175471dbc0f71c7c245fe99ab4240ccac637a16c82f0c60586f00d83ff852af48a239289d8b70a2638b0aff02572d6d2d68e22b87ba93f3db51bb27825265607ba4b6e9a194c7351f220b9e715a23237c40024fb7cfedaf7c8e0a1c4c6aebef8841fcf2609a3dd7f44dfd8895077df41f10790372eac8adff5ea7eeb28e371b4700d5044b41fd358dc4ba29158213e0f93711026fac8abfbe7cd80a939477ce545bc91cd1d32e8f2268563b0fe3e80855777d51cdf4835050a557d3c7b7f6905ba744ae5450d22837d2c2fa0c0755934654a78601a1fe236f11b6d72f368880ed938ff4a2e8d82c118493a1bb9a9ee95cf329f2d175d467aacc2c6cd73ed59ce64d508604db77942f9b7f3b0f86d913d3e1b489d2190a6da1ed997ab1eee356c885270e4e0192acc9c2b8702107c96aed654318bbb7724b913808dd2cfbbf6ace8db9c4cbf26f2c90a76eb967e365c58855b83550819cb5b28ea5e6ec1ea153ad3ee5e6292a174f7cab1b39e852194a6926bdc4d42326e17998cc057f614e91f6acab5a5bbedd93d9a13dc61977aa2accaf35370a3f1d3819c43c9430d0e767e92de96bb225007a7b6576ed7c4f05c984ce2e437d3b7f7f50c270caf90f8e5dbecb992be2972ef8d79c7674e025ee06b1302bcbd57fe5be9d9b4e38f17d9dca898ef3d71918550fd77a15c7aa2b66ee1a2f38b81040f3d6ec6693f54cc3fe39515275849e9e24b0af3e81705dea95e8f1bb1b4665cfdeb0630a5542a2857f2b58c36761d743299d77872d6894302123f4347702572f04d9876191d771e87655c071fbd29338eef0f9acb0a8ca3f0327ead8e875bc2e7ba38f249e6eda1fb74162e972ff523d20c6638b93297d406e9b2264187c06d0a78203d771f2525227d029b27b23192f747492b9774b12b039729ef75d11ce8d701e56fbb202f3e4bd68686f096f13680456529e5f132915595e0e0b4061b3014219f1fbef4d7403dbfcac01c701b7727c2463cb838d427e07706400be4fdd9140a800e47e7ac15a7a8a897187a38a0080726349d8b7566252076b1ae1366496b50e9a6d236837ffa0c4c3e61bb409a7d9faf8662109ef7213007a76a6d94cb79ad07183a33a4cdedd78896278a3b5531ec0efda9d77076d85a63536b426a6b58c3d0e8a46faf0fdf678e4964272e8410b346cc753edb94a61a2f309f8e753ff332f5b15215e0a20ef32e6a6faa044a431764e008e66b4af820bb6afe4d8dc1679219fe7614482517fdc523d4d7ce2bad9d59f7b9aed89b813e5b36b58a7c668e53181c0e1da45e4ba3851b46de8e056d63e440c471fbe23fbffc31ece7cd20658784f2d2fca3f730a1f8a90ea6995ccb490fca475b1441e38468433d1423c1d83a20b04f1216aff13c8e035c2ed389695c2bb0bedadc38c8a6222d687f0235bda3566c0865774bb6098acd674ff9091db1a6c4f0c2955c1759730b361f310d956f892089f500eae0084022e610ca4e758ce2c680d213bd1b5e00a6c991976e93189159bb98a1e4eff14f681d47694060126c0852ad52489c15d7302d82c66aa830208a9fd13da87a2aac3e44dddae632f2e4d56dc768ee6b3622c61e59aee27fee5aa0bfa9c56402ae3525f00634b11381d0b9637ac699e4c4b225c32bef9dc563e87cfc33bf07450c2cdd015bbd94df63697cdd9b6cf4169cfe1f626c126dbb588c57542662d02eeed561946ce94b46571f72ca3cf7fe52a8a6ea24fa216f01655dadbeb0f74e383e522da69db64b368cb155c2ba4c4fc8aea8745b1081223317003f0cd7ae620fc7d9a6c9c4f39a237d5d9d7f3e756c77daeccbd5d06ed28ac2f089db5449340872bc444aa4aecf6552621b84e4fabfd6baf0e1b61cab00e5c2050bfa38899e9840e2dac55c7d5e7105f65dc3afe3c35dd3e8ebb1a013d65fb0b9d76665f3c4eff5b766fbb0c03cc10c411987ef516405296437a91a67d7398d788e30f55bc1e6236b317784504c53800cc07f4eaf78bac03a025a7943573edcc67db3d5d5281f85ee993238fee3580cb846efae33b45ee2ee1ad640b1d068302504521269a31a166435e8fd964d2e15048f299a95ec1cbeb0c8d5d119e24670112d61d56ea120d7bc30fcd924fc7b812404ac45798af3fb590570a4d7a3f41639b879d1bdf2c72c979105460892fb41570cffee716679eb7b4124be188e28ca4c68d206c1cc9d49cd7489d63372853dbe83f874579238ecdd28c0dc265871d6dccf782b571f1004702121e8b15c9d8af9e6812dbbe742812c7e7cd1dafbdbe3d189f618936e270855700be8f6a7b528f271a936a2cae204b44d909ae3f6a8bcbfcda44b430397b1c96187e5a8362afe92bb9afb0a0a482cb6c8cac39a0fb1fe0034f8a965a3be425b4b34f67ff38a8ab30f8219a8933539c1d06d9b2997b6de743c568caea8b269642b8503b546c9e136d0e47775c8fef45d4489e6b4747c6accd6fad3d34fdd6cbafe07264e7ae1e025306c97d77a130093cc8d5ab8e4abe095787183a9084c569168011766b47dade4e3e1353a78f9f3464d8237b7de02da10c7a7b8951bafbaa898003ad9de997c89d8507393c6fb782b8f41aa99d5c92d5ed93e02a2e7550d42f178739898406badb6da850e305c10063b1a687a2b321a1f867ddfc7949d9764493af4f9681137101f87ec3c3733c0ee23a758a69dd5dbfccd20e0e7cc8543c213688ef9cc85bf9c539d3b6758e24befb3c1b617b7d59a17e915bb985df8229429430dd3057a8225d22afc2775e352a2d7c2f2f46786d4e6e984fb35ac6d7e1b57da82a6d1470895e56521c88c166f8124a4f0c5ada7d5e43174e319c21b9416735858ab50958def63c9a38e853d28a0f47b8e601beb0cdfb30d87070003f957ae347d5b03e80890311ded8018de0227c430f29ff20f0d0d1331dd5f22cff547847c0a26c1fdc272cd234b668823635f68e0797bf68fb1e531a423b1fae9b056fb8c0589908cd2774a7bea8da465248a438a22919d35e0ed8c5020f06824aa856c1a75e0d50d8e9c2dca471d249a97e8e8055d0927432577ef07e6658aa6ab3e9f5f4f50848b12dcdcd9594dae732864f9c6253cccf39922b5f1f8e16458a0c11db397017821de73a331400a76c2a5a29c7661405e9f244a92862a8ca13bc86a78a36744e52019c067573574f75e01b21c36e19a714e9cc0860e9df8e659cefab57002dc2b3d1a2918dc20ff25bc0d87023813abcbbe29defa514bd71fedf314a140508c7e8dd4ace82d56cfd6307fc8299a65c8b3b0719881dc06070d670729902ebfa1dc0b88050e5824cc186454ec2727d0fb2f95eb677f949375a0a31661c7f2bc452426a052b160b0654bffae35766a5317b845582176f1ec52e5bb7d814651781e268cfaefcf6da560810d84343dab8a8b2f2f7976334043498f529d75f9dec893bafdde0ebf003ea7d43f22d8e4eb3afea7be8bd22a9adb9334db2d6b05b8bfe72a96ca2c5ecc925333e4076bf5b7d9ed519ac3eb87c73d0c8121b1034424991561eccb669807a722bcd43141915c9db90f7a8a8e732054970645da1845b988f21cd5d2a89abd8e14c0e6532a3db89e43571b795d6f475b11c16cd7253a4538f4e73d0e3791e0c8f3e51ce3d9645062f249549d9165185fe6920659fe72ae01f69c6d5cef5a01cbbce0fcfd671e1a0aac35d541210a723d2fde91f37c130657d8825662bc46ca7780e07422ce2e7e5cbc1b15ad29b8473ffb832f45c480e960d620267561b3e3112c54359459c3f0235eb6eb2720dd5cf65f88267e099ae87ec7e35b3a915f18a4ab67583ccb4d907637812d797dfa51acc7b5cb13ab58934217a562b00a4a3d030bd9d3565a47c95396034bd65d39d39a6e7795f13e5031d148db16eddba996e1e70730eee02c47bd8b5c42812a12a2db5490fc3ad50d7d03c72c0e933ed8b43f8e34124e272cb39e06e628f18acfe4488dcced67a2c47008801e8d2db5dc7f7556d38020d53512993f3efeb4b07fd1e7b631deeeda74983011ca401ec7b86eb2a7a4d341f97337d37ada0dbbe124fe481ecac3e9b8e8f3b8b90ccf81ec028f2ee4e62934abcfcc2647966f6eea6563a0fc8fc75348f5fb3d2390db24d49858bbca822217fa81d240cacb7b2f6c2e4bad8a7a112b83a5d35ad68ec1cd599afee41fd4e860097f33afbc2cd790b2933f1194549c5aa3fe5c651a456c8ba7c8fa5ee5492233c21a80bd9216fcfccc03ecb76af3849711a0f69d5a261ce94484c30f4b74ca6cb4d7d5c4dcc0be1f0390c208e1e7e863700c6dce7ea5ab3831c00e586094a6a1f3b32dfbbf99a7581f90001dd558738804d0663a59d77407b6ab1ef3a82c156bc58d5a694a365b300a90ebbcddc49bbe5ba63c88e7a6e0faf5364ea17cabc602ddbf87a4c2f55b068ef296be5bb66befc1e37ad77f8e97c08f02d17dcdeb47959b0f46c2ae2c3d99a948f2a52c5793d53fe57876c38336a74786042abafb63c2154096eaed98598aed76da5a17ae179e79f848b237bdd6db63e5fbe77ee28b2bdcae462905ce1827800407317c2a42fc0dc234b2183db9097c0fae23da91aca6b1b7894537b0dc8524536573a34ef68596021cba863ece0de4a068f806d888aa03ed88ad92f375860f8885c5533c637a7a330c24aa0357f007ac3678e59cb1f6aa7c6979e15fd107a98ab42a635a3c3e70b58a19ec73b4bdc482000c3dfb4af84012ea3957d3d30b80857d9e06a2e677c84e5d9041ad4bf22afbdf0351f6d5c7a7a2ada3dd5ab4e48e37d51e5fad56cf9963715438c5f04b9772773893a59e2e46c6b7e19e9001650b66b469f4b1c4d188b286d5ce8b21269179e772147c7cb09eaee9b9de684ffc33068e5d346e79b710d82fd1278aee64ddd4ed37a944e6c745217c6a626444aa95b565c1f68a12cd2b86a61927896884bd5a76a9df4f6fe548bc16444272ec1e856334d64e0f32ba90daa77085b0683e3e010abf571dc564fc703a12998c72b6712386cfa4ccc802c850a3604bb0b2d5cd2eb6e788d475ff198f94a220c925a32ab6d69b037f1b9f0f4ce1d1b89cc0d07fc047073657405630200033fb971149dc9881cf31b7bd90de445f0ada69611016c5fde4af5bffe2b40a1a27d651a1d2127b0a95539b18fbb835f5145c1c4c7492866c6bd08ba260abb300720d2d42b729b72c6166f9ae0e4ac09a0f6851ca65444bed00b72b7f12befbbd007fc047073657407210252a4b012198c2131d70498b5939c401c01eb1178dfd58123b55766b03f008f7b00";
        assert_eq!(elements::encode::serialize_hex(&psbt), expected);
    }

    #[test]
    fn test_update_input_tr_no_script() {
        // keys taken from: https://github.com/bitcoin/bips/blob/master/bip-0086.mediawiki#Specifications
        let root_xpub = ExtendedPubKey::from_str("xpub661MyMwAqRbcFkPHucMnrGNzDwb6teAX1RbKQmqtEF8kK3Z7LZ59qafCjB9eCRLiTVG3uxBxgKvRgbubRhqSKXnGGb1aoaqLrpMBDrVxga8").unwrap();
        let fingerprint = root_xpub.fingerprint();
        let desc = format!("eltr([{}/86'/0'/0']xpub6BgBgsespWvERF3LHQu6CnqdvfEvtMcQjYrcRzx53QJjSxarj2afYWcLteoGVky7D3UKDP9QyrLprQ3VCECoY49yfdDEHGCtMMj92pReUsQ/0/0)", fingerprint);
        let desc = Descriptor::from_str(&desc).unwrap();
        let mut psbt_input = psbt::Input::default();
        psbt_input.update_with_descriptor_unchecked(&desc).unwrap();
        let internal_key = XOnlyPublicKey::from_str(
            "cc8a4bc64d897bddc5fbc2f670f7a8ba0b386779106cf1223c6fc5d7cd6fc115",
        )
        .unwrap();
        assert_eq!(psbt_input.tap_internal_key, Some(internal_key));
        assert_eq!(
            psbt_input.tap_key_origins.get(&internal_key),
            Some(&(
                vec![],
                (
                    fingerprint,
                    DerivationPath::from_str("m/86'/0'/0'/0/0").unwrap()
                )
            ))
        );
        assert_eq!(psbt_input.tap_key_origins.len(), 1);
        assert_eq!(psbt_input.tap_scripts.len(), 0);
        assert_eq!(psbt_input.tap_merkle_root, None);
    }

    #[test]
    fn test_update_input_tr_with_tapscript() {
        use crate::Tap;
        // keys taken from: https://github.com/bitcoin/bips/blob/master/bip-0086.mediawiki#Specifications
        let root_xpub = ExtendedPubKey::from_str("xpub661MyMwAqRbcFkPHucMnrGNzDwb6teAX1RbKQmqtEF8kK3Z7LZ59qafCjB9eCRLiTVG3uxBxgKvRgbubRhqSKXnGGb1aoaqLrpMBDrVxga8").unwrap();
        let fingerprint = root_xpub.fingerprint();
        let xpub = format!("[{}/86'/0'/0']xpub6BgBgsespWvERF3LHQu6CnqdvfEvtMcQjYrcRzx53QJjSxarj2afYWcLteoGVky7D3UKDP9QyrLprQ3VCECoY49yfdDEHGCtMMj92pReUsQ", fingerprint);
        let desc = format!(
            "eltr({}/0/0,{{pkh({}/0/1),multi_a(2,{}/0/1,{}/1/0)}})",
            xpub, xpub, xpub, xpub
        );

        let desc = Descriptor::from_str(&desc).unwrap();
        let internal_key = XOnlyPublicKey::from_str(
            "cc8a4bc64d897bddc5fbc2f670f7a8ba0b386779106cf1223c6fc5d7cd6fc115",
        )
        .unwrap();
        let mut psbt_input = psbt::Input::default();
        psbt_input.update_with_descriptor_unchecked(&desc).unwrap();
        assert_eq!(psbt_input.tap_internal_key, Some(internal_key));
        assert_eq!(
            psbt_input.tap_key_origins.get(&internal_key),
            Some(&(
                vec![],
                (
                    fingerprint,
                    DerivationPath::from_str("m/86'/0'/0'/0/0").unwrap()
                )
            ))
        );
        assert_eq!(psbt_input.tap_key_origins.len(), 3);
        assert_eq!(psbt_input.tap_scripts.len(), 2);
        assert!(psbt_input.tap_merkle_root.is_some());

        let key_0_1 = XOnlyPublicKey::from_str(
            "83dfe85a3151d2517290da461fe2815591ef69f2b18a2ce63f01697a8b313145",
        )
        .unwrap();
        let first_leaf_hash = {
            let ms =
                Miniscript::<XOnlyPublicKey, Tap>::from_str(&format!("pkh({})", &key_0_1)).unwrap();
            let first_script = ms.encode();
            assert!(psbt_input
                .tap_scripts
                .values()
                .find(|value| *value == &(first_script.clone(), LeafVersion::default()))
                .is_some());
            TapLeafHash::from_script(&first_script, LeafVersion::default())
        };

        {
            // check 0/1
            let (leaf_hashes, (key_fingerprint, deriv_path)) =
                psbt_input.tap_key_origins.get(&key_0_1).unwrap();
            assert_eq!(key_fingerprint, &fingerprint);
            assert_eq!(&deriv_path.to_string(), "m/86'/0'/0'/0/1");
            assert_eq!(leaf_hashes.len(), 2);
            assert!(leaf_hashes.contains(&first_leaf_hash));
        }

        {
            // check 1/0
            let key_1_0 = XOnlyPublicKey::from_str(
                "399f1b2f4393f29a18c937859c5dd8a77350103157eb880f02e8c08214277cef",
            )
            .unwrap();
            let (leaf_hashes, (key_fingerprint, deriv_path)) =
                psbt_input.tap_key_origins.get(&key_1_0).unwrap();
            assert_eq!(key_fingerprint, &fingerprint);
            assert_eq!(&deriv_path.to_string(), "m/86'/0'/0'/1/0");
            assert_eq!(leaf_hashes.len(), 1);
            assert!(!leaf_hashes.contains(&first_leaf_hash));
        }
    }

    #[test]
    fn test_update_input_non_tr_multi() {
        // values taken from https://github.com/bitcoin/bips/blob/master/bip-0084.mediawiki (after removing zpub thingy)
        let root_xpub = ExtendedPubKey::from_str("xpub661MyMwAqRbcFkPHucMnrGNzDwb6teAX1RbKQmqtEF8kK3Z7LZ59qafCjB9eCRLiTVG3uxBxgKvRgbubRhqSKXnGGb1aoaqLrpMBDrVxga8").unwrap();
        let fingerprint = root_xpub.fingerprint();
        let xpub = format!("[{}/84'/0'/0']xpub6CatWdiZiodmUeTDp8LT5or8nmbKNcuyvz7WyksVFkKB4RHwCD3XyuvPEbvqAQY3rAPshWcMLoP2fMFMKHPJ4ZeZXYVUhLv1VMrjPC7PW6V", fingerprint);
        let pubkeys = [
            "0330d54fd0dd420a6e5f8d3624f5f3482cae350f79d5f0753bf5beef9c2d91af3c",
            "03e775fd51f0dfb8cd865d9ff1cca2a158cf651fe997fdc9fee9c1d3b5e995ea77",
            "03025324888e429ab8e3dbaf1f7802648b9cd01e9b418485c5fa4c1b9b5700e1a6",
        ];

        let expected_bip32 = pubkeys
            .iter()
            .zip(["0/0", "0/1", "1/0"].iter())
            .map(|(pubkey, path)| {
                (
                    bitcoin::PublicKey::from_str(pubkey).unwrap(),
                    (
                        fingerprint,
                        DerivationPath::from_str(&format!("m/84'/0'/0'/{}", path)).unwrap(),
                    ),
                )
            })
            .collect::<BTreeMap<_, _>>();

        {
            // test segwit
            let desc = format!("elwsh(multi(2,{}/0/0,{}/0/1,{}/1/0))", xpub, xpub, xpub);
            let desc = Descriptor::from_str(&desc).unwrap();
            let derived = format!("elwsh(multi(2,{}))", pubkeys.join(","));
            let derived = Descriptor::<bitcoin::PublicKey>::from_str(&derived).unwrap();

            let mut psbt_input = psbt::Input::default();
            psbt_input.update_with_descriptor_unchecked(&desc).unwrap();

            assert_eq!(expected_bip32, psbt_input.bip32_derivation);
            assert_eq!(
                psbt_input.witness_script,
                Some(derived.explicit_script().unwrap())
            );
        }

        {
            // test non-segwit
            let desc = format!("elsh(multi(2,{}/0/0,{}/0/1,{}/1/0))", xpub, xpub, xpub);
            let desc = Descriptor::from_str(&desc).unwrap();
            let derived = format!("elsh(multi(2,{}))", pubkeys.join(","));
            let derived = Descriptor::<bitcoin::PublicKey>::from_str(&derived).unwrap();
            let mut psbt_input = psbt::Input::default();

            psbt_input.update_with_descriptor_unchecked(&desc).unwrap();

            assert_eq!(psbt_input.bip32_derivation, expected_bip32);
            assert_eq!(psbt_input.witness_script, None);
            assert_eq!(
                psbt_input.redeem_script,
                Some(derived.explicit_script().unwrap())
            );
        }
    }

    #[test]
    fn test_update_input_checks() {
        let desc = format!("eltr([73c5da0a/86'/0'/0']xpub6BgBgsespWvERF3LHQu6CnqdvfEvtMcQjYrcRzx53QJjSxarj2afYWcLteoGVky7D3UKDP9QyrLprQ3VCECoY49yfdDEHGCtMMj92pReUsQ/0/0)");
        let desc = Descriptor::<DescriptorPublicKey>::from_str(&desc).unwrap();

        let asset = elements::AssetId::from_hex(
            "b2e15d0d7a0c94e4e2ce0fe6e8691b9e451377f6e46e8045a86f7c4b5d4f0f23",
        )
        .unwrap();
        let mut non_witness_utxo = elements::Transaction {
            version: 1,
            lock_time: 0,
            input: vec![],
            output: vec![TxOut {
                value: elements::confidential::Value::Explicit(1_000),
                script_pubkey: Script::from_str(
                    "5120f370a017453c8a22123a43f83f7efced972ba1ef8320ae58e3997a94a64bb7ff",
                )
                .unwrap(),
                asset: elements::confidential::Asset::Explicit(asset),
                nonce: elements::confidential::Nonce::Null,
                witness: elements::TxOutWitness::default(),
            }],
        };

        let tx = elements::Transaction {
            version: 1,
            lock_time: 0,
            input: vec![TxIn {
                previous_output: OutPoint {
                    txid: non_witness_utxo.txid(),
                    vout: 0,
                },
                is_pegin: false,
                has_issuance: false,
                script_sig: Script::new(),
                sequence: 0,
                asset_issuance: AssetIssuance::default(),
                witness: TxInWitness::default(),
            }],
            output: vec![],
        };

        let mut psbt = Psbt::from_tx(tx.clone());
        assert_eq!(
            psbt.update_input_with_descriptor(0, &desc),
            Err(UtxoUpdateError::UtxoCheck),
            "neither *_utxo are not set"
        );
        psbt.inputs_mut()[0].witness_utxo = Some(non_witness_utxo.output[0].clone());
        assert_eq!(
            psbt.update_input_with_descriptor(0, &desc),
            Ok(()),
            "witness_utxo is set which is ok"
        );
        psbt.inputs_mut()[0].non_witness_utxo = Some(non_witness_utxo.clone());
        assert_eq!(
            psbt.update_input_with_descriptor(0, &desc),
            Ok(()),
            "matching non_witness_utxo"
        );
        non_witness_utxo.version = 0;
        psbt.inputs_mut()[0].non_witness_utxo = Some(non_witness_utxo.clone());
        assert_eq!(
            psbt.update_input_with_descriptor(0, &desc),
            Err(UtxoUpdateError::UtxoCheck),
            "non_witness_utxo no longer matches"
        );
        psbt.inputs_mut()[0].non_witness_utxo = None;
        psbt.inputs_mut()[0]
            .witness_utxo
            .as_mut()
            .unwrap()
            .script_pubkey = Script::default();
        assert_eq!(
            psbt.update_input_with_descriptor(0, &desc),
            Err(UtxoUpdateError::MismatchedScriptPubkey),
            "non_witness_utxo no longer matches"
        );
    }
}<|MERGE_RESOLUTION|>--- conflicted
+++ resolved
@@ -19,7 +19,6 @@
 //! `https://github.com/bitcoin/bips/blob/master/bip-0174.mediawiki`
 //!
 
-<<<<<<< HEAD
 use std::collections::BTreeMap;
 use std::ops::Deref;
 use std::{error, fmt};
@@ -34,20 +33,6 @@
 use elements::{self, EcdsaSigHashType, SchnorrSigHashType, Script};
 
 use crate::extensions::{CovExtArgs, CovenantExt, ParseableExt};
-=======
-use core::fmt;
-use core::ops::Deref;
-#[cfg(feature = "std")]
-use std::error;
-
-use bitcoin::hashes::{hash160, sha256d, Hash};
-use bitcoin::secp256k1::{self, Secp256k1, VerifyOnly};
-use bitcoin::util::psbt::{self, PartiallySignedTransaction as Psbt};
-use bitcoin::util::sighash::SighashCache;
-use bitcoin::util::taproot::{self, ControlBlock, LeafVersion, TapLeafHash};
-use bitcoin::{self, EcdsaSighashType, SchnorrSighashType, Script};
-
->>>>>>> f6dc9458
 use crate::miniscript::iter::PkPkh;
 use crate::miniscript::limits::SEQUENCE_LOCKTIME_DISABLE_FLAG;
 use crate::miniscript::satisfy::{elementssig_from_rawsig, After, Older};
@@ -428,13 +413,8 @@
         }
     }
 
-<<<<<<< HEAD
-    fn lookup_hash160(&self, h: hash160::Hash) -> Option<Preimage32> {
+    fn lookup_hash160(&self, h: &Pk::Hash160) -> Option<Preimage32> {
         self.psbt.inputs()[self.index]
-=======
-    fn lookup_hash160(&self, h: &Pk::Hash160) -> Option<Preimage32> {
-        self.psbt.inputs[self.index]
->>>>>>> f6dc9458
             .hash160_preimages
             .get(&Pk::to_hash160(h))
             .and_then(try_vec_as_preimage32)
@@ -454,13 +434,8 @@
             .and_then(try_vec_as_preimage32)
     }
 
-<<<<<<< HEAD
-    fn lookup_ripemd160(&self, h: ripemd160::Hash) -> Option<Preimage32> {
+    fn lookup_ripemd160(&self, h: &Pk::Ripemd160) -> Option<Preimage32> {
         self.psbt.inputs()[self.index]
-=======
-    fn lookup_ripemd160(&self, h: &Pk::Ripemd160) -> Option<Preimage32> {
-        self.psbt.inputs[self.index]
->>>>>>> f6dc9458
             .ripemd160_preimages
             .get(&Pk::to_ripemd160(h))
             .and_then(try_vec_as_preimage32)
@@ -1044,6 +1019,20 @@
     ) -> Result<hash256::Hash, descriptor::ConversionError> {
         Ok(*hash256)
     }
+
+    fn ripemd160(
+        &mut self,
+        ripemd160: &ripemd160::Hash,
+    ) -> Result<ripemd160::Hash, descriptor::ConversionError> {
+        Ok(*ripemd160)
+    }
+
+    fn hash160(
+        &mut self,
+        hash160: &hash160::Hash,
+    ) -> Result<hash160::Hash, descriptor::ConversionError> {
+        Ok(*hash160)
+    }
 }
 
 // Traverse the pkh lookup while maintaining a reverse map for storing the map
@@ -1087,6 +1076,20 @@
         hash256: &hash256::Hash,
     ) -> Result<hash256::Hash, descriptor::ConversionError> {
         Ok(*hash256)
+    }
+
+    fn ripemd160(
+        &mut self,
+        ripemd160: &ripemd160::Hash,
+    ) -> Result<ripemd160::Hash, descriptor::ConversionError> {
+        Ok(*ripemd160)
+    }
+
+    fn hash160(
+        &mut self,
+        hash160: &hash160::Hash,
+    ) -> Result<hash160::Hash, descriptor::ConversionError> {
+        Ok(*hash160)
     }
 }
 
