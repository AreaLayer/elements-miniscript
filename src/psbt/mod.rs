--- conflicted
+++ resolved
@@ -24,9 +24,8 @@
 use std::{error, fmt};
 
 use bitcoin;
-use bitcoin::hashes::sha256;
 use bitcoin::util::bip32;
-use elements::hashes::{hash160, ripemd160, sha256d, Hash};
+use elements::hashes::{hash160, sha256d, Hash};
 use elements::pset::PartiallySignedTransaction as Psbt;
 use elements::secp256k1_zkp::{self as secp256k1, Secp256k1, VerifyOnly};
 use elements::sighash::SigHashCache;
@@ -36,27 +35,18 @@
     Sequence,
 };
 
-<<<<<<< HEAD
 use crate::extensions::{CovExtArgs, CovenantExt, ParseableExt};
-use crate::miniscript::iter::PkPkh;
 use crate::{
-    descriptor, elementssig_from_rawsig, hash256, interpreter, DefiniteDescriptorKey, Descriptor,
-    ElementsSig, Extension, MiniscriptKey, Preimage32, Satisfier, ToPublicKey, TranslatePk,
-    Translator,
-=======
-use crate::miniscript::context::SigType;
-use crate::prelude::*;
-use crate::{
-    descriptor, interpreter, DefiniteDescriptorKey, Descriptor, DescriptorPublicKey, MiniscriptKey,
-    Preimage32, Satisfier, ToPublicKey, TranslatePk, Translator,
->>>>>>> d5615acd
+    descriptor, elementssig_from_rawsig, interpreter, DefiniteDescriptorKey, Descriptor,
+    DescriptorPublicKey, ElementsSig, Extension, MiniscriptKey, Preimage32, Satisfier, ToPublicKey,
+    TranslatePk, Translator,
 };
 mod finalizer;
 pub use finalizer::finalize;
 
 use self::finalizer::interpreter_check;
 use crate::descriptor::{LegacyCovSatisfier, Tr};
-use crate::util;
+use crate::{util, SigType};
 
 /// Error type for entire Psbt
 #[derive(Debug)]
@@ -345,18 +335,12 @@
 
     fn lookup_raw_pkh_tap_leaf_script_sig(
         &self,
-<<<<<<< HEAD
-        pkh: &(Pk::RawPkHash, TapLeafHash),
+        pkh: &(hash160::Hash, TapLeafHash),
     ) -> Option<(
         elements::secp256k1_zkp::XOnlyPublicKey,
         elements::SchnorrSig,
     )> {
         self.psbt.inputs()[self.index]
-=======
-        pkh: &(hash160::Hash, TapLeafHash),
-    ) -> Option<(bitcoin::secp256k1::XOnlyPublicKey, bitcoin::SchnorrSig)> {
-        self.psbt.inputs[self.index]
->>>>>>> d5615acd
             .tap_script_sigs
             .iter()
             .find(|&((pubkey, lh), _sig)| {
@@ -380,13 +364,12 @@
 
     fn lookup_raw_pkh_ecdsa_sig(
         &self,
-<<<<<<< HEAD
-        pkh: &Pk::RawPkHash,
+        pkh: &hash160::Hash,
     ) -> Option<(bitcoin::PublicKey, ElementsSig)> {
         if let Some((pk, sig)) = self.psbt.inputs()[self.index]
             .partial_sigs
             .iter()
-            .find(|&(pubkey, _sig)| pubkey.to_pubkeyhash() == Pk::hash_to_hash160(pkh))
+            .find(|&(pubkey, _sig)| pubkey.to_pubkeyhash(SigType::Ecdsa) == *pkh)
         {
             // If the mapping is incorrect, return None
             elementssig_from_rawsig(sig)
@@ -395,15 +378,6 @@
         } else {
             None
         }
-=======
-        pkh: &hash160::Hash,
-    ) -> Option<(bitcoin::PublicKey, bitcoin::EcdsaSig)> {
-        self.psbt.inputs[self.index]
-            .partial_sigs
-            .iter()
-            .find(|&(pubkey, _sig)| pubkey.to_pubkeyhash(SigType::Ecdsa) == *pkh)
-            .map(|(pk, sig)| (*pk, *sig))
->>>>>>> d5615acd
     }
 
     fn check_after(&self, n: LockTime) -> bool {
@@ -1076,66 +1050,6 @@
 
 // Traverse the pkh lookup while maintaining a reverse map for storing the map
 // hash160 -> (XonlyPublicKey)/PublicKey
-<<<<<<< HEAD
-struct XOnlyHashLookUp(
-    pub BTreeMap<hash160::Hash, bitcoin::XOnlyPublicKey>,
-    pub secp256k1::Secp256k1<secp256k1::VerifyOnly>,
-);
-
-impl Translator<DefiniteDescriptorKey, bitcoin::PublicKey, descriptor::ConversionError>
-    for XOnlyHashLookUp
-{
-    fn pk(
-        &mut self,
-        xpk: &DefiniteDescriptorKey,
-    ) -> Result<bitcoin::PublicKey, descriptor::ConversionError> {
-        xpk.derive_public_key(&self.1)
-    }
-
-    fn pkh(
-        &mut self,
-        xpk: &DefiniteDescriptorKey,
-    ) -> Result<hash160::Hash, descriptor::ConversionError> {
-        let pk = xpk.derive_public_key(&self.1)?;
-        let xonly = pk.to_x_only_pubkey();
-        let hash = xonly.to_pubkeyhash();
-        self.0.insert(hash, xonly);
-        Ok(hash)
-    }
-
-    fn sha256(
-        &mut self,
-        sha256: &sha256::Hash,
-    ) -> Result<sha256::Hash, descriptor::ConversionError> {
-        Ok(*sha256)
-    }
-
-    fn hash256(
-        &mut self,
-        hash256: &hash256::Hash,
-    ) -> Result<hash256::Hash, descriptor::ConversionError> {
-        Ok(*hash256)
-    }
-
-    fn ripemd160(
-        &mut self,
-        ripemd160: &ripemd160::Hash,
-    ) -> Result<ripemd160::Hash, descriptor::ConversionError> {
-        Ok(*ripemd160)
-    }
-
-    fn hash160(
-        &mut self,
-        hash160: &hash160::Hash,
-    ) -> Result<hash160::Hash, descriptor::ConversionError> {
-        Ok(*hash160)
-    }
-}
-
-// Traverse the pkh lookup while maintaining a reverse map for storing the map
-// hash160 -> (XonlyPublicKey)/PublicKey
-=======
->>>>>>> d5615acd
 struct KeySourceLookUp(
     pub BTreeMap<bitcoin::PublicKey, bip32::KeySource>,
     pub secp256k1::Secp256k1<VerifyOnly>,
@@ -1156,48 +1070,11 @@
         Ok(derived)
     }
 
-<<<<<<< HEAD
-    fn pkh(
-        &mut self,
-        xpk: &DefiniteDescriptorKey,
-    ) -> Result<hash160::Hash, descriptor::ConversionError> {
-        Ok(self.pk(xpk)?.to_pubkeyhash())
-    }
-
-    fn sha256(
-        &mut self,
-        sha256: &sha256::Hash,
-    ) -> Result<sha256::Hash, descriptor::ConversionError> {
-        Ok(*sha256)
-    }
-
-    fn hash256(
-        &mut self,
-        hash256: &hash256::Hash,
-    ) -> Result<hash256::Hash, descriptor::ConversionError> {
-        Ok(*hash256)
-    }
-
-    fn ripemd160(
-        &mut self,
-        ripemd160: &ripemd160::Hash,
-    ) -> Result<ripemd160::Hash, descriptor::ConversionError> {
-        Ok(*ripemd160)
-    }
-
-    fn hash160(
-        &mut self,
-        hash160: &hash160::Hash,
-    ) -> Result<hash160::Hash, descriptor::ConversionError> {
-        Ok(*hash160)
-    }
-=======
     translate_hash_clone!(
         DescriptorPublicKey,
         bitcoin::PublicKey,
         descriptor::ConversionError
     );
->>>>>>> d5615acd
 }
 
 // Provides generalized access to PSBT fields common to inputs and outputs
@@ -1319,36 +1196,13 @@
 
         // NOTE: they will both always be Tr
         if let (Descriptor::Tr(tr_derived), Descriptor::Tr(tr_xpk)) = (&derived, descriptor) {
-            update_tr_psbt_helper(item, tr_derived, tr_xpk, &mut hash_lookup);
-        }
-
-<<<<<<< HEAD
+            update_tr_psbt_helper(item, tr_derived, tr_xpk);
+        }
+
         derived
     } else if let Descriptor::TrExt(_) = &descriptor {
         // Repeat the same code for Tr with extensions. Annoying to dedup this code without macros
-        let mut hash_lookup = XOnlyHashLookUp(BTreeMap::new(), secp);
-        // Feed in information about pkh -> pk mapping here
-        let derived = descriptor.translate_pk(&mut hash_lookup)?;
-=======
-                for (pk_pkh_derived, pk_pkh_xpk) in ms_derived.iter_pk().zip(ms.iter_pk()) {
-                    let (xonly, xpk) = (pk_pkh_derived.to_x_only_pubkey(), pk_pkh_xpk);
-
-                    item.tap_key_origins()
-                        .entry(xonly)
-                        .and_modify(|(tapleaf_hashes, _)| {
-                            if tapleaf_hashes.last() != Some(&tapleaf_hash) {
-                                tapleaf_hashes.push(tapleaf_hash);
-                            }
-                        })
-                        .or_insert_with(|| {
-                            (
-                                vec![tapleaf_hash],
-                                (xpk.master_fingerprint(), xpk.full_derivation_path()),
-                            )
-                        });
-                }
-            }
->>>>>>> d5615acd
+        let derived = descriptor.derived_descriptor(&secp)?;
 
         if let Some(check_script) = check_script {
             if check_script != &derived.script_pubkey() {
@@ -1358,7 +1212,7 @@
 
         // NOTE: they will both always be Tr
         if let (Descriptor::TrExt(tr_derived), Descriptor::TrExt(tr_xpk)) = (&derived, descriptor) {
-            update_tr_psbt_helper(item, tr_derived, tr_xpk, &mut hash_lookup);
+            update_tr_psbt_helper(item, tr_derived, tr_xpk);
         }
 
         derived
@@ -1404,7 +1258,6 @@
     item: &mut F,
     tr_derived: &Tr<bitcoin::PublicKey, Ext>,
     tr_xpk: &Tr<DefiniteDescriptorKey, Ext2>,
-    hash_lookup: &mut XOnlyHashLookUp,
 ) where
     Ext: ParseableExt,
     Ext2: Extension,
@@ -1442,18 +1295,8 @@
             tap_scripts.insert(control_block, leaf_script);
         }
 
-        for (pk_pkh_derived, pk_pkh_xpk) in ms_derived.iter_pk_pkh().zip(ms.iter_pk_pkh()) {
-            let (xonly, xpk) = match (pk_pkh_derived, pk_pkh_xpk) {
-                (PkPkh::PlainPubkey(pk), PkPkh::PlainPubkey(xpk)) => (pk.to_x_only_pubkey(), xpk),
-                (PkPkh::HashedPubkey(hash), PkPkh::HashedPubkey(xpk)) => (
-                    *hash_lookup
-                        .0
-                        .get(&hash)
-                        .expect("translate_pk inserted an entry for every hash"),
-                    xpk,
-                ),
-                _ => unreachable!("the iterators work in the same order"),
-            };
+        for (derived_pk, xpk) in ms_derived.iter_pk().zip(ms.iter_pk()) {
+            let (xonly, xpk) = (derived_pk.to_x_only_pubkey(), xpk);
 
             item.tap_key_origins()
                 .entry(xonly)
