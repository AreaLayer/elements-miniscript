//! # rust-miniscript integration test
//!
//! Read Miniscripts from file and translate into miniscripts
//! which we know how to satisfy
//!

<<<<<<< HEAD
use elements::pset::PartiallySignedTransaction as Psbt;
use elements::sighash::SigHashCache;
use elements::taproot::{LeafVersion, TapLeafHash};
use elements::{
    self, confidential, pset as psbt, secp256k1_zkp as secp256k1, sighash, OutPoint, SchnorrSig,
    Script, TxIn, TxOut, Txid,
=======
use std::collections::BTreeMap;
use std::{error, fmt};

use actual_rand as rand;
use bitcoin::blockdata::witness::Witness;
use bitcoin::util::psbt::PartiallySignedTransaction as Psbt;
use bitcoin::util::sighash::SighashCache;
use bitcoin::util::taproot::{LeafVersion, TapLeafHash};
use bitcoin::util::{psbt, sighash};
use bitcoin::{
    self, secp256k1, Amount, OutPoint, SchnorrSig, Script, Transaction, TxIn, TxOut, Txid,
>>>>>>> e0650ab8
};
use elementsd::ElementsD;
use miniscript::miniscript::iter;
use miniscript::psbt::{PsbtExt, PsbtInputExt};
use miniscript::{
    elementssig_to_rawsig, Descriptor, Miniscript, MiniscriptKey, ScriptContext, ToPublicKey,
};
use rand::RngCore;
mod setup;
use setup::test_util::{self, TestData, PARAMS};
use setup::Call;
use {actual_rand as rand, elements_miniscript as miniscript};

// Find the Outpoint by value.
// Ideally, we should find by scriptPubkey, but this
// works for temp test case
fn get_vout(cl: &ElementsD, txid: Txid, value: u64, spk: Script) -> (OutPoint, TxOut) {
    let tx = cl.get_transaction(&txid);
    for (i, txout) in tx.output.into_iter().enumerate() {
        if txout.value == confidential::Value::Explicit(value) && txout.script_pubkey == spk {
            return (OutPoint::new(txid, i as u32), txout);
        }
    }
    unreachable!("Only call get vout on functions which have the expected outpoint");
}

<<<<<<< HEAD
pub fn test_desc_satisfy(cl: &ElementsD, testdata: &TestData, desc: &str) -> Vec<Vec<u8>> {
    /* Convert desc into elements one by adding a prefix*/
    let desc = format!("el{}", desc);
    //
=======
#[derive(Debug, PartialEq)]
pub enum DescError {
    /// PSBT was not able to finalize
    PsbtFinalizeError,
    /// Problem with address computation
    AddressComputationError,
    /// Error while parsing the descriptor
    DescParseError,
}

impl fmt::Display for DescError {
    fn fmt(&self, f: &mut fmt::Formatter<'_>) -> fmt::Result {
        match *self {
            DescError::PsbtFinalizeError => f.write_str("PSBT was not able to finalize"),
            DescError::AddressComputationError => f.write_str("Problem with address computation"),
            DescError::DescParseError => f.write_str("Not able to parse the descriptor"),
        }
    }
}

impl error::Error for DescError {}

pub fn test_desc_satisfy(
    cl: &Client,
    testdata: &TestData,
    descriptor: &str,
) -> Result<Witness, DescError> {
>>>>>>> e0650ab8
    let secp = secp256k1::Secp256k1::new();
    let sks = &testdata.secretdata.sks;
    let xonly_keypairs = &testdata.secretdata.x_only_keypairs;
    let pks = &testdata.pubdata.pks;
    let x_only_pks = &testdata.pubdata.x_only_pks;
    // Generate some blocks
    cl.generate(1);

    let desc = test_util::parse_test_desc(&descriptor, &testdata.pubdata);
    let desc = desc.map_err(|_x| DescError::DescParseError)?;

    let derived_desc = desc.derived_descriptor(&secp, 0).unwrap();
    let desc_address = derived_desc.address(bitcoin::Network::Regtest);
    let desc_address = desc_address.map_err(|_x| DescError::AddressComputationError)?;

    // Next send some btc to each address corresponding to the miniscript
<<<<<<< HEAD
    let txid = cl.send_to_address(
        &derived_desc.address(&PARAMS).unwrap(), // No blinding
        "1",                                     // 1 BTC
    );
=======
    let txid = cl
        .send_to_address(&desc_address, btc(1), None, None, None, None, None, None)
        .unwrap();
>>>>>>> e0650ab8
    // Wait for the funds to mature.
    cl.generate(2);
    // Create a PSBT for each transaction.
    // Spend one input and spend one output for simplicity.
    let mut psbt = Psbt::new_v2();
    // figure out the outpoint from the txid
    let (outpoint, witness_utxo) = get_vout(&cl, txid, 100_000_000, derived_desc.script_pubkey());
    let txin = TxIn {
        previous_output: outpoint,
        is_pegin: false,
        has_issuance: false,
        script_sig: Script::new(),
        sequence: 1,
        asset_issuance: Default::default(),
        witness: Default::default(),
    };
    psbt.add_input(psbt::Input::from_txin(txin));
    // Get a new script pubkey from the node so that
    // the node wallet tracks the receiving transaction
    // and we can check it by gettransaction RPC.
    let addr = cl.get_new_address();
    let out = TxOut {
        // Had to decrease 'value', so that fees can be increased
        // (Was getting insufficient fees error, for deep script trees)
        value: confidential::Value::Explicit(99_997_000),
        script_pubkey: addr.script_pubkey(),
        asset: witness_utxo.asset,
        nonce: confidential::Nonce::Null,
        witness: Default::default(),
    };
    psbt.add_output(psbt::Output::from_txout(out));
    // ELEMENTS: Add fee output
    let fee_out = TxOut::new_fee(3_000, witness_utxo.asset.explicit().unwrap());
    psbt.add_output(psbt::Output::from_txout(fee_out));

    psbt.inputs_mut()[0]
        .update_with_descriptor_unchecked(&desc)
        .unwrap();
    psbt.inputs_mut()[0].witness_utxo = Some(witness_utxo.clone());

    // --------------------------------------------
    // Sign the transactions with all keys
    // AKA the signer role of psbt
    // Get all the pubkeys and the corresponding secret keys

    let unsigned_tx = &psbt.extract_tx().unwrap();
    let mut sighash_cache = SigHashCache::new(unsigned_tx);
    match derived_desc {
        Descriptor::Tr(ref tr) => {
            // Fixme: take a parameter
            let hash_ty = sighash::SchnorrSigHashType::Default;

            let internal_key_present = x_only_pks
                .iter()
                .position(|&x| x.to_public_key() == *tr.internal_key());
            let internal_keypair = internal_key_present.map(|idx| xonly_keypairs[idx].clone());
            let prevouts = [witness_utxo];
            let prevouts = sighash::Prevouts::All(&prevouts);

            if let Some(mut internal_keypair) = internal_keypair {
                // ---------------------- Tr key spend --------------------
                internal_keypair
                    .tweak_add_assign(&secp, tr.spend_info().tap_tweak().as_ref())
                    .expect("Tweaking failed");
                let sighash_msg = sighash_cache
                    .taproot_key_spend_signature_hash(
                        0,
                        &prevouts,
                        hash_ty,
                        testdata.pubdata.genesis_hash,
                    )
                    .unwrap();
                let msg = secp256k1::Message::from_slice(&sighash_msg[..]).unwrap();
                let mut aux_rand = [0u8; 32];
                rand::thread_rng().fill_bytes(&mut aux_rand);
                let schnorr_sig =
                    secp.sign_schnorr_with_aux_rand(&msg, &internal_keypair, &aux_rand);
                psbt.inputs_mut()[0].tap_key_sig = Some(SchnorrSig {
                    sig: schnorr_sig,
                    hash_ty: hash_ty,
                });
            } else {
                // No internal key
            }
            // ------------------ script spend -------------
            let x_only_keypairs_reqd: Vec<(secp256k1::KeyPair, TapLeafHash)> = tr
                .iter_scripts()
                .flat_map(|(_depth, ms)| {
                    let leaf_hash = TapLeafHash::from_script(&ms.encode(), LeafVersion::default());
                    ms.iter_pk_pkh().filter_map(move |pk_pkh| match pk_pkh {
                        iter::PkPkh::PlainPubkey(pk) => {
                            let i = x_only_pks.iter().position(|&x| x.to_public_key() == pk);
                            i.map(|idx| (xonly_keypairs[idx].clone(), leaf_hash))
                        }
                        iter::PkPkh::HashedPubkey(hash) => {
                            let i = x_only_pks
                                .iter()
                                .position(|&x| x.to_public_key().to_pubkeyhash() == hash);
                            i.map(|idx| (xonly_keypairs[idx].clone(), leaf_hash))
                        }
                    })
                })
                .collect();
            for (keypair, leaf_hash) in x_only_keypairs_reqd {
                let sighash_msg = sighash_cache
                    .taproot_script_spend_signature_hash(
                        0,
                        &prevouts,
                        leaf_hash,
                        hash_ty,
                        testdata.pubdata.genesis_hash,
                    )
                    .unwrap();
                let msg = secp256k1::Message::from_slice(&sighash_msg[..]).unwrap();
                let mut aux_rand = [0u8; 32];
                rand::thread_rng().fill_bytes(&mut aux_rand);
                let sig = secp.sign_schnorr_with_aux_rand(&msg, &keypair, &aux_rand);
                // FIXME: uncomment when == is supported for secp256k1::KeyPair. (next major release)
                // let x_only_pk = pks[xonly_keypairs.iter().position(|&x| x == keypair).unwrap()];
                // Just recalc public key
                let x_only_pk = secp256k1::XOnlyPublicKey::from_keypair(&keypair);
                psbt.inputs_mut()[0].tap_script_sigs.insert(
                    (x_only_pk, leaf_hash),
                    elements::SchnorrSig {
                        sig,
                        hash_ty: hash_ty,
                    },
                );
            }
        }
        _ => {
            // Non-tr descriptors
            // Ecdsa sigs
            let sks_reqd = match derived_desc {
                Descriptor::Bare(bare) => find_sks_ms(&bare.as_inner(), testdata),
                Descriptor::Pkh(pk) => find_sk_single_key(*pk.as_inner(), testdata),
                Descriptor::Wpkh(pk) => find_sk_single_key(*pk.as_inner(), testdata),
                Descriptor::Sh(sh) => match sh.as_inner() {
                    miniscript::descriptor::ShInner::Wsh(wsh) => match wsh.as_inner() {
                        miniscript::descriptor::WshInner::SortedMulti(ref smv) => {
                            let ms = Miniscript::from_ast(smv.sorted_node()).unwrap();
                            find_sks_ms(&ms, testdata)
                        }
                        miniscript::descriptor::WshInner::Ms(ref ms) => find_sks_ms(&ms, testdata),
                    },
                    miniscript::descriptor::ShInner::Wpkh(pk) => {
                        find_sk_single_key(*pk.as_inner(), testdata)
                    }
                    miniscript::descriptor::ShInner::SortedMulti(smv) => {
                        let ms = Miniscript::from_ast(smv.sorted_node()).unwrap();
                        find_sks_ms(&ms, testdata)
                    }
                    miniscript::descriptor::ShInner::Ms(ms) => find_sks_ms(&ms, testdata),
                },
                Descriptor::Wsh(wsh) => match wsh.as_inner() {
                    miniscript::descriptor::WshInner::SortedMulti(ref smv) => {
                        let ms = Miniscript::from_ast(smv.sorted_node()).unwrap();
                        find_sks_ms(&ms, testdata)
                    }
                    miniscript::descriptor::WshInner::Ms(ref ms) => find_sks_ms(&ms, testdata),
                },
                Descriptor::Tr(_tr) => unreachable!("Tr checked earlier"),
                Descriptor::TrExt(_tr) => unreachable!("Extensions not tested here"),
                Descriptor::LegacyCSFSCov(_cov) => unimplemented!("Covenant tests not supported"),
            };
            let msg = psbt
                .sighash_msg(0, &mut sighash_cache, None, testdata.pubdata.genesis_hash)
                .unwrap()
                .to_secp_msg();

            // Fixme: Take a parameter
            let hash_ty = elements::EcdsaSigHashType::All;

            // Finally construct the signature and add to psbt
            for sk in sks_reqd {
                let sig = secp.sign_ecdsa(&msg, &sk);
                let pk = pks[sks.iter().position(|&x| x == sk).unwrap()];
                assert!(secp.verify_ecdsa(&msg, &sig, &pk.inner).is_ok());
                psbt.inputs_mut()[0]
                    .partial_sigs
                    .insert(pk, elementssig_to_rawsig(&(sig, hash_ty)));
            }
        }
    }
    // Add the hash preimages to the psbt
    psbt.inputs_mut()[0].sha256_preimages.insert(
        testdata.pubdata.sha256,
        testdata.secretdata.sha256_pre.to_vec(),
    );
    psbt.inputs_mut()[0].hash256_preimages.insert(
        testdata.pubdata.hash256,
        testdata.secretdata.hash256_pre.to_vec(),
    );
    psbt.inputs_mut()[0].hash160_preimages.insert(
        testdata.pubdata.hash160,
        testdata.secretdata.hash160_pre.to_vec(),
    );
    psbt.inputs_mut()[0].ripemd160_preimages.insert(
        testdata.pubdata.ripemd160,
        testdata.secretdata.ripemd160_pre.to_vec(),
    );
    println!("Testing descriptor: {}", desc);
    // Finalize the transaction using psbt
    // Let miniscript do it's magic!
<<<<<<< HEAD
    if let Err(e) = psbt.finalize_mut(&secp, testdata.pubdata.genesis_hash) {
        // All miniscripts should satisfy
        panic!(
            "Could not satisfy non-malleably: error{} desc:{} ",
            e[0], desc
        );
=======
    if let Err(_) = psbt.finalize_mut(&secp) {
        return Err(DescError::PsbtFinalizeError);
>>>>>>> e0650ab8
    }
    let tx = psbt
        .extract(&secp, testdata.pubdata.genesis_hash)
        .expect("Extraction error");

    // Send the transactions to bitcoin node for mining.
    // Regtest mode has standardness checks
    // Check whether the node accepts the transactions
    let txid = cl.send_raw_transaction(&tx);

    // Finally mine the blocks and await confirmations
    let _blocks = cl.generate(1);
    // Get the required transactions from the node mined in the blocks.
    // Check whether the transaction is mined in blocks
    // Assert that the confirmations are > 0.
    let num_conf = cl.call("gettransaction", &[txid.to_string().into()])["confirmations"]
        .as_u64()
        .unwrap();
    assert!(num_conf > 0);
<<<<<<< HEAD
    tx.input[0].witness.script_witness.clone()
=======
    return Ok(tx.input[0].witness.clone());
>>>>>>> e0650ab8
}

// Find all secret corresponding to the known public keys in ms
fn find_sks_ms<Ctx: ScriptContext>(
    ms: &Miniscript<bitcoin::PublicKey, Ctx>,
    testdata: &TestData,
) -> Vec<secp256k1::SecretKey> {
    let sks = &testdata.secretdata.sks;
    let pks = &testdata.pubdata.pks;
    let sks = ms
        .iter_pk_pkh()
        .filter_map(|pk_pkh| match pk_pkh {
            iter::PkPkh::PlainPubkey(pk) => {
                let i = pks.iter().position(|&x| x.to_public_key() == pk);
                i.map(|idx| (sks[idx]))
            }
            iter::PkPkh::HashedPubkey(hash) => {
                let i = pks
                    .iter()
                    .position(|&x| x.to_public_key().to_pubkeyhash() == hash);
                i.map(|idx| (sks[idx]))
            }
        })
        .collect();
    sks
}

fn find_sk_single_key(pk: bitcoin::PublicKey, testdata: &TestData) -> Vec<secp256k1::SecretKey> {
    let sks = &testdata.secretdata.sks;
    let pks = &testdata.pubdata.pks;
    let i = pks.iter().position(|&x| x.to_public_key() == pk);
    i.map(|idx| vec![sks[idx]]).unwrap_or(Vec::new())
}

fn test_descs(cl: &ElementsD, testdata: &TestData) {
    // K : Compressed key available
    // K!: Compressed key with corresponding secret key unknown
    // X: X-only key available
    // X!: X-only key with corresponding secret key unknown

    // Test 1: Simple spend with internal key
    let wit = test_desc_satisfy(cl, testdata, "tr(X)").unwrap();
    assert!(wit.len() == 1);

    // Test 2: Same as above, but with leaves
    let wit = test_desc_satisfy(cl, testdata, "tr(X,{pk(X1!),pk(X2!)})").unwrap();
    assert!(wit.len() == 1);

    // Test 3: Force to spend with script spend. Unknown internal key and only one known script path
    // X! -> Internal key unknown
    // Leaf 1 -> pk(X1) with X1 known
    // Leaf 2-> and_v(v:pk(X2),pk(X3!)) with partial witness only to X2 known
    let wit = test_desc_satisfy(cl, testdata, "tr(X!,{pk(X1),and_v(v:pk(X2),pk(X3!))})").unwrap();
    assert!(wit.len() == 3); // control block, script and signature

    // Test 4: Force to spend with script spend. Unknown internal key and multiple script paths
    // Should select the one with minimum weight
    // X! -> Internal key unknown
    // Leaf 1 -> pk(X1!) with X1 unknown
    // Leaf 2-> and_v(v:pk(X2),pk(X3)) X2 and X3 known
    let wit = test_desc_satisfy(cl, testdata, "tr(X!,{pk(X1),and_v(v:pk(X2),pk(X3))})").unwrap();
    assert!(wit.len() == 3); // control block, script and one signatures

    // Test 5: When everything is available, we should select the key spend path
    let wit = test_desc_satisfy(cl, testdata, "tr(X,{pk(X1),and_v(v:pk(X2),pk(X3!))})").unwrap();
    assert!(wit.len() == 1); // control block, script and signature

    // Test 6: Test the new multi_a opcodes
    test_desc_satisfy(cl, testdata, "tr(X!,{pk(X1!),multi_a(1,X2,X3!,X4!,X5!)})").unwrap();
    test_desc_satisfy(cl, testdata, "tr(X!,{pk(X1!),multi_a(2,X2,X3,X4!,X5!)})").unwrap();
    test_desc_satisfy(cl, testdata, "tr(X!,{pk(X1!),multi_a(3,X2,X3,X4,X5!)})").unwrap();
    test_desc_satisfy(cl, testdata, "tr(X!,{pk(X1!),multi_a(4,X2,X3,X4,X5)})").unwrap();

    // Test 7: Test script tree of depth 127 is valid, only X128 is known
    test_desc_satisfy(cl, testdata, "tr(X!,{pk(X1!),{pk(X2!),{pk(X3!),{pk(X4!),{pk(X5!),{pk(X6!),{pk(X7!),{pk(X8!),{pk(X9!),{pk(X10!),{pk(X11!),{pk(X12!),{pk(X13!),{pk(X14!),{pk(X15!),{pk(X16!),{pk(X17!),{pk(X18!),{pk(X19!),{pk(X20!),{pk(X21!),{pk(X22!),{pk(X23!),{pk(X24!),{pk(X25!),{pk(X26!),{pk(X27!),{pk(X28!),{pk(X29!),{pk(X30!),{pk(X31!),{pk(X32!),{pk(X33!),{pk(X34!),{pk(X35!),{pk(X36!),{pk(X37!),{pk(X38!),{pk(X39!),{pk(X40!),{pk(X41!),{pk(X42!),{pk(X43!),{pk(X44!),{pk(X45!),{pk(X46!),{pk(X47!),{pk(X48!),{pk(X49!),{pk(X50!),{pk(X51!),{pk(X52!),{pk(X53!),{pk(X54!),{pk(X55!),{pk(X56!),{pk(X57!),{pk(X58!),{pk(X59!),{pk(X60!),{pk(X61!),{pk(X62!),{pk(X63!),{pk(X64!),{pk(X65!),{pk(X66!),{pk(X67!),{pk(X68!),{pk(X69!),{pk(X70!),{pk(X71!),{pk(X72!),{pk(X73!),{pk(X74!),{pk(X75!),{pk(X76!),{pk(X77!),{pk(X78!),{pk(X79!),{pk(X80!),{pk(X81!),{pk(X82!),{pk(X83!),{pk(X84!),{pk(X85!),{pk(X86!),{pk(X87!),{pk(X88!),{pk(X89!),{pk(X90!),{pk(X91!),{pk(X92!),{pk(X93!),{pk(X94!),{pk(X95!),{pk(X96!),{pk(X97!),{pk(X98!),{pk(X99!),{pk(X100!),{pk(X101!),{pk(X102!),{pk(X103!),{pk(X104!),{pk(X105!),{pk(X106!),{pk(X107!),{pk(X108!),{pk(X109!),{pk(X110!),{pk(X111!),{pk(X112!),{pk(X113!),{pk(X114!),{pk(X115!),{pk(X116!),{pk(X117!),{pk(X118!),{pk(X119!),{pk(X120!),{pk(X121!),{pk(X122!),{pk(X123!),{pk(X124!),{pk(X125!),{pk(X126!),{pk(X127!),pk(X128)}}}}}}}}}}}}}}}}}}}}}}}}}}}}}}}}}}}}}}}}}}}}}}}}}}}}}}}}}}}}}}}}}}}}}}}}}}}}}}}}}}}}}}}}}}}}}}}}}}}}}}}}}}}}}}}}}}}}}}}}}}}}}}})").unwrap();

    // Test 8: Test script tree of depth 128 is valid, only X129 is known
    test_desc_satisfy(cl, testdata, "tr(X!,{pk(X1!),{pk(X2!),{pk(X3!),{pk(X4!),{pk(X5!),{pk(X6!),{pk(X7!),{pk(X8!),{pk(X9!),{pk(X10!),{pk(X11!),{pk(X12!),{pk(X13!),{pk(X14!),{pk(X15!),{pk(X16!),{pk(X17!),{pk(X18!),{pk(X19!),{pk(X20!),{pk(X21!),{pk(X22!),{pk(X23!),{pk(X24!),{pk(X25!),{pk(X26!),{pk(X27!),{pk(X28!),{pk(X29!),{pk(X30!),{pk(X31!),{pk(X32!),{pk(X33!),{pk(X34!),{pk(X35!),{pk(X36!),{pk(X37!),{pk(X38!),{pk(X39!),{pk(X40!),{pk(X41!),{pk(X42!),{pk(X43!),{pk(X44!),{pk(X45!),{pk(X46!),{pk(X47!),{pk(X48!),{pk(X49!),{pk(X50!),{pk(X51!),{pk(X52!),{pk(X53!),{pk(X54!),{pk(X55!),{pk(X56!),{pk(X57!),{pk(X58!),{pk(X59!),{pk(X60!),{pk(X61!),{pk(X62!),{pk(X63!),{pk(X64!),{pk(X65!),{pk(X66!),{pk(X67!),{pk(X68!),{pk(X69!),{pk(X70!),{pk(X71!),{pk(X72!),{pk(X73!),{pk(X74!),{pk(X75!),{pk(X76!),{pk(X77!),{pk(X78!),{pk(X79!),{pk(X80!),{pk(X81!),{pk(X82!),{pk(X83!),{pk(X84!),{pk(X85!),{pk(X86!),{pk(X87!),{pk(X88!),{pk(X89!),{pk(X90!),{pk(X91!),{pk(X92!),{pk(X93!),{pk(X94!),{pk(X95!),{pk(X96!),{pk(X97!),{pk(X98!),{pk(X99!),{pk(X100!),{pk(X101!),{pk(X102!),{pk(X103!),{pk(X104!),{pk(X105!),{pk(X106!),{pk(X107!),{pk(X108!),{pk(X109!),{pk(X110!),{pk(X111!),{pk(X112!),{pk(X113!),{pk(X114!),{pk(X115!),{pk(X116!),{pk(X117!),{pk(X118!),{pk(X119!),{pk(X120!),{pk(X121!),{pk(X122!),{pk(X123!),{pk(X124!),{pk(X125!),{pk(X126!),{pk(X127!),{pk(X128!),pk(X129)}}}}}}}}}}}}}}}}}}}}}}}}}}}}}}}}}}}}}}}}}}}}}}}}}}}}}}}}}}}}}}}}}}}}}}}}}}}}}}}}}}}}}}}}}}}}}}}}}}}}}}}}}}}}}}}}}}}}}}}}}}}}}}}})").unwrap();

    // Test 9: Test script complete tree having 128 leaves with depth log(128), only X1 is known
    test_desc_satisfy(cl, testdata, "tr(X!,{{{{{{{pk(X1),pk(X2!)},{pk(X3!),pk(X4!)}},{{pk(X5!),pk(X6!)},{pk(X7!),pk(X8!)}}},{{{pk(X9!),pk(X10!)},{pk(X11!),pk(X12!)}},{{pk(X13!),pk(X14!)},{pk(X15!),pk(X16!)}}}},{{{{pk(X17!),pk(X18!)},{pk(X19!),pk(X20!)}},{{pk(X21!),pk(X22!)},{pk(X23!),pk(X24!)}}},{{{pk(X25!),pk(X26!)},{pk(X27!),pk(X28!)}},{{pk(X29!),pk(X30!)},{pk(X31!),pk(X32!)}}}}},{{{{{pk(X33!),pk(X34!)},{pk(X35!),pk(X36!)}},{{pk(X37!),pk(X38!)},{pk(X39!),pk(X40!)}}},{{{pk(X41!),pk(X42!)},{pk(X43!),pk(X44!)}},{{pk(X45!),pk(X46!)},{pk(X47!),pk(X48!)}}}},{{{{pk(X49!),pk(X50!)},{pk(X51!),pk(X52!)}},{{pk(X53!),pk(X54!)},{pk(X55!),pk(X56!)}}},{{{pk(X57!),pk(X58!)},{pk(X59!),pk(X60!)}},{{pk(X61!),pk(X62!)},{pk(X63!),pk(X64!)}}}}}},{{{{{{pk(X65!),pk(X66!)},{pk(X67!),pk(X68!)}},{{pk(X69!),pk(X70!)},{pk(X71!),pk(X72!)}}},{{{pk(X73!),pk(X74!)},{pk(X75!),pk(X76!)}},{{pk(X77!),pk(X78!)},{pk(X79!),pk(X80!)}}}},{{{{pk(X81!),pk(X82!)},{pk(X83!),pk(X84!)}},{{pk(X85!),pk(X86!)},{pk(X87!),pk(X88!)}}},{{{pk(X89!),pk(X90!)},{pk(X91!),pk(X92!)}},{{pk(X93!),pk(X94!)},{pk(X95!),pk(X96!)}}}}},{{{{{pk(X97!),pk(X98!)},{pk(X99!),pk(X100!)}},{{pk(X101!),pk(X102!)},{pk(X103!),pk(X104!)}}},{{{pk(X105!),pk(X106!)},{pk(X107!),pk(X108!)}},{{pk(X109!),pk(X110!)},{pk(X111!),pk(X112!)}}}},{{{{pk(X113!),pk(X114!)},{pk(X115!),pk(X116!)}},{{pk(X117!),pk(X118!)},{pk(X119!),pk(X120!)}}},{{{pk(X121!),pk(X122!)},{pk(X123!),pk(X124!)}},{{pk(X125!),pk(X126!)},{pk(X127!),pk(X128!)}}}}}}})").unwrap();

    // Test 10: Test taproot desc with ZERO known keys
    let result = test_desc_satisfy(cl, testdata, "tr(X!,{pk(X1!),pk(X2!)})");
    assert_eq!(result, Err(DescError::PsbtFinalizeError));

    // Test 11: Test taproot with insufficient known keys
    let result = test_desc_satisfy(cl, testdata, "tr(X!,{pk(X1!),multi_a(3,X2!,X3,X4)})");
    assert_eq!(result, Err(DescError::PsbtFinalizeError));

    // Test 12: size exceeds the limit
    let result = test_desc_satisfy(cl, testdata, "wsh(thresh(1,pk(K1),a:pk(K2),a:pk(K3),a:pk(K4),a:pk(K5),a:pk(K6),a:pk(K7),a:pk(K8),a:pk(K9),a:pk(K10),a:pk(K11),a:pk(K12),a:pk(K13),a:pk(K14),a:pk(K15),a:pk(K16),a:pk(K17),a:pk(K18),a:pk(K19),a:pk(K20),a:pk(K21),a:pk(K22),a:pk(K23),a:pk(K24),a:pk(K25),a:pk(K26),a:pk(K27),a:pk(K28),a:pk(K29),a:pk(K30),a:pk(K31),a:pk(K32),a:pk(K33),a:pk(K34),a:pk(K35),a:pk(K36),a:pk(K37),a:pk(K38),a:pk(K39),a:pk(K40),a:pk(K41),a:pk(K42),a:pk(K43),a:pk(K44),a:pk(K45),a:pk(K46),a:pk(K47),a:pk(K48),a:pk(K49),a:pk(K50),a:pk(K51),a:pk(K52),a:pk(K53),a:pk(K54),a:pk(K55),a:pk(K56),a:pk(K57),a:pk(K58),a:pk(K59),a:pk(K60),a:pk(K61),a:pk(K62),a:pk(K63),a:pk(K64),a:pk(K65),a:pk(K66),a:pk(K67),a:pk(K68),a:pk(K69),a:pk(K70),a:pk(K71),a:pk(K72),a:pk(K73),a:pk(K74),a:pk(K75),a:pk(K76),a:pk(K77),a:pk(K78),a:pk(K79),a:pk(K80),a:pk(K81),a:pk(K82),a:pk(K83),a:pk(K84),a:pk(K85),a:pk(K86),a:pk(K87),a:pk(K88),a:pk(K89),a:pk(K90),a:pk(K91),a:pk(K92),a:pk(K93),a:pk(K94),a:pk(K95),a:pk(K96),a:pk(K97),a:pk(K98),a:pk(K99),a:pk(K100)))");
    assert_eq!(result, Err(DescError::DescParseError));

    // Test 13: Test script tree of depth > 128 is invalid
    let result = test_desc_satisfy(cl, testdata, "tr(X!,{pk(X1!),{pk(X2!),{pk(X3!),{pk(X4!),{pk(X5!),{pk(X6!),{pk(X7!),{pk(X8!),{pk(X9!),{pk(X10!),{pk(X11!),{pk(X12!),{pk(X13!),{pk(X14!),{pk(X15!),{pk(X16!),{pk(X17!),{pk(X18!),{pk(X19!),{pk(X20!),{pk(X21!),{pk(X22!),{pk(X23!),{pk(X24!),{pk(X25!),{pk(X26!),{pk(X27!),{pk(X28!),{pk(X29!),{pk(X30!),{pk(X31!),{pk(X32!),{pk(X33!),{pk(X34!),{pk(X35!),{pk(X36!),{pk(X37!),{pk(X38!),{pk(X39!),{pk(X40!),{pk(X41!),{pk(X42!),{pk(X43!),{pk(X44!),{pk(X45!),{pk(X46!),{pk(X47!),{pk(X48!),{pk(X49!),{pk(X50!),{pk(X51!),{pk(X52!),{pk(X53!),{pk(X54!),{pk(X55!),{pk(X56!),{pk(X57!),{pk(X58!),{pk(X59!),{pk(X60!),{pk(X61!),{pk(X62!),{pk(X63!),{pk(X64!),{pk(X65!),{pk(X66!),{pk(X67!),{pk(X68!),{pk(X69!),{pk(X70!),{pk(X71!),{pk(X72!),{pk(X73!),{pk(X74!),{pk(X75!),{pk(X76!),{pk(X77!),{pk(X78!),{pk(X79!),{pk(X80!),{pk(X81!),{pk(X82!),{pk(X83!),{pk(X84!),{pk(X85!),{pk(X86!),{pk(X87!),{pk(X88!),{pk(X89!),{pk(X90!),{pk(X91!),{pk(X92!),{pk(X93!),{pk(X94!),{pk(X95!),{pk(X96!),{pk(X97!),{pk(X98!),{pk(X99!),{pk(X100!),{pk(X101!),{pk(X102!),{pk(X103!),{pk(X104!),{pk(X105!),{pk(X106!),{pk(X107!),{pk(X108!),{pk(X109!),{pk(X110!),{pk(X111!),{pk(X112!),{pk(X113!),{pk(X114!),{pk(X115!),{pk(X116!),{pk(X117!),{pk(X118!),{pk(X119!),{pk(X120!),{pk(X121!),{pk(X122!),{pk(X123!),{pk(X124!),{pk(X125!),{pk(X126!),{pk(X127!),{pk(X128!),{pk(X129!),pk(X130)}}}}}}}}}}}}}}}}}}}}}}}}}}}}}}}}}}}}}}}}}}}}}}}}}}}}}}}}}}}}}}}}}}}}}}}}}}}}}}}}}}}}}}}}}}}}}}}}}}}}}}}}}}}}}}}}}}}}}}}}}}}}}}}}})");
    assert_eq!(result, Err(DescError::DescParseError));

    // Misc tests for other descriptors that we support
    // Keys
    test_desc_satisfy(cl, testdata, "wpkh(K)").unwrap();
    test_desc_satisfy(cl, testdata, "pkh(K)").unwrap();
    test_desc_satisfy(cl, testdata, "sh(wpkh(K))").unwrap();

    // sorted multi
    test_desc_satisfy(cl, testdata, "sh(sortedmulti(2,K1,K2,K3))").unwrap();
    test_desc_satisfy(cl, testdata, "wsh(sortedmulti(2,K1,K2,K3))").unwrap();
    test_desc_satisfy(cl, testdata, "sh(wsh(sortedmulti(2,K1,K2,K3)))").unwrap();

    // Miniscripts
    test_desc_satisfy(cl, testdata, "sh(and_v(v:pk(K1),pk(K2)))").unwrap();
    test_desc_satisfy(cl, testdata, "wsh(and_v(v:pk(K1),pk(K2)))").unwrap();
    test_desc_satisfy(cl, testdata, "sh(wsh(and_v(v:pk(K1),pk(K2))))").unwrap();
}

#[test]
fn test_satisfy() {
    let (cl, _, genesis_hash) = &setup::setup(false);
    let testdata = TestData::new_fixed_data(50, *genesis_hash);
    test_descs(cl, &testdata);
}<|MERGE_RESOLUTION|>--- conflicted
+++ resolved
@@ -4,26 +4,14 @@
 //! which we know how to satisfy
 //!
 
-<<<<<<< HEAD
+use std::{error, fmt};
+
 use elements::pset::PartiallySignedTransaction as Psbt;
 use elements::sighash::SigHashCache;
 use elements::taproot::{LeafVersion, TapLeafHash};
 use elements::{
     self, confidential, pset as psbt, secp256k1_zkp as secp256k1, sighash, OutPoint, SchnorrSig,
     Script, TxIn, TxOut, Txid,
-=======
-use std::collections::BTreeMap;
-use std::{error, fmt};
-
-use actual_rand as rand;
-use bitcoin::blockdata::witness::Witness;
-use bitcoin::util::psbt::PartiallySignedTransaction as Psbt;
-use bitcoin::util::sighash::SighashCache;
-use bitcoin::util::taproot::{LeafVersion, TapLeafHash};
-use bitcoin::util::{psbt, sighash};
-use bitcoin::{
-    self, secp256k1, Amount, OutPoint, SchnorrSig, Script, Transaction, TxIn, TxOut, Txid,
->>>>>>> e0650ab8
 };
 use elementsd::ElementsD;
 use miniscript::miniscript::iter;
@@ -50,12 +38,6 @@
     unreachable!("Only call get vout on functions which have the expected outpoint");
 }
 
-<<<<<<< HEAD
-pub fn test_desc_satisfy(cl: &ElementsD, testdata: &TestData, desc: &str) -> Vec<Vec<u8>> {
-    /* Convert desc into elements one by adding a prefix*/
-    let desc = format!("el{}", desc);
-    //
-=======
 #[derive(Debug, PartialEq)]
 pub enum DescError {
     /// PSBT was not able to finalize
@@ -79,11 +61,13 @@
 impl error::Error for DescError {}
 
 pub fn test_desc_satisfy(
-    cl: &Client,
+    cl: &ElementsD,
     testdata: &TestData,
     descriptor: &str,
-) -> Result<Witness, DescError> {
->>>>>>> e0650ab8
+) -> Result<Vec<Vec<u8>>, DescError> {
+    /* Convert desc into elements one by adding a prefix*/
+    let descriptor = format!("el{}", descriptor);
+    //
     let secp = secp256k1::Secp256k1::new();
     let sks = &testdata.secretdata.sks;
     let xonly_keypairs = &testdata.secretdata.x_only_keypairs;
@@ -96,20 +80,11 @@
     let desc = desc.map_err(|_x| DescError::DescParseError)?;
 
     let derived_desc = desc.derived_descriptor(&secp, 0).unwrap();
-    let desc_address = derived_desc.address(bitcoin::Network::Regtest);
+    let desc_address = derived_desc.address(&PARAMS); // No blinding
     let desc_address = desc_address.map_err(|_x| DescError::AddressComputationError)?;
 
     // Next send some btc to each address corresponding to the miniscript
-<<<<<<< HEAD
-    let txid = cl.send_to_address(
-        &derived_desc.address(&PARAMS).unwrap(), // No blinding
-        "1",                                     // 1 BTC
-    );
-=======
-    let txid = cl
-        .send_to_address(&desc_address, btc(1), None, None, None, None, None, None)
-        .unwrap();
->>>>>>> e0650ab8
+    let txid = cl.send_to_address(&desc_address, "1");  // 1 BTC
     // Wait for the funds to mature.
     cl.generate(2);
     // Create a PSBT for each transaction.
@@ -314,17 +289,8 @@
     println!("Testing descriptor: {}", desc);
     // Finalize the transaction using psbt
     // Let miniscript do it's magic!
-<<<<<<< HEAD
-    if let Err(e) = psbt.finalize_mut(&secp, testdata.pubdata.genesis_hash) {
-        // All miniscripts should satisfy
-        panic!(
-            "Could not satisfy non-malleably: error{} desc:{} ",
-            e[0], desc
-        );
-=======
-    if let Err(_) = psbt.finalize_mut(&secp) {
+    if let Err(_) = psbt.finalize_mut(&secp, testdata.pubdata.genesis_hash) {
         return Err(DescError::PsbtFinalizeError);
->>>>>>> e0650ab8
     }
     let tx = psbt
         .extract(&secp, testdata.pubdata.genesis_hash)
@@ -344,11 +310,7 @@
         .as_u64()
         .unwrap();
     assert!(num_conf > 0);
-<<<<<<< HEAD
-    tx.input[0].witness.script_witness.clone()
-=======
-    return Ok(tx.input[0].witness.clone());
->>>>>>> e0650ab8
+    return Ok(tx.input[0].witness.script_witness.clone())
 }
 
 // Find all secret corresponding to the known public keys in ms
